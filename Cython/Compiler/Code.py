--- conflicted
+++ resolved
@@ -192,13 +192,6 @@
         elif visibility == 'private':
             if static:
                 storage_class = "static"
-<<<<<<< HEAD
-            else:
-                storage_class = ""
-	else:
-	    storage_class = ""
-=======
->>>>>>> 5aab5520
         if storage_class:
             self.put("%s " % storage_class)
         if visibility <> 'public':
