#
#   Pyrex - Parse tree nodes
#

import sys, os, time, copy

try:
    set
except NameError:
    # Python 2.3
    from sets import Set as set

import Code
import Builtin
from Errors import error, warning, InternalError
import Naming
import PyrexTypes
import TypeSlots
from PyrexTypes import py_object_type, error_type, CTypedefType, CFuncType
from Symtab import ModuleScope, LocalScope, ClosureScope, \
    StructOrUnionScope, PyClassScope, CClassScope
from Cython.Utils import open_new_file, replace_suffix
from Code import UtilityCode
from StringEncoding import EncodedString, escape_byte_string, split_docstring
import Options
import ControlFlow
import DebugFlags

absolute_path_length = 0

def relative_position(pos):
    """
    We embed the relative filename in the generated C file, since we
    don't want to have to regnerate and compile all the source code
    whenever the Python install directory moves (which could happen,
    e.g,. when distributing binaries.)
    
    INPUT:
        a position tuple -- (absolute filename, line number column position)

    OUTPUT:
        relative filename
        line number

    AUTHOR: William Stein
    """
    global absolute_path_length
    if absolute_path_length==0:
        absolute_path_length = len(os.path.abspath(os.getcwd())) 
    return (pos[0].get_filenametable_entry()[absolute_path_length+1:], pos[1])

def embed_position(pos, docstring):
    if not Options.embed_pos_in_docstring:
        return docstring
    pos_line = u'File: %s (starting at line %s)' % relative_position(pos)
    if docstring is None:
        # unicode string
        return EncodedString(pos_line)

    # make sure we can encode the filename in the docstring encoding
    # otherwise make the docstring a unicode string
    encoding = docstring.encoding
    if encoding is not None:
        try:
            encoded_bytes = pos_line.encode(encoding)
        except UnicodeEncodeError:
            encoding = None

    if not docstring:
        # reuse the string encoding of the original docstring
        doc = EncodedString(pos_line)
    else:
        doc = EncodedString(pos_line + u'\n' + docstring)
    doc.encoding = encoding
    return doc


from Code import CCodeWriter
from types import FunctionType

def write_func_call(func):
    def f(*args, **kwds):
        if len(args) > 1 and isinstance(args[1], CCodeWriter):
            # here we annotate the code with this function call
            # but only if new code is generated
            node, code = args[:2]
            marker = '                    /* %s -> %s.%s %s */' % (
                    ' ' * code.call_level,
                    node.__class__.__name__, 
                    func.__name__, 
                    node.pos[1:])
            pristine = code.buffer.stream.tell()
            code.putln(marker)
            start = code.buffer.stream.tell()
            code.call_level += 4
            res = func(*args, **kwds)
            code.call_level -= 4
            if start == code.buffer.stream.tell():
                code.buffer.stream.seek(pristine)
            else:
                marker = marker.replace('->', '<-')
                code.putln(marker)
            return res
        else:
            return func(*args, **kwds)
    return f

class VerboseCodeWriter(type):
    # Set this as a metaclass to trace function calls in code.
    # This slows down code generation and makes much larger files. 
    def __new__(cls, name, bases, attrs):
        attrs = dict(attrs)
        for mname, m in attrs.items():
            if isinstance(m, FunctionType):
                attrs[mname] = write_func_call(m)
        return super(VerboseCodeWriter, cls).__new__(cls, name, bases, attrs)


class Node(object):
    #  pos         (string, int, int)   Source file position
    #  is_name     boolean              Is a NameNode
    #  is_literal  boolean              Is a ConstNode

    if DebugFlags.debug_trace_code_generation:
        __metaclass__ = VerboseCodeWriter
    
    is_name = 0
    is_literal = 0
    temps = None

    # All descandants should set child_attrs to a list of the attributes
    # containing nodes considered "children" in the tree. Each such attribute
    # can either contain a single node or a list of nodes. See Visitor.py.
    child_attrs = None
    
    def __init__(self, pos, **kw):
        self.pos = pos
        self.__dict__.update(kw)
    
    gil_message = "Operation"

    nogil_check = None

    def gil_error(self, env=None):
        error(self.pos, "%s not allowed without gil" % self.gil_message)

    def clone_node(self):
        """Clone the node. This is defined as a shallow copy, except for member lists
           amongst the child attributes (from get_child_accessors) which are also
           copied. Lists containing child nodes are thus seen as a way for the node
           to hold multiple children directly; the list is not treated as a seperate
           level in the tree."""
        result = copy.copy(self)
        for attrname in result.child_attrs:
            value = getattr(result, attrname)
            if isinstance(value, list):
                setattr(result, attrname, [x for x in value])
        return result
    
    
    #
    #  There are 4 phases of parse tree processing, applied in order to
    #  all the statements in a given scope-block:
    #
    #  (0) analyse_control_flow
    #        Create the control flow tree into which state can be asserted and
    #        queried.
    #
    #  (1) analyse_declarations
    #        Make symbol table entries for all declarations at the current
    #        level, both explicit (def, cdef, etc.) and implicit (assignment
    #        to an otherwise undeclared name).
    #
    #  (2) analyse_expressions
    #         Determine the result types of expressions and fill in the
    #         'type' attribute of each ExprNode. Insert coercion nodes into the
    #         tree where needed to convert to and from Python objects. 
    #         Allocate temporary locals for intermediate results. Fill
    #         in the 'result_code' attribute of each ExprNode with a C code
    #         fragment.
    #
    #  (3) generate_code
    #         Emit C code for all declarations, statements and expressions.
    #         Recursively applies the 3 processing phases to the bodies of
    #         functions.
    #
    
    def analyse_control_flow(self, env):
        pass
    
    def analyse_declarations(self, env):
        pass
    
    def analyse_expressions(self, env):
        raise InternalError("analyse_expressions not implemented for %s" % \
            self.__class__.__name__)
    
    def generate_code(self, code):
        raise InternalError("generate_code not implemented for %s" % \
            self.__class__.__name__)
            
    def annotate(self, code):
        # mro does the wrong thing
        if isinstance(self, BlockNode):
            self.body.annotate(code)
            
    def end_pos(self):
        try:
            return self._end_pos
        except AttributeError:
            pos = self.pos
            if not self.child_attrs:
                self._end_pos = pos
                return pos
            for attr in self.child_attrs:
                child = getattr(self, attr)
                # Sometimes lists, sometimes nodes
                if child is None:
                    pass
                elif isinstance(child, list):
                    for c in child:
                        pos = max(pos, c.end_pos())
                else:
                    pos = max(pos, child.end_pos())
            self._end_pos = pos
            return pos

    def dump(self, level=0, filter_out=("pos",), cutoff=100, encountered=None):
        if cutoff == 0:
            return "<...nesting level cutoff...>"
        if encountered is None:
            encountered = set()
        if id(self) in encountered:
            return "<%s (%d) -- already output>" % (self.__class__.__name__, id(self))
        encountered.add(id(self))
        
        def dump_child(x, level):
            if isinstance(x, Node):
                return x.dump(level, filter_out, cutoff-1, encountered)
            elif isinstance(x, list):
                return "[%s]" % ", ".join([dump_child(item, level) for item in x])
            else:
                return repr(x)
            
        
        attrs = [(key, value) for key, value in self.__dict__.iteritems() if key not in filter_out]
        if len(attrs) == 0:
            return "<%s (%d)>" % (self.__class__.__name__, id(self))
        else:
            indent = "  " * level
            res = "<%s (%d)\n" % (self.__class__.__name__, id(self))
            for key, value in attrs:
                res += "%s  %s: %s\n" % (indent, key, dump_child(value, level + 1))
            res += "%s>" % indent
            return res

class CompilerDirectivesNode(Node):
    """
    Sets compiler directives for the children nodes
    """
    #  directives     {string:value}  A dictionary holding the right value for
    #                                 *all* possible directives.
    #  body           Node
    child_attrs = ["body"]

    def analyse_control_flow(self, env):
        old = env.directives
        env.directives = self.directives
        self.body.analyse_control_flow(env)
        env.directives = old

    def analyse_declarations(self, env):
        old = env.directives
        env.directives = self.directives
        self.body.analyse_declarations(env)
        env.directives = old
    
    def analyse_expressions(self, env):
        old = env.directives
        env.directives = self.directives
        self.body.analyse_expressions(env)
        env.directives = old

    def generate_function_definitions(self, env, code):
        env_old = env.directives
        code_old = code.globalstate.directives
        code.globalstate.directives = self.directives
        self.body.generate_function_definitions(env, code)
        env.directives = env_old
        code.globalstate.directives = code_old
            
    def generate_execution_code(self, code):
        old = code.globalstate.directives
        code.globalstate.directives = self.directives
        self.body.generate_execution_code(code)
        code.globalstate.directives = old
            
    def annotate(self, code):
        old = code.globalstate.directives
        code.globalstate.directives = self.directives
        self.body.annotate(code)
        code.globalstate.directives = old
        
class BlockNode(object):
    #  Mixin class for nodes representing a declaration block.

    def generate_cached_builtins_decls(self, env, code):
        entries = env.global_scope().undeclared_cached_builtins
        for entry in entries:
            code.globalstate.add_cached_builtin_decl(entry)
        del entries[:]
        

class StatListNode(Node):
    # stats     a list of StatNode
    
    child_attrs = ["stats"]

    def create_analysed(pos, env, *args, **kw):
        node = StatListNode(pos, *args, **kw)
        return node # No node-specific analysis necesarry
    create_analysed = staticmethod(create_analysed)
    
    def analyse_control_flow(self, env):
        for stat in self.stats:
            stat.analyse_control_flow(env)

    def analyse_declarations(self, env):
        #print "StatListNode.analyse_declarations" ###
        for stat in self.stats:
            stat.analyse_declarations(env)
    
    def analyse_expressions(self, env):
        #print "StatListNode.analyse_expressions" ###
        for stat in self.stats:
            stat.analyse_expressions(env)
    
    def generate_function_definitions(self, env, code):
        #print "StatListNode.generate_function_definitions" ###
        for stat in self.stats:
            stat.generate_function_definitions(env, code)
            
    def generate_execution_code(self, code):
        #print "StatListNode.generate_execution_code" ###
        for stat in self.stats:
            code.mark_pos(stat.pos)
            stat.generate_execution_code(code)
            
    def annotate(self, code):
        for stat in self.stats:
            stat.annotate(code)
    

class StatNode(Node):
    #
    #  Code generation for statements is split into the following subphases:
    #
    #  (1) generate_function_definitions
    #        Emit C code for the definitions of any structs,
    #        unions, enums and functions defined in the current
    #        scope-block.
    #
    #  (2) generate_execution_code
    #        Emit C code for executable statements.
    #
    
    def generate_function_definitions(self, env, code):
        pass
    
    def generate_execution_code(self, code):
        raise InternalError("generate_execution_code not implemented for %s" % \
            self.__class__.__name__)


class CDefExternNode(StatNode):
    #  include_file   string or None
    #  body           StatNode
    
    child_attrs = ["body"]
    
    def analyse_declarations(self, env):
        if self.include_file:
            env.add_include_file(self.include_file)
        old_cinclude_flag = env.in_cinclude
        env.in_cinclude = 1
        self.body.analyse_declarations(env)
        env.in_cinclude = old_cinclude_flag
    
    def analyse_expressions(self, env):
        pass
    
    def generate_execution_code(self, code):
        pass

    def annotate(self, code):
        self.body.annotate(code)
        

class CDeclaratorNode(Node):
    # Part of a C declaration.
    #
    # Processing during analyse_declarations phase:
    #
    #   analyse
    #      Returns (name, type) pair where name is the
    #      CNameDeclaratorNode of the name being declared 
    #      and type is the type it is being declared as.
    #
    #  calling_convention  string   Calling convention of CFuncDeclaratorNode
    #                               for which this is a base 

    child_attrs = []

    calling_convention = ""


class CNameDeclaratorNode(CDeclaratorNode):
    #  name    string             The Pyrex name being declared
    #  cname   string or None     C name, if specified
    #  default ExprNode or None   the value assigned on declaration
    
    child_attrs = ['default']
    
    default = None
    
    def analyse(self, base_type, env, nonempty = 0):
        if nonempty and self.name == '':
            # May have mistaken the name for the type. 
            if base_type.is_ptr or base_type.is_array or base_type.is_buffer:
                error(self.pos, "Missing argument name")
            elif base_type.is_void:
                error(self.pos, "Use spam() rather than spam(void) to declare a function with no arguments.")
            else:
                self.name = base_type.declaration_code("", for_display=1, pyrex=1)
                base_type = py_object_type
        self.type = base_type
        return self, base_type
        
class CPtrDeclaratorNode(CDeclaratorNode):
    # base     CDeclaratorNode
    
    child_attrs = ["base"]

    def analyse(self, base_type, env, nonempty = 0):
        if base_type.is_pyobject:
            error(self.pos,
                "Pointer base type cannot be a Python object")
        ptr_type = PyrexTypes.c_ptr_type(base_type)
        return self.base.analyse(ptr_type, env, nonempty = nonempty)
        
class CArrayDeclaratorNode(CDeclaratorNode):
    # base        CDeclaratorNode
    # dimension   ExprNode

    child_attrs = ["base", "dimension"]
    
    def analyse(self, base_type, env, nonempty = 0):
        if self.dimension:
            self.dimension.analyse_const_expression(env)
            if not self.dimension.type.is_int:
                error(self.dimension.pos, "Array dimension not integer")
            size = self.dimension.get_constant_c_result_code()
            if size is not None:
                try:
                    size = int(size)
                except ValueError:
                    # runtime constant?
                    pass
        else:
            size = None
        if not base_type.is_complete():
            error(self.pos,
                "Array element type '%s' is incomplete" % base_type)
        if base_type.is_pyobject:
            error(self.pos,
                "Array element cannot be a Python object")
        if base_type.is_cfunction:
            error(self.pos,
                "Array element cannot be a function")
        array_type = PyrexTypes.c_array_type(base_type, size)
        return self.base.analyse(array_type, env, nonempty = nonempty)


class CFuncDeclaratorNode(CDeclaratorNode):
    # base             CDeclaratorNode
    # args             [CArgDeclNode]
    # has_varargs      boolean
    # exception_value  ConstNode
    # exception_check  boolean    True if PyErr_Occurred check needed
    # nogil            boolean    Can be called without gil
    # with_gil         boolean    Acquire gil around function body
    
    child_attrs = ["base", "args", "exception_value"]

    overridable = 0
    optional_arg_count = 0

    def analyse(self, return_type, env, nonempty = 0):
        if nonempty:
            nonempty -= 1
        func_type_args = []
        for arg_node in self.args:
            name_declarator, type = arg_node.analyse(env, nonempty = nonempty)
            name = name_declarator.name
            if name_declarator.cname:
                error(self.pos, 
                    "Function argument cannot have C name specification")
            # Turn *[] argument into **
            if type.is_array:
                type = PyrexTypes.c_ptr_type(type.base_type)
            # Catch attempted C-style func(void) decl
            if type.is_void:
                error(arg_node.pos, "Use spam() rather than spam(void) to declare a function with no arguments.")
            func_type_args.append(
                PyrexTypes.CFuncTypeArg(name, type, arg_node.pos))
            if arg_node.default:
                self.optional_arg_count += 1
            elif self.optional_arg_count:
                error(self.pos, "Non-default argument follows default argument")
        
        if self.optional_arg_count:
            scope = StructOrUnionScope()
            arg_count_member = '%sn' % Naming.pyrex_prefix
            scope.declare_var(arg_count_member, PyrexTypes.c_int_type, self.pos)
            for arg in func_type_args[len(func_type_args)-self.optional_arg_count:]:
                scope.declare_var(arg.name, arg.type, arg.pos, allow_pyobject = 1)
            struct_cname = env.mangle(Naming.opt_arg_prefix, self.base.name)
            self.op_args_struct = env.global_scope().declare_struct_or_union(name = struct_cname,
                                        kind = 'struct',
                                        scope = scope,
                                        typedef_flag = 0,
                                        pos = self.pos,
                                        cname = struct_cname)
            self.op_args_struct.defined_in_pxd = 1
            self.op_args_struct.used = 1
        
        exc_val = None
        exc_check = 0
        if self.exception_check == '+':
            env.add_include_file('stdexcept')
        if return_type.is_pyobject \
            and (self.exception_value or self.exception_check) \
            and self.exception_check != '+':
                error(self.pos,
                    "Exception clause not allowed for function returning Python object")
        else:
            if self.exception_value:
                self.exception_value.analyse_const_expression(env)
                if self.exception_check == '+':
                    self.exception_value.analyse_types(env)
                    exc_val_type = self.exception_value.type
                    if not exc_val_type.is_error and \
                          not exc_val_type.is_pyobject and \
                          not (exc_val_type.is_cfunction and not exc_val_type.return_type.is_pyobject and len(exc_val_type.args)==0):
                        error(self.exception_value.pos,
                            "Exception value must be a Python exception or cdef function with no arguments.")
                    exc_val = self.exception_value
                else:
                    if self.exception_value.analyse_const_expression(env):
                        exc_val = self.exception_value.get_constant_c_result_code()
                        if exc_val is None:
                            raise InternalError("get_constant_c_result_code not implemented for %s" %
                                self.exception_value.__class__.__name__)
                        if not return_type.assignable_from(self.exception_value.type):
                            error(self.exception_value.pos,
                                  "Exception value incompatible with function return type")
            exc_check = self.exception_check
        if return_type.is_array:
            error(self.pos,
                "Function cannot return an array")
        if return_type.is_cfunction:
            error(self.pos,
                "Function cannot return a function")
        func_type = PyrexTypes.CFuncType(
            return_type, func_type_args, self.has_varargs, 
            optional_arg_count = self.optional_arg_count,
            exception_value = exc_val, exception_check = exc_check,
            calling_convention = self.base.calling_convention,
            nogil = self.nogil, with_gil = self.with_gil, is_overridable = self.overridable)
        if self.optional_arg_count:
            func_type.op_arg_struct = PyrexTypes.c_ptr_type(self.op_args_struct.type)
        callspec = env.directives['callspec']
        if callspec:
            current = func_type.calling_convention
            if current and current != callspec:
                error(self.pos, "cannot have both '%s' and '%s' "
                      "calling conventions" % (current, callspec))
            func_type.calling_convention = callspec
        return self.base.analyse(func_type, env)


class CArgDeclNode(Node):
    # Item in a function declaration argument list.
    #
    # base_type      CBaseTypeNode
    # declarator     CDeclaratorNode
    # not_none       boolean            Tagged with 'not None'
    # default        ExprNode or None
    # default_value  PyObjectConst      constant for default value
    # annotation     ExprNode or None   Py3 function arg annotation
    # is_self_arg    boolean            Is the "self" arg of an extension type method
    # is_type_arg    boolean            Is the "class" arg of an extension type classmethod
    # is_kw_only     boolean            Is a keyword-only argument

    child_attrs = ["base_type", "declarator", "default"]

    is_self_arg = 0
    is_type_arg = 0
    is_generic = 1
    type = None
    name_declarator = None
    default_value = None
    annotation = None

    def analyse(self, env, nonempty = 0):
        #print "CArgDeclNode.analyse: is_self_arg =", self.is_self_arg ###
        if self.type is None:
            # The parser may missinterpret names as types...
            # We fix that here.
            if isinstance(self.declarator, CNameDeclaratorNode) and self.declarator.name == '':
                if nonempty:
                    self.declarator.name = self.base_type.name
                    self.base_type.name = None
                    self.base_type.is_basic_c_type = False
                could_be_name = True
            else:
                could_be_name = False
            base_type = self.base_type.analyse(env, could_be_name = could_be_name)
            if hasattr(self.base_type, 'arg_name') and self.base_type.arg_name:
                self.declarator.name = self.base_type.arg_name
            return self.declarator.analyse(base_type, env, nonempty = nonempty)
        else:
            return self.name_declarator, self.type

    def calculate_default_value_code(self, code):
        if self.default_value is None:
            if self.default:
                if self.default.is_literal:
                    # will not output any code, just assign the result_code
                    self.default.generate_evaluation_code(code)
                    return self.type.cast_code(self.default.result())
                self.default_value = code.get_argument_default_const(self.type)
        return self.default_value

    def annotate(self, code):
        if self.default:
            self.default.annotate(code)


class CBaseTypeNode(Node):
    # Abstract base class for C base type nodes.
    #
    # Processing during analyse_declarations phase:
    #
    #   analyse
    #     Returns the type.
    
    pass
    
class CAnalysedBaseTypeNode(Node):
    # type            type
    
    child_attrs = []
    
    def analyse(self, env, could_be_name = False):
        return self.type

class CSimpleBaseTypeNode(CBaseTypeNode):
    # name             string
    # module_path      [string]     Qualifying name components
    # is_basic_c_type  boolean
    # signed           boolean
    # longness         integer
    # complex          boolean
    # is_self_arg      boolean      Is self argument of C method
    # ##is_type_arg      boolean      Is type argument of class method

    child_attrs = []
    arg_name = None   # in case the argument name was interpreted as a type
    
    def analyse(self, env, could_be_name = False):
        # Return type descriptor.
        #print "CSimpleBaseTypeNode.analyse: is_self_arg =", self.is_self_arg ###
        type = None
        if self.is_basic_c_type:
            type = PyrexTypes.simple_c_type(self.signed, self.longness, self.name)
            if not type:
                error(self.pos, "Unrecognised type modifier combination")
        elif self.name == "object" and not self.module_path:
            type = py_object_type
        elif self.name is None:
            if self.is_self_arg and env.is_c_class_scope:
                #print "CSimpleBaseTypeNode.analyse: defaulting to parent type" ###
                type = env.parent_type
            ## elif self.is_type_arg and env.is_c_class_scope:
            ##     type = Builtin.type_type
            else:
                type = py_object_type
        else:
            if self.module_path:
                scope = env.find_imported_module(self.module_path, self.pos)
            else:
                scope = env
            if scope:
                if scope.is_c_class_scope:
                    scope = scope.global_scope()
                entry = scope.lookup(self.name)
                if entry and entry.is_type:
                    type = entry.type
                elif could_be_name:
                    if self.is_self_arg and env.is_c_class_scope:
                        type = env.parent_type
                    ## elif self.is_type_arg and env.is_c_class_scope:
                    ##     type = Builtin.type_type
                    else:
                        type = py_object_type
                    self.arg_name = self.name
                else:
                    error(self.pos, "'%s' is not a type identifier" % self.name)
        if self.complex:
            if not type.is_numeric or type.is_complex:
                error(self.pos, "can only complexify c numeric types")
            type = PyrexTypes.CComplexType(type)
            type.create_declaration_utility_code(env)
        if type:
            return type
        else:
            return PyrexTypes.error_type

class CBufferAccessTypeNode(CBaseTypeNode):
    #  After parsing:
    #  positional_args  [ExprNode]        List of positional arguments
    #  keyword_args     DictNode          Keyword arguments
    #  base_type_node   CBaseTypeNode

    #  After analysis:
    #  type             PyrexType.BufferType   ...containing the right options


    child_attrs = ["base_type_node", "positional_args",
                   "keyword_args", "dtype_node"]

    dtype_node = None

    name = None
    
    def analyse(self, env, could_be_name = False):
        base_type = self.base_type_node.analyse(env)
        if base_type.is_error: return base_type
        import Buffer

        options = Buffer.analyse_buffer_options(
            self.pos,
            env,
            self.positional_args,
            self.keyword_args,
            base_type.buffer_defaults)

        if sys.version_info[0] < 3:
            # Py 2.x enforces byte strings as keyword arguments ...
            options = dict([ (name.encode('ASCII'), value)
                             for name, value in options.iteritems() ])

        self.type = PyrexTypes.BufferType(base_type, **options)
        return self.type

class CComplexBaseTypeNode(CBaseTypeNode):
    # base_type   CBaseTypeNode
    # declarator  CDeclaratorNode
    
    child_attrs = ["base_type", "declarator"]

    def analyse(self, env, could_be_name = False):
        base = self.base_type.analyse(env, could_be_name)
        _, type = self.declarator.analyse(base, env)
        return type


class CVarDefNode(StatNode):
    #  C variable definition or forward/extern function declaration.
    #
    #  visibility    'private' or 'public' or 'extern'
    #  base_type     CBaseTypeNode
    #  declarators   [CDeclaratorNode]
    #  in_pxd        boolean
    #  api           boolean
    #  need_properties [entry]

    #  decorators    [cython.locals(...)] or None 
    #  directive_locals { string : NameNode } locals defined by cython.locals(...)

    child_attrs = ["base_type", "declarators"]
    need_properties = ()
    
    decorators = None
    directive_locals = {}
    
    def analyse_declarations(self, env, dest_scope = None):
        if not dest_scope:
            dest_scope = env
        self.dest_scope = dest_scope
        base_type = self.base_type.analyse(env)

        # If the field is an external typedef, we cannot be sure about the type,
        # so do conversion ourself rather than rely on the CPython mechanism (through
        # a property; made in AnalyseDeclarationsTransform).
        if (dest_scope.is_c_class_scope
                and self.visibility == 'public' 
                and base_type.is_pyobject 
                and (base_type.is_builtin_type or base_type.is_extension_type)):
            self.need_properties = []
            need_property = True
            visibility = 'private'
        else:
            need_property = False
            visibility = self.visibility
            
        for declarator in self.declarators:
            name_declarator, type = declarator.analyse(base_type, env)
            if not type.is_complete():
                if not (self.visibility == 'extern' and type.is_array):
                    error(declarator.pos,
                        "Variable type '%s' is incomplete" % type)
            if self.visibility == 'extern' and type.is_pyobject:
                error(declarator.pos,
                    "Python object cannot be declared extern")
            name = name_declarator.name
            cname = name_declarator.cname
            if name == '':
                error(declarator.pos, "Missing name in declaration.")
                return
            if type.is_cfunction:
                entry = dest_scope.declare_cfunction(name, type, declarator.pos,
                    cname = cname, visibility = self.visibility, in_pxd = self.in_pxd,
                    api = self.api)
                if entry is not None:
                    entry.directive_locals = self.directive_locals
            else:
                if self.directive_locals:
                    s.error("Decorators can only be followed by functions")
                if self.in_pxd and self.visibility != 'extern':
                    error(self.pos, 
                        "Only 'extern' C variable declaration allowed in .pxd file")
                entry = dest_scope.declare_var(name, type, declarator.pos,
                            cname = cname, visibility = visibility, is_cdef = 1)
                if need_property:
                    self.need_properties.append(entry)
                    entry.needs_property = 1
    

class CStructOrUnionDefNode(StatNode):
    #  name          string
    #  cname         string or None
    #  kind          "struct" or "union"
    #  typedef_flag  boolean
    #  visibility    "public" or "private"
    #  in_pxd        boolean
    #  attributes    [CVarDefNode] or None
    #  entry         Entry
    #  packed        boolean
    
    child_attrs = ["attributes"]

    def analyse_declarations(self, env):
        scope = None
        if self.visibility == 'extern' and self.packed:
            error(self.pos, "Cannot declare extern struct as 'packed'")
        if self.attributes is not None:
            scope = StructOrUnionScope(self.name)
        self.entry = env.declare_struct_or_union(
            self.name, self.kind, scope, self.typedef_flag, self.pos,
            self.cname, visibility = self.visibility, packed = self.packed)
        if self.attributes is not None:
            if self.in_pxd and not env.in_cinclude:
                self.entry.defined_in_pxd = 1
            for attr in self.attributes:
                attr.analyse_declarations(env, scope)
            if self.visibility != 'extern':
                need_typedef_indirection = False
                for attr in scope.var_entries:
                    type = attr.type
                    while type.is_array:
                        type = type.base_type
                    if type == self.entry.type:
                        error(attr.pos, "Struct cannot contain itself as a member.")
                    if self.typedef_flag:
                        while type.is_ptr:
                            type = type.base_type
                        if type == self.entry.type:
                            need_typedef_indirection = True
                if need_typedef_indirection:
                    # C can't handle typedef structs that refer to themselves. 
                    struct_entry = self.entry
                    self.entry = env.declare_typedef(
                        self.name, struct_entry.type, self.pos,
                        cname = self.cname, visibility='ignore')
                    struct_entry.type.typedef_flag = False
                    # FIXME: this might be considered a hack ;-)
                    struct_entry.cname = struct_entry.type.cname = \
                                         '_' + self.entry.type.typedef_cname
    
    def analyse_expressions(self, env):
        pass
    
    def generate_execution_code(self, code):
        pass


class CEnumDefNode(StatNode):
    #  name           string or None
    #  cname          string or None
    #  items          [CEnumDefItemNode]
    #  typedef_flag   boolean
    #  visibility     "public" or "private"
    #  in_pxd         boolean
    #  entry          Entry
    
    child_attrs = ["items"]
    
    def analyse_declarations(self, env):
        self.entry = env.declare_enum(self.name, self.pos,
            cname = self.cname, typedef_flag = self.typedef_flag,
            visibility = self.visibility)
        if self.items is not None:
            if self.in_pxd and not env.in_cinclude:
                self.entry.defined_in_pxd = 1
            for item in self.items:
                item.analyse_declarations(env, self.entry)

    def analyse_expressions(self, env):
        pass

    def generate_execution_code(self, code):
        if self.visibility == 'public':
            temp = code.funcstate.allocate_temp(PyrexTypes.py_object_type, manage_ref=True)
            for item in self.entry.enum_values:
                code.putln("%s = PyInt_FromLong(%s); %s" % (
                        temp,
                        item.cname,
                        code.error_goto_if_null(temp, item.pos)))
                code.put_gotref(temp)
                code.putln('if (__Pyx_SetAttrString(%s, "%s", %s) < 0) %s' % (
                        Naming.module_cname, 
                        item.name, 
                        temp,
                        code.error_goto(item.pos)))
                code.put_decref_clear(temp, PyrexTypes.py_object_type)
            code.funcstate.release_temp(temp)


class CEnumDefItemNode(StatNode):
    #  name     string
    #  cname    string or None
    #  value    ExprNode or None
    
    child_attrs = ["value"]

    def analyse_declarations(self, env, enum_entry):
        if self.value:
            self.value.analyse_const_expression(env)
            if not self.value.type.is_int:
                self.value = self.value.coerce_to(PyrexTypes.c_int_type, env)
                self.value.analyse_const_expression(env)
        entry = env.declare_const(self.name, enum_entry.type, 
            self.value, self.pos, cname = self.cname,
            visibility = enum_entry.visibility)
        enum_entry.enum_values.append(entry)


class CTypeDefNode(StatNode):
    #  base_type    CBaseTypeNode
    #  declarator   CDeclaratorNode
    #  visibility   "public" or "private"
    #  in_pxd       boolean

    child_attrs = ["base_type", "declarator"]
    
    def analyse_declarations(self, env):
        base = self.base_type.analyse(env)
        name_declarator, type = self.declarator.analyse(base, env)
        name = name_declarator.name
        cname = name_declarator.cname
        entry = env.declare_typedef(name, type, self.pos,
            cname = cname, visibility = self.visibility)
        if self.in_pxd and not env.in_cinclude:
            entry.defined_in_pxd = 1
    
    def analyse_expressions(self, env):
        pass
    def generate_execution_code(self, code):
        pass


class FuncDefNode(StatNode, BlockNode):
    #  Base class for function definition nodes.
    #
    #  return_type     PyrexType
    #  #filename        string        C name of filename string const
    #  entry           Symtab.Entry
    #  needs_closure   boolean        Whether or not this function has inner functions/classes/yield
    #  directive_locals { string : NameNode } locals defined by cython.locals(...)
    
    py_func = None
    assmt = None
    needs_closure = False
    modifiers = []
    
    def analyse_default_values(self, env):
        genv = env.global_scope()
        default_seen = 0
        for arg in self.args:
            if arg.default:
                default_seen = 1
                if arg.is_generic:
                    arg.default.analyse_types(env)
                    arg.default = arg.default.coerce_to(arg.type, genv)
                else:
                    error(arg.pos,
                        "This argument cannot have a default value")
                    arg.default = None
            elif arg.kw_only:
                default_seen = 1
            elif default_seen:
                error(arg.pos, "Non-default argument following default argument")

    def need_gil_acquisition(self, lenv):
        return 0
        
    def create_local_scope(self, env):
        genv = env
        while genv.is_py_class_scope or genv.is_c_class_scope:
            genv = env.outer_scope
        if self.needs_closure:
            lenv = ClosureScope(name = self.entry.name, scope_name = self.entry.cname, outer_scope = genv)
        else:
            lenv = LocalScope(name = self.entry.name, outer_scope = genv, parent_scope = env)
        lenv.return_type = self.return_type
        type = self.entry.type
        if type.is_cfunction:
            lenv.nogil = type.nogil and not type.with_gil
        self.local_scope = lenv
        lenv.directives = env.directives
        return lenv
                
    def generate_function_definitions(self, env, code):
        import Buffer

        lenv = self.local_scope
        if lenv.is_closure_scope:
            outer_scope_cname = "%s->%s" % (Naming.cur_scope_cname,
                                            Naming.outer_scope_cname)
        else:
            outer_scope_cname = Naming.outer_scope_cname
        lenv.mangle_closure_cnames(outer_scope_cname)
        # Generate closure function definitions
        self.body.generate_function_definitions(lenv, code)
        # generate lambda function definitions
        for node in lenv.lambda_defs:
            node.generate_function_definitions(lenv, code)

        is_getbuffer_slot = (self.entry.name == "__getbuffer__" and
                             self.entry.scope.is_c_class_scope)
        
        profile = code.globalstate.directives['profile']
        if profile:
            if lenv.nogil:
                error(self.pos, "Cannot profile nogil function.")
            code.globalstate.use_utility_code(profile_utility_code)

        # Generate C code for header and body of function
        code.enter_cfunc_scope()
        code.return_from_error_cleanup_label = code.new_label()
            
        # ----- Top-level constants used by this function
        code.mark_pos(self.pos)
        self.generate_cached_builtins_decls(lenv, code)
        # ----- Function header
        code.putln("")
        with_pymethdef = env.is_py_class_scope or env.is_closure_scope
        if self.py_func:
            self.py_func.generate_function_header(code, 
                with_pymethdef = with_pymethdef,
                proto_only=True)
        self.generate_function_header(code,
            with_pymethdef = with_pymethdef)
        # ----- Local variable declarations
        if lenv.is_closure_scope:
            code.put(lenv.scope_class.type.declaration_code(Naming.cur_scope_cname))
            code.putln(";")
        if env.is_closure_scope and not lenv.is_closure_scope:
            code.put(env.scope_class.type.declaration_code(Naming.outer_scope_cname))
            code.putln(";")
        self.generate_argument_declarations(lenv, code)
        for entry in lenv.var_entries:
            if not entry.in_closure:
                code.put_var_declaration(entry)
        init = ""
        if not self.return_type.is_void:
            if self.return_type.is_pyobject:
                init = " = NULL"
            code.putln(
                "%s%s;" % 
                    (self.return_type.declaration_code(
                        Naming.retval_cname),
                    init))
        tempvardecl_code = code.insertion_point()
        self.generate_keyword_list(code)
        if profile:
            code.put_trace_declarations()
        # ----- Extern library function declarations
        lenv.generate_library_function_declarations(code)
        # ----- GIL acquisition
        acquire_gil = self.acquire_gil
        if acquire_gil:
            env.use_utility_code(force_init_threads_utility_code)
            code.putln("PyGILState_STATE _save = PyGILState_Ensure();")
        # ----- Automatic lead-ins for certain special functions
        if not lenv.nogil:
            code.put_setup_refcount_context(self.entry.name)
        if profile:
            code.put_trace_call(self.entry.name, self.pos)
        if is_getbuffer_slot:
            self.getbuffer_init(code)
        # ----- Create closure scope object
        if self.needs_closure:
            code.putln("%s = (%s)%s->tp_new(%s, %s, NULL);" % (
                            Naming.cur_scope_cname,
                            lenv.scope_class.type.declaration_code(''),
                            lenv.scope_class.type.typeptr_cname, 
                            lenv.scope_class.type.typeptr_cname,
                            Naming.empty_tuple))
            # TODO: error handling
            code.put_gotref(Naming.cur_scope_cname)
            # Note that it is unsafe to decref the scope at this point.
        if env.is_closure_scope:
            code.putln("%s = (%s)%s;" % (
                            outer_scope_cname,
                            env.scope_class.type.declaration_code(''),
                            Naming.self_cname))
            if self.needs_closure:
                # inner closures own a reference to their outer parent
                code.put_incref(outer_scope_cname, env.scope_class.type)
                code.put_giveref(outer_scope_cname)
        # ----- Fetch arguments
        self.generate_argument_parsing_code(env, code)
        # If an argument is assigned to in the body, we must 
        # incref it to properly keep track of refcounts.
        for entry in lenv.arg_entries:
            if entry.type.is_pyobject and entry.assignments:
                code.put_var_incref(entry)
        # ----- Initialise local variables 
        for entry in lenv.var_entries:
            if entry.type.is_pyobject and entry.init_to_none and entry.used:
                code.put_init_var_to_py_none(entry)
        # ----- Initialise local buffer auxiliary variables
        for entry in lenv.var_entries + lenv.arg_entries:
            if entry.type.is_buffer and entry.buffer_aux.buffer_info_var.used:
                code.putln("%s.buf = NULL;" % entry.buffer_aux.buffer_info_var.cname)
        # ----- Check and convert arguments
        self.generate_argument_type_tests(code)
        # ----- Acquire buffer arguments
        for entry in lenv.arg_entries:
            if entry.type.is_buffer:
                Buffer.put_acquire_arg_buffer(entry, code, self.pos)        
        # ----- Function body
        self.body.generate_execution_code(code)
        # ----- Default return value
        code.putln("")
        if self.return_type.is_pyobject:
            #if self.return_type.is_extension_type:
            #    lhs = "(PyObject *)%s" % Naming.retval_cname
            #else:
            lhs = Naming.retval_cname
            code.put_init_to_py_none(lhs, self.return_type)
        else:
            val = self.return_type.default_value
            if val:
                code.putln("%s = %s;" % (Naming.retval_cname, val))
        # ----- Error cleanup
        if code.error_label in code.labels_used:
            code.put_goto(code.return_label)
            code.put_label(code.error_label)
            for cname, type in code.funcstate.all_managed_temps():
                code.put_xdecref(cname, type)

            # Clean up buffers -- this calls a Python function
            # so need to save and restore error state
            buffers_present = len(lenv.buffer_entries) > 0
            if buffers_present:
                code.globalstate.use_utility_code(restore_exception_utility_code)
                code.putln("{ PyObject *__pyx_type, *__pyx_value, *__pyx_tb;")
                code.putln("__Pyx_ErrFetch(&__pyx_type, &__pyx_value, &__pyx_tb);")
                for entry in lenv.buffer_entries:                    
                    Buffer.put_release_buffer_code(code, entry)
                    #code.putln("%s = 0;" % entry.cname)
                code.putln("__Pyx_ErrRestore(__pyx_type, __pyx_value, __pyx_tb);}")

            err_val = self.error_value()
            exc_check = self.caller_will_check_exceptions()
            if err_val is not None or exc_check:
                # TODO: Fix exception tracing (though currently unused by cProfile). 
                # code.globalstate.use_utility_code(get_exception_tuple_utility_code)
                # code.put_trace_exception()
                code.putln('__Pyx_AddTraceback("%s");' % self.entry.qualified_name)
            else:
                warning(self.entry.pos, "Unraisable exception in function '%s'." \
                            % self.entry.qualified_name, 0)
                code.putln(
                    '__Pyx_WriteUnraisable("%s");' % 
                        self.entry.qualified_name)
                env.use_utility_code(unraisable_exception_utility_code)
                env.use_utility_code(restore_exception_utility_code)
            default_retval = self.return_type.default_value
            if err_val is None and default_retval:
                err_val = default_retval
            if err_val is not None:
                code.putln(
                    "%s = %s;" % (
                        Naming.retval_cname, 
                        err_val))

            if is_getbuffer_slot:
                self.getbuffer_error_cleanup(code)

            # If we are using the non-error cleanup section we should
            # jump past it if we have an error. The if-test below determine
            # whether this section is used.
            if buffers_present or is_getbuffer_slot:
                code.put_goto(code.return_from_error_cleanup_label)


        # ----- Non-error return cleanup
        code.put_label(code.return_label)
        for entry in lenv.buffer_entries:
            if entry.used:
                Buffer.put_release_buffer_code(code, entry)
        if is_getbuffer_slot:
            self.getbuffer_normal_cleanup(code)
        # ----- Return cleanup for both error and no-error return
        code.put_label(code.return_from_error_cleanup_label)
        if not Options.init_local_none:
            for entry in lenv.var_entries:
                if lenv.control_flow.get_state((entry.name, 'initalized')) is not True:
                    entry.xdecref_cleanup = 1
        
        for entry in lenv.var_entries:
            if entry.used and not entry.in_closure:
                code.put_var_decref(entry)
        # Decref any increfed args
        for entry in lenv.arg_entries:
            if entry.type.is_pyobject:
                if entry.in_closure and not entry.assignments:
                    code.put_var_incref(entry)
                    code.put_var_giveref(entry)
                elif not entry.in_closure and entry.assignments:
                    code.put_var_decref(entry)
        if self.needs_closure:
            code.put_decref(Naming.cur_scope_cname, lenv.scope_class.type)
                
        # ----- Return
        # This code is duplicated in ModuleNode.generate_module_init_func
        if not lenv.nogil:
            default_retval = self.return_type.default_value
            err_val = self.error_value()
            if err_val is None and default_retval:
                err_val = default_retval
            if self.return_type.is_pyobject:
                code.put_xgiveref(self.return_type.as_pyobject(Naming.retval_cname))

        if self.entry.is_special and self.entry.name == "__hash__":
            # Returning -1 for __hash__ is supposed to signal an error
            # We do as Python instances and coerce -1 into -2. 
            code.putln("if (unlikely(%s == -1) && !PyErr_Occurred()) %s = -2;" % (
                    Naming.retval_cname, Naming.retval_cname))

        if profile:
            if self.return_type.is_pyobject:
                code.put_trace_return(Naming.retval_cname)
            else:
                code.put_trace_return("Py_None")
        if not lenv.nogil:
            code.put_finish_refcount_context()
        
        if acquire_gil:
            code.putln("PyGILState_Release(_save);")

        if not self.return_type.is_void:
            code.putln("return %s;" % Naming.retval_cname)
            
        code.putln("}")
        # ----- Go back and insert temp variable declarations
        tempvardecl_code.put_temp_declarations(code.funcstate)
        # ----- Python version
        code.exit_cfunc_scope()
        if self.py_func:
            self.py_func.generate_function_definitions(env, code)
        self.generate_wrapper_functions(code)

    def declare_argument(self, env, arg):
        if arg.type.is_void:
            error(arg.pos, "Invalid use of 'void'")
        elif not arg.type.is_complete() and not arg.type.is_array:
            error(arg.pos,
                "Argument type '%s' is incomplete" % arg.type)
        return env.declare_arg(arg.name, arg.type, arg.pos)
        
    def generate_wrapper_functions(self, code):
        pass

    def generate_execution_code(self, code):
        # Evaluate and store argument default values
        for arg in self.args:
            default = arg.default
            if default:
                if not default.is_literal:
                    default.generate_evaluation_code(code)
                    default.make_owned_reference(code)
                    result = default.result_as(arg.type)
                    code.putln(
                        "%s = %s;" % (
                            arg.calculate_default_value_code(code),
                            result))
                    if arg.type.is_pyobject:
                        code.put_giveref(default.result())
                    default.generate_post_assignment_code(code)
                    default.free_temps(code)
        # For Python class methods, create and store function object
        if self.assmt:
            self.assmt.generate_execution_code(code)

    #
    # Special code for the __getbuffer__ function
    #
    def getbuffer_init(self, code):
        info = self.local_scope.arg_entries[1].cname
        # Python 3.0 betas have a bug in memoryview which makes it call
        # getbuffer with a NULL parameter. For now we work around this;
        # the following line should be removed when this bug is fixed.
        code.putln("if (%s == NULL) return 0;" % info) 
        code.putln("%s->obj = Py_None; __Pyx_INCREF(Py_None);" % info)
        code.put_giveref("%s->obj" % info) # Do not refnanny object within structs

    def getbuffer_error_cleanup(self, code):
        info = self.local_scope.arg_entries[1].cname
        code.put_gotref("%s->obj" % info)
        code.putln("__Pyx_DECREF(%s->obj); %s->obj = NULL;" %
                   (info, info))

    def getbuffer_normal_cleanup(self, code):
        info = self.local_scope.arg_entries[1].cname
        code.putln("if (%s->obj == Py_None) {" % info)
        code.put_gotref("Py_None")
        code.putln("__Pyx_DECREF(Py_None); %s->obj = NULL;" % info)
        code.putln("}")

class CFuncDefNode(FuncDefNode):
    #  C function definition.
    #
    #  modifiers     ['inline']
    #  visibility    'private' or 'public' or 'extern'
    #  base_type     CBaseTypeNode
    #  declarator    CDeclaratorNode
    #  body          StatListNode
    #  api           boolean
    #  decorators    [DecoratorNode]        list of decorators
    #
    #  with_gil      boolean    Acquire GIL around body
    #  type          CFuncType
    #  py_func       wrapper for calling from Python
    #  overridable   whether or not this is a cpdef function
    #  inline_in_pxd whether this is an inline function in a pxd file
    
    child_attrs = ["base_type", "declarator", "body", "py_func"]

    inline_in_pxd = False
    decorators = None
    directive_locals = {}

    def unqualified_name(self):
        return self.entry.name
        
    def analyse_declarations(self, env):
        self.directive_locals.update(env.directives['locals'])
        base_type = self.base_type.analyse(env)
        # The 2 here is because we need both function and argument names. 
        name_declarator, type = self.declarator.analyse(base_type, env, nonempty = 2 * (self.body is not None))
        if not type.is_cfunction:
            error(self.pos, 
                "Suite attached to non-function declaration")
        # Remember the actual type according to the function header
        # written here, because the type in the symbol table entry
        # may be different if we're overriding a C method inherited
        # from the base type of an extension type.
        self.type = type
        type.is_overridable = self.overridable
        declarator = self.declarator
        while not hasattr(declarator, 'args'):
            declarator = declarator.base
        self.args = declarator.args
        for formal_arg, type_arg in zip(self.args, type.args):
            formal_arg.type = type_arg.type
            formal_arg.name = type_arg.name
            formal_arg.cname = type_arg.cname
        name = name_declarator.name
        cname = name_declarator.cname
        self.entry = env.declare_cfunction(
            name, type, self.pos, 
            cname = cname, visibility = self.visibility,
            defining = self.body is not None,
            api = self.api, modifiers = self.modifiers)
        self.entry.inline_func_in_pxd = self.inline_in_pxd
        self.return_type = type.return_type
        
        if self.overridable and not env.is_module_scope:
            if len(self.args) < 1 or not self.args[0].type.is_pyobject:
                # An error will be produced in the cdef function
                self.overridable = False
            
        if self.overridable:
            import ExprNodes
            py_func_body = self.call_self_node(is_module_scope = env.is_module_scope)
            self.py_func = DefNode(pos = self.pos, 
                                   name = self.entry.name,
                                   args = self.args,
                                   star_arg = None,
                                   starstar_arg = None,
                                   doc = self.doc,
                                   body = py_func_body,
                                   is_wrapper = 1)
            self.py_func.is_module_scope = env.is_module_scope
            self.py_func.analyse_declarations(env)
            self.entry.as_variable = self.py_func.entry
            # Reset scope entry the above cfunction
            env.entries[name] = self.entry
            if not env.is_module_scope or Options.lookup_module_cpdef:
                self.override = OverrideCheckNode(self.pos, py_func = self.py_func)
                self.body = StatListNode(self.pos, stats=[self.override, self.body])
        self.create_local_scope(env)
    
    def call_self_node(self, omit_optional_args=0, is_module_scope=0):
        import ExprNodes
        args = self.type.args
        if omit_optional_args:
            args = args[:len(args) - self.type.optional_arg_count]
        arg_names = [arg.name for arg in args]
        if is_module_scope:
            cfunc = ExprNodes.NameNode(self.pos, name=self.entry.name)
        else:
            self_arg = ExprNodes.NameNode(self.pos, name=arg_names[0])
            cfunc = ExprNodes.AttributeNode(self.pos, obj=self_arg, attribute=self.entry.name)
        skip_dispatch = not is_module_scope or Options.lookup_module_cpdef
        c_call = ExprNodes.SimpleCallNode(self.pos, function=cfunc, args=[ExprNodes.NameNode(self.pos, name=n) for n in arg_names[1-is_module_scope:]], wrapper_call=skip_dispatch)
        return ReturnStatNode(pos=self.pos, return_type=PyrexTypes.py_object_type, value=c_call)
    
    def declare_arguments(self, env):
        for arg in self.type.args:
            if not arg.name:
                error(arg.pos, "Missing argument name")
            self.declare_argument(env, arg)

    def need_gil_acquisition(self, lenv):
        return self.type.with_gil

    def nogil_check(self, env):
        type = self.type
        with_gil = type.with_gil
        if type.nogil and not with_gil:
            if type.return_type.is_pyobject:
                error(self.pos,
                      "Function with Python return type cannot be declared nogil")
            for entry in self.local_scope.var_entries:
                if entry.type.is_pyobject:
                    error(self.pos, "Function declared nogil has Python locals or temporaries")

    def analyse_expressions(self, env):
        self.local_scope.directives = env.directives
        if self.py_func is not None:
            # this will also analyse the default values
            self.py_func.analyse_expressions(env)
        else:
            self.analyse_default_values(env)
        self.acquire_gil = self.need_gil_acquisition(self.local_scope)

    def generate_function_header(self, code, with_pymethdef, with_opt_args = 1, with_dispatch = 1, cname = None):
        arg_decls = []
        type = self.type
        visibility = self.entry.visibility
        for arg in type.args[:len(type.args)-type.optional_arg_count]:
            arg_decls.append(arg.declaration_code())
        if with_dispatch and self.overridable:
            arg_decls.append(PyrexTypes.c_int_type.declaration_code(Naming.skip_dispatch_cname))
        if type.optional_arg_count and with_opt_args:
            arg_decls.append(type.op_arg_struct.declaration_code(Naming.optional_args_cname))
        if type.has_varargs:
            arg_decls.append("...")
        if not arg_decls:
            arg_decls = ["void"]
        if cname is None:
            cname = self.entry.func_cname
        entity = type.function_header_code(cname, ', '.join(arg_decls))
        if visibility == 'public':
            dll_linkage = "DL_EXPORT"
        else:
            dll_linkage = None
        header = self.return_type.declaration_code(entity,
            dll_linkage = dll_linkage)
        if visibility == 'extern':
            storage_class = "%s " % Naming.extern_c_macro
        elif visibility == 'public':
            storage_class = ""
        else:
            storage_class = "static "
        if 'inline' in self.modifiers:
            self.modifiers[self.modifiers.index('inline')] = 'cython_inline'
        code.putln("%s%s %s {" % (
            storage_class,
            ' '.join(self.modifiers).upper(), # macro forms 
            header))

    def generate_argument_declarations(self, env, code):
        for arg in self.args:
            if arg.default:
                result = arg.calculate_default_value_code(code)
                code.putln('%s = %s;' % (
                    arg.type.declaration_code(arg.cname), result))

    def generate_keyword_list(self, code):
        pass
        
    def generate_argument_parsing_code(self, env, code):
        i = 0
        if self.type.optional_arg_count:
            code.putln('if (%s) {' % Naming.optional_args_cname)
            for arg in self.args:
                if arg.default:
                    code.putln('if (%s->%sn > %s) {' % (Naming.optional_args_cname, Naming.pyrex_prefix, i))
                    declarator = arg.declarator
                    while not hasattr(declarator, 'name'):
                        declarator = declarator.base
                    code.putln('%s = %s->%s;' % (arg.cname, Naming.optional_args_cname, self.type.opt_arg_cname(declarator.name)))
                    i += 1
            for _ in range(self.type.optional_arg_count):
                code.putln('}')
            code.putln('}')
    
    def generate_argument_conversion_code(self, code):
        pass
    
    def generate_argument_type_tests(self, code):
        # Generate type tests for args whose type in a parent
        # class is a supertype of the declared type.
        for arg in self.type.args:
            if arg.needs_type_test:
                self.generate_arg_type_test(arg, code)
    
    def generate_arg_type_test(self, arg, code):
        # Generate type test for one argument.
        if arg.type.typeobj_is_available():
            typeptr_cname = arg.type.typeptr_cname
            arg_code = "((PyObject *)%s)" % arg.cname
            code.putln(
                'if (unlikely(!__Pyx_ArgTypeTest(%s, %s, %d, "%s", %s))) %s' % (
                    arg_code, 
                    typeptr_cname,
                    not arg.not_none,
                    arg.name,
                    type.is_builtin_type,
                    code.error_goto(arg.pos)))
        else:
            error(arg.pos, "Cannot test type of extern C class "
                "without type object name specification")

    def error_value(self):
        if self.return_type.is_pyobject:
            return "0"
        else:
            #return None
            return self.entry.type.exception_value
            
    def caller_will_check_exceptions(self):
        return self.entry.type.exception_check
        
    def generate_wrapper_functions(self, code):
        # If the C signature of a function has changed, we need to generate
        # wrappers to put in the slots here. 
        k = 0
        entry = self.entry
        func_type = entry.type
        while entry.prev_entry is not None:
            k += 1
            entry = entry.prev_entry
            entry.func_cname = "%s%swrap_%s" % (self.entry.func_cname, Naming.pyrex_prefix, k)
            code.putln()
            self.generate_function_header(code, 
                                          0,
                                          with_dispatch = entry.type.is_overridable, 
                                          with_opt_args = entry.type.optional_arg_count, 
                                          cname = entry.func_cname)
            if not self.return_type.is_void:
                code.put('return ')
            args = self.type.args
            arglist = [arg.cname for arg in args[:len(args)-self.type.optional_arg_count]]
            if entry.type.is_overridable:
                arglist.append(Naming.skip_dispatch_cname)
            elif func_type.is_overridable:
                arglist.append('0')
            if entry.type.optional_arg_count:
                arglist.append(Naming.optional_args_cname)
            elif func_type.optional_arg_count:
                arglist.append('NULL')
            code.putln('%s(%s);' % (self.entry.func_cname, ', '.join(arglist)))
            code.putln('}')
        

class PyArgDeclNode(Node):
    # Argument which must be a Python object (used
    # for * and ** arguments).
    #
    # name        string
    # entry       Symtab.Entry
    # annotation  ExprNode or None   Py3 argument annotation
    child_attrs = []
    

class DecoratorNode(Node):
    # A decorator
    #
    # decorator    NameNode or CallNode
    child_attrs = ['decorator']


class DefNode(FuncDefNode):
    # A Python function definition.
    #
    # name          string                 the Python name of the function
    # lambda_name   string                 the internal name of a lambda 'function'
    # decorators    [DecoratorNode]        list of decorators
    # args          [CArgDeclNode]         formal arguments
    # star_arg      PyArgDeclNode or None  * argument
    # starstar_arg  PyArgDeclNode or None  ** argument
    # doc           EncodedString or None
    # body          StatListNode
    # return_type_annotation
    #               ExprNode or None       the Py3 return type annotation
    #
    #  The following subnode is constructed internally
    #  when the def statement is inside a Python class definition.
    #
    #  assmt   AssignmentNode   Function construction/assignment
    
    child_attrs = ["args", "star_arg", "starstar_arg", "body", "decorators"]

    lambda_name = None
    assmt = None
    num_kwonly_args = 0
    num_required_kw_args = 0
    reqd_kw_flags_cname = "0"
    is_wrapper = 0
    decorators = None
    return_type_annotation = None
    entry = None
    acquire_gil = 0
    self_in_stararg = 0

    def __init__(self, pos, **kwds):
        FuncDefNode.__init__(self, pos, **kwds)
        k = rk = r = 0
        for arg in self.args:
            if arg.kw_only:
                k += 1
                if not arg.default:
                    rk += 1
            if not arg.default:
                r += 1
        self.num_kwonly_args = k
        self.num_required_kw_args = rk
        self.num_required_args = r
        
    def as_cfunction(self, cfunc=None, scope=None):
        if self.star_arg:
            error(self.star_arg.pos, "cdef function cannot have star argument")
        if self.starstar_arg:
            error(self.starstar_arg.pos, "cdef function cannot have starstar argument")
        if cfunc is None:
            cfunc_args = []
            for formal_arg in self.args:
                name_declarator, type = formal_arg.analyse(scope, nonempty=1)
                cfunc_args.append(PyrexTypes.CFuncTypeArg(name = name_declarator.name,
                                                          cname = None,
                                                          type = py_object_type,
                                                          pos = formal_arg.pos))
            cfunc_type = PyrexTypes.CFuncType(return_type = py_object_type,
                                              args = cfunc_args,
                                              has_varargs = False,
                                              exception_value = None,
                                              exception_check = False,
                                              nogil = False,
                                              with_gil = False,
                                              is_overridable = True)
            cfunc = CVarDefNode(self.pos, type=cfunc_type)
        else:
            cfunc_type = cfunc.type
            if len(self.args) != len(cfunc_type.args) or cfunc_type.has_varargs:
                error(self.pos, "wrong number of arguments")
                error(cfunc.pos, "previous declaration here")
            for formal_arg, type_arg in zip(self.args, cfunc_type.args):
                name_declarator, type = formal_arg.analyse(cfunc.scope, nonempty=1)
                if type is None or type is PyrexTypes.py_object_type or formal_arg.is_self:
                    formal_arg.type = type_arg.type
                    formal_arg.name_declarator = name_declarator
        import ExprNodes
        if cfunc_type.exception_value is None:
            exception_value = None
        else:
            exception_value = ExprNodes.ConstNode(self.pos, value=cfunc_type.exception_value, type=cfunc_type.return_type)
        declarator = CFuncDeclaratorNode(self.pos, 
                                         base = CNameDeclaratorNode(self.pos, name=self.name, cname=None),
                                         args = self.args,
                                         has_varargs = False,
                                         exception_check = cfunc_type.exception_check,
                                         exception_value = exception_value,
                                         with_gil = cfunc_type.with_gil,
                                         nogil = cfunc_type.nogil)
        return CFuncDefNode(self.pos, 
                            modifiers = [],
                            base_type = CAnalysedBaseTypeNode(self.pos, type=cfunc_type.return_type),
                            declarator = declarator,
                            body = self.body,
                            doc = self.doc,
                            overridable = cfunc_type.is_overridable,
                            type = cfunc_type,
                            with_gil = cfunc_type.with_gil,
                            nogil = cfunc_type.nogil,
                            visibility = 'private',
                            api = False,
                            directive_locals = getattr(cfunc, 'directive_locals', {}))
    
    def analyse_declarations(self, env):
        self.is_classmethod = self.is_staticmethod = False
        if self.decorators:
            for decorator in self.decorators:
                func = decorator.decorator
                if func.is_name:
                    self.is_classmethod |= func.name == 'classmethod'
                    self.is_staticmethod |= func.name == 'staticmethod'

        if self.is_classmethod and env.lookup_here('classmethod'):
            # classmethod() was overridden - not much we can do here ...
            self.is_classmethod = False
        if self.is_staticmethod and env.lookup_here('staticmethod'):
            # staticmethod() was overridden - not much we can do here ...
            self.is_staticmethod = False

        self.analyse_argument_types(env)
        self.declare_pyfunction(env)
        self.analyse_signature(env)
        self.return_type = self.entry.signature.return_type()
        self.create_local_scope(env)

    def analyse_argument_types(self, env):
        directive_locals = self.directive_locals = env.directives['locals']
        for arg in self.args:
            if hasattr(arg, 'name'):
                type = arg.type
                name_declarator = None
            else:
                base_type = arg.base_type.analyse(env)
                name_declarator, type = \
                    arg.declarator.analyse(base_type, env)
                arg.name = name_declarator.name
            if arg.name in directive_locals:
                type_node = directive_locals[arg.name]
                other_type = type_node.analyse_as_type(env)
                if other_type is None:
                    error(type_node.pos, "Not a type")
                elif (type is not PyrexTypes.py_object_type 
                        and not type.same_as(other_type)):
                    error(arg.base_type.pos, "Signature does not agree with previous declaration")
                    error(type_node.pos, "Previous declaration here")
                else:
                    type = other_type
            if name_declarator and name_declarator.cname:
                error(self.pos,
                    "Python function argument cannot have C name specification")
            arg.type = type.as_argument_type()
            arg.hdr_type = None
            arg.needs_conversion = 0
            arg.needs_type_test = 0
            arg.is_generic = 1
            if arg.not_none and not arg.type.is_extension_type:
                error(self.pos,
                    "Only extension type arguments can have 'not None'")
<<<<<<< HEAD
        if self.name == '<lambda>':
            self.declare_lambda_function(env)
        else:
            self.declare_pyfunction(env)
        self.analyse_signature(env)
        self.return_type = self.entry.signature.return_type()
        self.create_local_scope(env)
=======
>>>>>>> 9dfe33b2

    def analyse_signature(self, env):
        any_type_tests_needed = 0
        if self.entry.is_special:
            self.entry.trivial_signature = len(self.args) == 1 and not (self.star_arg or self.starstar_arg)
        elif not env.directives['always_allow_keywords'] and not (self.star_arg or self.starstar_arg):
            # Use the simpler calling signature for zero- and one-argument functions.
            if self.entry.signature is TypeSlots.pyfunction_signature:
                if len(self.args) == 0:
                    self.entry.signature = TypeSlots.pyfunction_noargs
                elif len(self.args) == 1:
                    if self.args[0].default is None and not self.args[0].kw_only:
                        self.entry.signature = TypeSlots.pyfunction_onearg
            elif self.entry.signature is TypeSlots.pymethod_signature:
                if len(self.args) == 1:
                    self.entry.signature = TypeSlots.unaryfunc
                elif len(self.args) == 2:
                    if self.args[1].default is None and not self.args[1].kw_only:
                        self.entry.signature = TypeSlots.ibinaryfunc

        sig = self.entry.signature
        nfixed = sig.num_fixed_args()
        if sig is TypeSlots.pymethod_signature and nfixed == 1 \
               and len(self.args) == 0 and self.star_arg:
            # this is the only case where a diverging number of
            # arguments is not an error - when we have no explicit
            # 'self' parameter as in method(*args)
            sig = self.entry.signature = TypeSlots.pyfunction_signature # self is not 'really' used
            self.self_in_stararg = 1
            nfixed = 0

        for i in range(min(nfixed, len(self.args))):
            arg = self.args[i]
            arg.is_generic = 0
            if sig.is_self_arg(i) and not self.is_staticmethod:
                if self.is_classmethod:
                    arg.is_type_arg = 1
                    arg.hdr_type = arg.type = Builtin.type_type
                else:
                    arg.is_self_arg = 1
                    arg.hdr_type = arg.type = env.parent_type
                arg.needs_conversion = 0
            else:
                arg.hdr_type = sig.fixed_arg_type(i)
                if not arg.type.same_as(arg.hdr_type):
                    if arg.hdr_type.is_pyobject and arg.type.is_pyobject:
                        arg.needs_type_test = 1
                        any_type_tests_needed = 1
                    else:
                        arg.needs_conversion = 1
            if arg.needs_conversion:
                arg.hdr_cname = Naming.arg_prefix + arg.name
            else:
                arg.hdr_cname = Naming.var_prefix + arg.name

        if nfixed > len(self.args):
            self.bad_signature()
            return
        elif nfixed < len(self.args):
            if not sig.has_generic_args:
                self.bad_signature()
            for arg in self.args:
                if arg.is_generic and \
                        (arg.type.is_extension_type or arg.type.is_builtin_type):
                    arg.needs_type_test = 1
                    any_type_tests_needed = 1
        if any_type_tests_needed:
            env.use_utility_code(arg_type_test_utility_code)

    def bad_signature(self):
        sig = self.entry.signature
        expected_str = "%d" % sig.num_fixed_args()
        if sig.has_generic_args:
            expected_str = expected_str + " or more"
        name = self.name
        if name.startswith("__") and name.endswith("__"):
            desc = "Special method"
        else:
            desc = "Method"
        error(self.pos,
            "%s %s has wrong number of arguments "
            "(%d declared, %s expected)" % (
                desc, self.name, len(self.args), expected_str))

    def signature_has_nongeneric_args(self):
        argcount = len(self.args)
        if argcount == 0 or (
                argcount == 1 and (self.args[0].is_self_arg or
                                   self.args[0].is_type_arg)):
            return 0
        return 1

    def signature_has_generic_args(self):
        return self.entry.signature.has_generic_args
    
    def declare_pyfunction(self, env):
        #print "DefNode.declare_pyfunction:", self.name, "in", env ###
        name = self.name
        entry = env.lookup_here(name)
        if entry and entry.type.is_cfunction and not self.is_wrapper:
            warning(self.pos, "Overriding cdef method with def method.", 5)
        entry = env.declare_pyfunction(name, self.pos)
        self.entry = entry
        prefix = env.scope_prefix
        entry.func_cname = \
            Naming.pyfunc_prefix + prefix + name
        entry.pymethdef_cname = \
            Naming.pymethdef_prefix + prefix + name
        if Options.docstrings:
            entry.doc = embed_position(self.pos, self.doc)
            entry.doc_cname = \
                Naming.funcdoc_prefix + prefix + name
        else:
            entry.doc = None

    def declare_lambda_function(self, env):
        name = self.name
        prefix = env.scope_prefix
        func_cname = \
            Naming.lambda_func_prefix + u'funcdef' + prefix + self.lambda_name
        entry = env.declare_lambda_function(func_cname, self.pos)
        entry.pymethdef_cname = \
            Naming.lambda_func_prefix + u'methdef' + prefix + self.lambda_name
        entry.qualified_name = env.qualify_name(self.lambda_name)
        entry.doc = None
        self.entry = entry

    def declare_arguments(self, env):
        for arg in self.args:
            if not arg.name:
                error(arg.pos, "Missing argument name")
            else:
                env.control_flow.set_state((), (arg.name, 'source'), 'arg')
                env.control_flow.set_state((), (arg.name, 'initalized'), True)
            if arg.needs_conversion:
                arg.entry = env.declare_var(arg.name, arg.type, arg.pos)
                if arg.type.is_pyobject:
                    arg.entry.init = "0"
                arg.entry.init_to_none = 0
            else:
                arg.entry = self.declare_argument(env, arg)
            arg.entry.used = 1
            arg.entry.is_self_arg = arg.is_self_arg
            if arg.hdr_type:
                if arg.is_self_arg or arg.is_type_arg or \
                    (arg.type.is_extension_type and not arg.hdr_type.is_extension_type):
                        arg.entry.is_declared_generic = 1
        self.declare_python_arg(env, self.star_arg)
        self.declare_python_arg(env, self.starstar_arg)

    def declare_python_arg(self, env, arg):
        if arg:
            if env.directives['infer_types'] != 'none':
                type = PyrexTypes.unspecified_type
            else:
                type = py_object_type
            entry = env.declare_var(arg.name, type, arg.pos)
            entry.used = 1
            entry.init = "0"
            entry.init_to_none = 0
            entry.xdecref_cleanup = 1
            arg.entry = entry
            env.control_flow.set_state((), (arg.name, 'initalized'), True)
            
    def analyse_expressions(self, env):
        self.local_scope.directives = env.directives
        self.analyse_default_values(env)
        if env.is_py_class_scope or env.is_closure_scope:
            # Shouldn't we be doing this at the module level too?
            self.synthesize_assignment_node(env)

    def synthesize_assignment_node(self, env):
        import ExprNodes
        if env.is_py_class_scope:
            rhs = ExprNodes.UnboundMethodNode(self.pos, 
                function = ExprNodes.PyCFunctionNode(self.pos,
                    pymethdef_cname = self.entry.pymethdef_cname))
        elif env.is_closure_scope:
            rhs = ExprNodes.InnerFunctionNode(
                self.pos, pymethdef_cname = self.entry.pymethdef_cname)
        self.assmt = SingleAssignmentNode(self.pos,
            lhs = ExprNodes.NameNode(self.pos, name = self.name),
            rhs = rhs)
        self.assmt.analyse_declarations(env)
        self.assmt.analyse_expressions(env)
            
    def generate_function_header(self, code, with_pymethdef, proto_only=0):
        arg_code_list = []
        sig = self.entry.signature
        if sig.has_dummy_arg or self.self_in_stararg:
            arg_code_list.append(
                "PyObject *%s" % Naming.self_cname)
        for arg in self.args:
            if not arg.is_generic:
                if arg.is_self_arg or arg.is_type_arg:
                    arg_code_list.append("PyObject *%s" % arg.hdr_cname)
                else:
                    arg_code_list.append(
                        arg.hdr_type.declaration_code(arg.hdr_cname))
        if not self.entry.is_special and sig.method_flags() == [TypeSlots.method_noargs]:
            arg_code_list.append("PyObject *unused")
        if sig.has_generic_args:
            arg_code_list.append(
                "PyObject *%s, PyObject *%s"
                    % (Naming.args_cname, Naming.kwds_cname))
        arg_code = ", ".join(arg_code_list)
        dc = self.return_type.declaration_code(self.entry.func_cname)
        header = "static %s(%s)" % (dc, arg_code)
        code.putln("%s; /*proto*/" % header)
        if proto_only:
            return
        if self.entry.doc and Options.docstrings:
            docstr = self.entry.doc
            if docstr.is_unicode:
                docstr = docstr.utf8encode()
            code.putln(
                'static char %s[] = "%s";' % (
                    self.entry.doc_cname,
                    split_docstring(escape_byte_string(docstr))))
        if with_pymethdef:
            code.put(
                "static PyMethodDef %s = " % 
                    self.entry.pymethdef_cname)
            code.put_pymethoddef(self.entry, ";")
        code.putln("%s {" % header)

    def generate_argument_declarations(self, env, code):
        for arg in self.args:
            if arg.is_generic: # or arg.needs_conversion:
                if arg.needs_conversion:
                    code.putln("PyObject *%s = 0;" % arg.hdr_cname)
                elif not arg.entry.in_closure:
                    code.put_var_declaration(arg.entry)

    def generate_keyword_list(self, code):
        if self.signature_has_generic_args() and \
                self.signature_has_nongeneric_args():
            code.put(
                "static PyObject **%s[] = {" %
                    Naming.pykwdlist_cname)
            for arg in self.args:
                if arg.is_generic:
                    pystring_cname = code.intern_identifier(arg.name)
                    code.put('&%s,' % pystring_cname)
            code.putln("0};")

    def generate_argument_parsing_code(self, env, code):
        # Generate PyArg_ParseTuple call for generic
        # arguments, if any.
        if self.entry.signature.has_dummy_arg and not self.self_in_stararg:
            # get rid of unused argument warning
            code.putln("%s = %s;" % (Naming.self_cname, Naming.self_cname))

        old_error_label = code.new_error_label()
        our_error_label = code.error_label
        end_label = code.new_label("argument_unpacking_done")

        has_kwonly_args = self.num_kwonly_args > 0
        has_star_or_kw_args = self.star_arg is not None \
            or self.starstar_arg is not None or has_kwonly_args

        for arg in self.args:
            if not arg.type.is_pyobject:
                done = arg.type.create_from_py_utility_code(env)
                if not done: pass # will fail later

        if not self.signature_has_generic_args():
            if has_star_or_kw_args:
                error(self.pos, "This method cannot have * or keyword arguments")
            self.generate_argument_conversion_code(code)

        elif not self.signature_has_nongeneric_args():
            # func(*args) or func(**kw) or func(*args, **kw)
            self.generate_stararg_copy_code(code)

        else:
            positional_args = []
            kw_only_args = []
            for arg in self.args:
                arg_entry = arg.entry
                if arg.is_generic:
                    if arg.default:
                        if not arg.is_self_arg and not arg.is_type_arg:
                            if arg.kw_only:
                                kw_only_args.append(arg)
                            else:
                                positional_args.append(arg)
                    elif arg.kw_only:
                        kw_only_args.append(arg)
                    elif not arg.is_self_arg and not arg.is_type_arg:
                        positional_args.append(arg)

            self.generate_tuple_and_keyword_parsing_code(
                positional_args, kw_only_args, end_label, code)

        code.error_label = old_error_label
        if code.label_used(our_error_label):
            if not code.label_used(end_label):
                code.put_goto(end_label)
            code.put_label(our_error_label)
            if has_star_or_kw_args:
                self.generate_arg_decref(self.star_arg, code)
                if self.starstar_arg:
                    if self.starstar_arg.entry.xdecref_cleanup:
                        code.put_var_xdecref(self.starstar_arg.entry)
                    else:
                        code.put_var_decref(self.starstar_arg.entry)
            code.putln('__Pyx_AddTraceback("%s");' % self.entry.qualified_name)
            code.putln("return %s;" % self.error_value())
        if code.label_used(end_label):
            code.put_label(end_label)

    def generate_arg_assignment(self, arg, item, code):
        if arg.type.is_pyobject:
            if arg.is_generic:
                item = PyrexTypes.typecast(arg.type, PyrexTypes.py_object_type, item)
            code.putln("%s = %s;" % (arg.entry.cname, item))
        else:
            func = arg.type.from_py_function
            if func:
                code.putln("%s = %s(%s); %s" % (
                    arg.entry.cname,
                    func,
                    item,
                    code.error_goto_if(arg.type.error_condition(arg.entry.cname), arg.pos)))
            else:
                error(arg.pos, "Cannot convert Python object argument to type '%s'" % arg.type)
    
    def generate_arg_xdecref(self, arg, code):
        if arg:
            code.put_var_xdecref(arg.entry)
    
    def generate_arg_decref(self, arg, code):
        if arg:
            code.put_var_decref(arg.entry)

    def generate_stararg_copy_code(self, code):
        if not self.star_arg:
            code.globalstate.use_utility_code(raise_argtuple_invalid_utility_code)
            code.putln("if (unlikely(PyTuple_GET_SIZE(%s) > 0)) {" %
                       Naming.args_cname)
            code.put('__Pyx_RaiseArgtupleInvalid("%s", 1, 0, 0, PyTuple_GET_SIZE(%s)); return %s;' % (
                    self.name, Naming.args_cname, self.error_value()))
            code.putln("}")

        code.globalstate.use_utility_code(keyword_string_check_utility_code)

        if self.starstar_arg:
            if self.star_arg:
                kwarg_check = "unlikely(%s)" % Naming.kwds_cname
            else:
                kwarg_check = "%s" % Naming.kwds_cname
        else:
            kwarg_check = "unlikely(%s) && unlikely(PyDict_Size(%s) > 0)" % (
                Naming.kwds_cname, Naming.kwds_cname)
        code.putln(
            "if (%s && unlikely(!__Pyx_CheckKeywordStrings(%s, \"%s\", %d))) return %s;" % (
                kwarg_check, Naming.kwds_cname, self.name,
                bool(self.starstar_arg), self.error_value()))

        if self.starstar_arg:
            code.putln("%s = (%s) ? PyDict_Copy(%s) : PyDict_New();" % (
                    self.starstar_arg.entry.cname,
                    Naming.kwds_cname,
                    Naming.kwds_cname))
            code.putln("if (unlikely(!%s)) return %s;" % (
                    self.starstar_arg.entry.cname, self.error_value()))
            self.starstar_arg.entry.xdecref_cleanup = 0
            code.put_gotref(self.starstar_arg.entry.cname)

        if self.self_in_stararg:
            # need to create a new tuple with 'self' inserted as first item
            code.put("%s = PyTuple_New(PyTuple_GET_SIZE(%s)+1); if (unlikely(!%s)) " % (
                    self.star_arg.entry.cname,
                    Naming.args_cname,
                    self.star_arg.entry.cname))
            if self.starstar_arg:
                code.putln("{")
                code.put_decref(self.starstar_arg.entry.cname, py_object_type)
                code.putln("return %s;" % self.error_value())
                code.putln("}")
            else:
                code.putln("return %s;" % self.error_value())
            code.put_gotref(self.star_arg.entry.cname)
            code.put_incref(Naming.self_cname, py_object_type)
            code.put_giveref(Naming.self_cname)
            code.putln("PyTuple_SET_ITEM(%s, 0, %s);" % (
                self.star_arg.entry.cname, Naming.self_cname))
            temp = code.funcstate.allocate_temp(PyrexTypes.c_py_ssize_t_type, manage_ref=False)
            code.putln("for (%s=0; %s < PyTuple_GET_SIZE(%s); %s++) {" % (
                temp, temp, Naming.args_cname, temp))
            code.putln("PyObject* item = PyTuple_GET_ITEM(%s, %s);" % (
                Naming.args_cname, temp))
            code.put_incref("item", py_object_type)
            code.put_giveref("item")
            code.putln("PyTuple_SET_ITEM(%s, %s+1, item);" % (
                self.star_arg.entry.cname, temp))
            code.putln("}")
            code.funcstate.release_temp(temp)
            self.star_arg.entry.xdecref_cleanup = 0
        elif self.star_arg:
            code.put_incref(Naming.args_cname, py_object_type)
            code.putln("%s = %s;" % (
                    self.star_arg.entry.cname,
                    Naming.args_cname))
            self.star_arg.entry.xdecref_cleanup = 0

    def generate_tuple_and_keyword_parsing_code(self, positional_args,
                                                kw_only_args, success_label, code):
        argtuple_error_label = code.new_label("argtuple_error")

        min_positional_args = self.num_required_args - self.num_required_kw_args
        if len(self.args) > 0 and (self.args[0].is_self_arg or self.args[0].is_type_arg):
            min_positional_args -= 1
        max_positional_args = len(positional_args)
        has_fixed_positional_count = not self.star_arg and \
            min_positional_args == max_positional_args

        code.globalstate.use_utility_code(raise_double_keywords_utility_code)
        code.globalstate.use_utility_code(raise_argtuple_invalid_utility_code)
        if self.num_required_kw_args:
            code.globalstate.use_utility_code(raise_keyword_required_utility_code)

        if self.starstar_arg or self.star_arg:
            self.generate_stararg_init_code(max_positional_args, code)

        # --- optimised code when we receive keyword arguments
        if self.num_required_kw_args:
            likely_hint = "likely"
        else:
            likely_hint = "unlikely"
        code.putln("if (%s(%s)) {" % (likely_hint, Naming.kwds_cname))
        self.generate_keyword_unpacking_code(
            min_positional_args, max_positional_args,
            has_fixed_positional_count,
            positional_args, kw_only_args, argtuple_error_label, code)

        # --- optimised code when we do not receive any keyword arguments
        if (self.num_required_kw_args and min_positional_args > 0) or min_positional_args == max_positional_args:
            # Python raises arg tuple related errors first, so we must
            # check the length here
            if min_positional_args == max_positional_args and not self.star_arg:
                compare = '!='
            else:
                compare = '<'
            code.putln('} else if (PyTuple_GET_SIZE(%s) %s %d) {' % (
                    Naming.args_cname, compare, min_positional_args))
            code.put_goto(argtuple_error_label)

        if self.num_required_kw_args:
            # pure error case: keywords required but not passed
            if max_positional_args > min_positional_args and not self.star_arg:
                code.putln('} else if (PyTuple_GET_SIZE(%s) > %d) {' % (
                        Naming.args_cname, max_positional_args))
                code.put_goto(argtuple_error_label)
            code.putln('} else {')
            for i, arg in enumerate(kw_only_args):
                if not arg.default:
                    pystring_cname = code.intern_identifier(arg.name)
                    # required keyword-only argument missing
                    code.put('__Pyx_RaiseKeywordRequired("%s", %s); ' % (
                            self.name,
                            pystring_cname))
                    code.putln(code.error_goto(self.pos))
                    break

        elif min_positional_args == max_positional_args:
            # parse the exact number of positional arguments from the
            # args tuple
            code.putln('} else {')
            for i, arg in enumerate(positional_args):
                item = "PyTuple_GET_ITEM(%s, %d)" % (Naming.args_cname, i)
                self.generate_arg_assignment(arg, item, code)
            self.generate_arg_default_assignments(code)

        else:
            # parse the positional arguments from the variable length
            # args tuple
            code.putln('} else {')
            self.generate_arg_default_assignments(code)
            code.putln('switch (PyTuple_GET_SIZE(%s)) {' % Naming.args_cname)
            if self.star_arg:
                code.putln('default:')
            reversed_args = list(enumerate(positional_args))[::-1]
            for i, arg in reversed_args:
                if i >= min_positional_args-1:
                    if min_positional_args > 1:
                        code.putln('case %2d:' % (i+1)) # pure code beautification
                    else:
                        code.put('case %2d: ' % (i+1))
                item = "PyTuple_GET_ITEM(%s, %d)" % (Naming.args_cname, i)
                self.generate_arg_assignment(arg, item, code)
            if min_positional_args == 0:
                code.put('case  0: ')
            code.putln('break;')
            if self.star_arg:
                if min_positional_args:
                    for i in range(min_positional_args-1, -1, -1):
                        code.putln('case %2d:' % i)
                    code.put_goto(argtuple_error_label)
            else:
                code.put('default: ')
                code.put_goto(argtuple_error_label)
            code.putln('}')

        code.putln('}')

        if code.label_used(argtuple_error_label):
            code.put_goto(success_label)
            code.put_label(argtuple_error_label)
            code.put('__Pyx_RaiseArgtupleInvalid("%s", %d, %d, %d, PyTuple_GET_SIZE(%s)); ' % (
                    self.name, has_fixed_positional_count,
                    min_positional_args, max_positional_args,
                    Naming.args_cname))
            code.putln(code.error_goto(self.pos))

    def generate_arg_default_assignments(self, code):
        for arg in self.args:
            if arg.is_generic and arg.default:
                code.putln(
                    "%s = %s;" % (
                        arg.entry.cname,
                        arg.calculate_default_value_code(code)))

    def generate_stararg_init_code(self, max_positional_args, code):
        if self.starstar_arg:
            self.starstar_arg.entry.xdecref_cleanup = 0
            code.putln('%s = PyDict_New(); if (unlikely(!%s)) return %s;' % (
                    self.starstar_arg.entry.cname,
                    self.starstar_arg.entry.cname,
                    self.error_value()))
            code.put_gotref(self.starstar_arg.entry.cname)
        if self.star_arg:
            self.star_arg.entry.xdecref_cleanup = 0
            code.putln('if (PyTuple_GET_SIZE(%s) > %d) {' % (
                    Naming.args_cname,
                    max_positional_args))
            code.put('%s = PyTuple_GetSlice(%s, %d, PyTuple_GET_SIZE(%s)); ' % (
                    self.star_arg.entry.cname, Naming.args_cname,
                    max_positional_args, Naming.args_cname))
            code.put_gotref(self.star_arg.entry.cname)
            if self.starstar_arg:
                code.putln("")
                code.putln("if (unlikely(!%s)) {" % self.star_arg.entry.cname)
                code.put_decref(self.starstar_arg.entry.cname, py_object_type)
                code.putln('return %s;' % self.error_value())
                code.putln('}')
            else:
                code.putln("if (unlikely(!%s)) return %s;" % (
                        self.star_arg.entry.cname, self.error_value()))
            code.putln('} else {')
            code.put("%s = %s; " % (self.star_arg.entry.cname, Naming.empty_tuple))
            code.put_incref(Naming.empty_tuple, py_object_type)
            code.putln('}')

    def generate_keyword_unpacking_code(self, min_positional_args, max_positional_args,
                                        has_fixed_positional_count, positional_args,
                                        kw_only_args, argtuple_error_label, code):
        all_args = tuple(positional_args) + tuple(kw_only_args)
        max_args = len(all_args)

        default_args = []
        for i, arg in enumerate(all_args):
            if arg.default and arg.type.is_pyobject:
                default_value = arg.calculate_default_value_code(code)
                if arg.type is not PyrexTypes.py_object_type:
                    default_value = "(PyObject*)"+default_value
                default_args.append((i, default_value))

        code.putln("Py_ssize_t kw_args = PyDict_Size(%s);" %
                   Naming.kwds_cname)
        # it looks funny to separate the init-to-0 from setting the
        # default value, but C89 needs this
        code.putln("PyObject* values[%d] = {%s};" % (
            max_args, ','.join(['0']*max_args)))
        for i, default_value in default_args:
            code.putln('values[%d] = %s;' % (i, default_value))

        # parse the tuple and check that it's not too long
        code.putln('switch (PyTuple_GET_SIZE(%s)) {' % Naming.args_cname)
        if self.star_arg:
            code.putln('default:')
        for i in range(max_positional_args-1, -1, -1):
            code.put('case %2d: ' % (i+1))
            code.putln("values[%d] = PyTuple_GET_ITEM(%s, %d);" % (
                    i, Naming.args_cname, i))
        code.putln('case  0: break;')
        if not self.star_arg:
            code.put('default: ') # more arguments than allowed
            code.put_goto(argtuple_error_label)
        code.putln('}')

        # now fill up the positional/required arguments with values
        # from the kw dict
        if self.num_required_args or max_positional_args > 0:
            last_required_arg = -1
            for i, arg in enumerate(all_args):
                if not arg.default:
                    last_required_arg = i
            if last_required_arg < max_positional_args:
                last_required_arg = max_positional_args-1
            num_required_args = self.num_required_args
            if max_positional_args > 0:
                code.putln('switch (PyTuple_GET_SIZE(%s)) {' % Naming.args_cname)
            for i, arg in enumerate(all_args[:last_required_arg+1]):
                if max_positional_args > 0 and i <= max_positional_args:
                    if self.star_arg and i == max_positional_args:
                        code.putln('default:')
                    else:
                        code.putln('case %2d:' % i)
                pystring_cname = code.intern_identifier(arg.name)
                if arg.default:
                    if arg.kw_only:
                        # handled separately below
                        continue
                    code.putln('if (kw_args > %d) {' % num_required_args)
                    code.putln('PyObject* value = PyDict_GetItem(%s, %s);' % (
                        Naming.kwds_cname, pystring_cname))
                    code.putln('if (unlikely(value)) { values[%d] = value; kw_args--; }' % i)
                    code.putln('}')
                else:
                    num_required_args -= 1
                    code.putln('values[%d] = PyDict_GetItem(%s, %s);' % (
                        i, Naming.kwds_cname, pystring_cname))
                    code.putln('if (likely(values[%d])) kw_args--;' % i);
                    if i < min_positional_args:
                        if i == 0:
                            # special case: we know arg 0 is missing
                            code.put('else ')
                            code.put_goto(argtuple_error_label)
                        else:
                            # print the correct number of values (args or
                            # kwargs) that were passed into positional
                            # arguments up to this point
                            code.putln('else {')
                            code.put('__Pyx_RaiseArgtupleInvalid("%s", %d, %d, %d, %d); ' % (
                                    self.name, has_fixed_positional_count,
                                    min_positional_args, max_positional_args, i))
                            code.putln(code.error_goto(self.pos))
                            code.putln('}')
                    elif arg.kw_only:
                        code.putln('else {')
                        code.put('__Pyx_RaiseKeywordRequired("%s", %s); ' %(
                                self.name, pystring_cname))
                        code.putln(code.error_goto(self.pos))
                        code.putln('}')
            if max_positional_args > 0:
                code.putln('}')

        if kw_only_args and not self.starstar_arg:
            # unpack optional keyword-only arguments
            # checking for interned strings in a dict is faster than iterating
            # but it's too likely that we must iterate if we expect **kwargs
            optional_args = []
            for i, arg in enumerate(all_args[max_positional_args:]):
                if not arg.kw_only or not arg.default:
                    continue
                optional_args.append((i+max_positional_args, arg))
            if optional_args:
                # this mimics an unrolled loop so that we can "break" out of it
                code.putln('while (kw_args > 0) {')
                code.putln('PyObject* value;')
                for i, arg in optional_args:
                    pystring_cname = code.intern_identifier(arg.name)
                    code.putln(
                        'value = PyDict_GetItem(%s, %s);' % (
                        Naming.kwds_cname, pystring_cname))
                    code.putln(
                        'if (value) { values[%d] = value; if (!(--kw_args)) break; }' % i)
                code.putln('break;')
                code.putln('}')

        code.putln('if (unlikely(kw_args > 0)) {')
        # non-positional/-required kw args left in dict: default args,
        # kw-only args, **kwargs or error
        #
        # This is sort of a catch-all: except for checking required
        # arguments, this will always do the right thing for unpacking
        # keyword arguments, so that we can concentrate on optimising
        # common cases above.
        if max_positional_args == 0:
            pos_arg_count = "0"
        elif self.star_arg:
            code.putln("const Py_ssize_t used_pos_args = (PyTuple_GET_SIZE(%s) < %d) ? PyTuple_GET_SIZE(%s) : %d;" % (
                    Naming.args_cname, max_positional_args,
                    Naming.args_cname, max_positional_args))
            pos_arg_count = "used_pos_args"
        else:
            pos_arg_count = "PyTuple_GET_SIZE(%s)" % Naming.args_cname
        code.globalstate.use_utility_code(parse_keywords_utility_code)
        code.put(
            'if (unlikely(__Pyx_ParseOptionalKeywords(%s, %s, %s, values, %s, "%s") < 0)) ' % (
                Naming.kwds_cname,
                Naming.pykwdlist_cname,
                self.starstar_arg and self.starstar_arg.entry.cname or '0',
                pos_arg_count,
                self.name))
        code.putln(code.error_goto(self.pos))
        code.putln('}')

        # convert arg values to their final type and assign them
        for i, arg in enumerate(all_args):
            if arg.default and not arg.type.is_pyobject:
                code.putln("if (values[%d]) {" % i)
            self.generate_arg_assignment(arg, "values[%d]" % i, code)
            if arg.default and not arg.type.is_pyobject:
                code.putln('} else {')
                code.putln(
                    "%s = %s;" % (
                        arg.entry.cname,
                        arg.calculate_default_value_code(code)))
                code.putln('}')

    def generate_argument_conversion_code(self, code):
        # Generate code to convert arguments from signature type to
        # declared type, if needed.  Also copies signature arguments
        # into closure fields.
        for arg in self.args:
            if arg.needs_conversion:
                self.generate_arg_conversion(arg, code)
            elif arg.entry.in_closure:
                code.putln('%s = %s;' % (arg.entry.cname, arg.hdr_cname))

    def generate_arg_conversion(self, arg, code):
        # Generate conversion code for one argument.
        old_type = arg.hdr_type
        new_type = arg.type
        if old_type.is_pyobject:
            if arg.default:
                code.putln("if (%s) {" % arg.hdr_cname)
            else:
                code.putln("assert(%s); {" % arg.hdr_cname)
            self.generate_arg_conversion_from_pyobject(arg, code)
            code.putln("}")
        elif new_type.is_pyobject:
            self.generate_arg_conversion_to_pyobject(arg, code)
        else:
            if new_type.assignable_from(old_type):
                code.putln(
                    "%s = %s;" % (arg.entry.cname, arg.hdr_cname))
            else:
                error(arg.pos,
                    "Cannot convert 1 argument from '%s' to '%s'" %
                        (old_type, new_type))
    
    def generate_arg_conversion_from_pyobject(self, arg, code):
        new_type = arg.type
        func = new_type.from_py_function
        # copied from CoerceFromPyTypeNode
        if func:
            code.putln("%s = %s(%s); %s" % (
                arg.entry.cname,
                func,
                arg.hdr_cname,
                code.error_goto_if(new_type.error_condition(arg.entry.cname), arg.pos)))
        else:
            error(arg.pos, 
                "Cannot convert Python object argument to type '%s'" 
                    % new_type)
    
    def generate_arg_conversion_to_pyobject(self, arg, code):
        old_type = arg.hdr_type
        func = old_type.to_py_function
        if func:
            code.putln("%s = %s(%s); %s" % (
                arg.entry.cname,
                func,
                arg.hdr_cname,
                code.error_goto_if_null(arg.entry.cname, arg.pos)))
            code.put_var_gotref(arg.entry)
        else:
            error(arg.pos,
                "Cannot convert argument of type '%s' to Python object"
                    % old_type)

    def generate_argument_type_tests(self, code):
        # Generate type tests for args whose signature
        # type is PyObject * and whose declared type is
        # a subtype thereof.
        for arg in self.args:
            if arg.needs_type_test:
                self.generate_arg_type_test(arg, code)
    
    def generate_arg_type_test(self, arg, code):
        # Generate type test for one argument.
        if arg.type.typeobj_is_available():
            typeptr_cname = arg.type.typeptr_cname
            arg_code = "((PyObject *)%s)" % arg.entry.cname
            code.putln(
                'if (unlikely(!__Pyx_ArgTypeTest(%s, %s, %d, "%s", %s))) %s' % (
                    arg_code, 
                    typeptr_cname,
                    not arg.not_none,
                    arg.name,
                    arg.type.is_builtin_type,
                    code.error_goto(arg.pos)))
        else:
            error(arg.pos, "Cannot test type of extern C class "
                "without type object name specification")
    
    def error_value(self):
        return self.entry.signature.error_value
    
    def caller_will_check_exceptions(self):
        return 1
            
class OverrideCheckNode(StatNode):
    # A Node for dispatching to the def method if it
    # is overriden. 
    #
    #  py_func
    #
    #  args
    #  func_temp
    #  body
    
    child_attrs = ['body']
    
    body = None

    def analyse_expressions(self, env):
        self.args = env.arg_entries
        if self.py_func.is_module_scope:
            first_arg = 0
        else:
            first_arg = 1
        import ExprNodes
        self.func_node = ExprNodes.RawCNameExprNode(self.pos, py_object_type)
        call_tuple = ExprNodes.TupleNode(self.pos, args=[ExprNodes.NameNode(self.pos, name=arg.name) for arg in self.args[first_arg:]])
        call_node = ExprNodes.SimpleCallNode(self.pos,
                                             function=self.func_node, 
                                             args=[ExprNodes.NameNode(self.pos, name=arg.name) for arg in self.args[first_arg:]])
        self.body = ReturnStatNode(self.pos, value=call_node)
        self.body.analyse_expressions(env)
        
    def generate_execution_code(self, code):
        interned_attr_cname = code.intern_identifier(self.py_func.entry.name)
        # Check to see if we are an extension type
        if self.py_func.is_module_scope:
            self_arg = "((PyObject *)%s)" % Naming.module_cname
        else:
            self_arg = "((PyObject *)%s)" % self.args[0].cname
        code.putln("/* Check if called by wrapper */")
        code.putln("if (unlikely(%s)) ;" % Naming.skip_dispatch_cname)
        code.putln("/* Check if overriden in Python */")
        if self.py_func.is_module_scope:
            code.putln("else {")
        else:
            code.putln("else if (unlikely(Py_TYPE(%s)->tp_dictoffset != 0)) {" % self_arg)
        func_node_temp = code.funcstate.allocate_temp(py_object_type, manage_ref=True)
        self.func_node.set_cname(func_node_temp)
        # need to get attribute manually--scope would return cdef method
        err = code.error_goto_if_null(func_node_temp, self.pos)
        code.putln("%s = PyObject_GetAttr(%s, %s); %s" % (
            func_node_temp, self_arg, interned_attr_cname, err))
        code.put_gotref(func_node_temp)
        is_builtin_function_or_method = "PyCFunction_Check(%s)" % func_node_temp
        is_overridden = "(PyCFunction_GET_FUNCTION(%s) != (void *)&%s)" % (
            func_node_temp, self.py_func.entry.func_cname)
        code.putln("if (!%s || %s) {" % (is_builtin_function_or_method, is_overridden))
        self.body.generate_execution_code(code)
        code.putln("}")
        code.put_decref_clear(func_node_temp, PyrexTypes.py_object_type)
        code.funcstate.release_temp(func_node_temp)
        code.putln("}")

class ClassDefNode(StatNode, BlockNode):
    pass

class PyClassDefNode(ClassDefNode):
    #  A Python class definition.
    #
    #  name     EncodedString   Name of the class
    #  doc      string or None
    #  body     StatNode        Attribute definition code
    #  entry    Symtab.Entry
    #  scope    PyClassScope
    #  decorators    [DecoratorNode]        list of decorators or None
    #
    #  The following subnodes are constructed internally:
    #
    #  dict     DictNode   Class dictionary
    #  classobj ClassNode  Class object
    #  target   NameNode   Variable to assign class object to

    child_attrs = ["body", "dict", "classobj", "target"]
    decorators = None
    
    def __init__(self, pos, name, bases, doc, body, decorators = None):
        StatNode.__init__(self, pos)
        self.name = name
        self.doc = doc
        self.body = body
        self.decorators = decorators
        import ExprNodes
        self.dict = ExprNodes.DictNode(pos, key_value_pairs = [])
        if self.doc and Options.docstrings:
            doc = embed_position(self.pos, self.doc)
            # FIXME: correct string node?
            doc_node = ExprNodes.StringNode(pos, value = doc)
        else:
            doc_node = None
        self.classobj = ExprNodes.ClassNode(pos, name = name,
            bases = bases, dict = self.dict, doc = doc_node)
        self.target = ExprNodes.NameNode(pos, name = name)
        
    def as_cclass(self):
        """
        Return this node as if it were declared as an extension class
        """
        bases = self.classobj.bases.args
        if len(bases) == 0:
            base_class_name = None
            base_class_module = None
        elif len(bases) == 1:
            base = bases[0]
            path = []
            from ExprNodes import AttributeNode, NameNode
            while isinstance(base, AttributeNode):
                path.insert(0, base.attribute)
                base = base.obj
            if isinstance(base, NameNode):
                path.insert(0, base.name)
                base_class_name = path[-1]
                if len(path) > 1:
                    base_class_module = u'.'.join(path[:-1])
                else:
                    base_class_module = None
            else:
                error(self.classobj.bases.args.pos, "Invalid base class")
        else:
            error(self.classobj.bases.args.pos, "C class may only have one base class")
            return None
        
        return CClassDefNode(self.pos, 
                             visibility = 'private',
                             module_name = None,
                             class_name = self.name,
                             base_class_module = base_class_module,
                             base_class_name = base_class_name,
                             decorators = self.decorators,
                             body = self.body,
                             in_pxd = False,
                             doc = self.doc)
        
    def create_scope(self, env):
        genv = env
        while env.is_py_class_scope or env.is_c_class_scope:
            env = env.outer_scope
        cenv = self.scope = PyClassScope(name = self.name, outer_scope = genv)
        return cenv
    
    def analyse_declarations(self, env):
        self.target.analyse_target_declaration(env)
        cenv = self.create_scope(env)
        cenv.directives = env.directives
        cenv.class_obj_cname = self.target.entry.cname
        self.body.analyse_declarations(cenv)
    
    def analyse_expressions(self, env):
        self.dict.analyse_expressions(env)
        self.classobj.analyse_expressions(env)
        genv = env.global_scope()
        cenv = self.scope
        self.body.analyse_expressions(cenv)
        self.target.analyse_target_expression(env, self.classobj)
    
    def generate_function_definitions(self, env, code):
        self.body.generate_function_definitions(self.scope, code)
    
    def generate_execution_code(self, code):
        code.pyclass_stack.append(self)
        cenv = self.scope
        self.dict.generate_evaluation_code(code)
        self.classobj.generate_evaluation_code(code)
        cenv.namespace_cname = cenv.class_obj_cname = self.classobj.result()
        self.body.generate_execution_code(code)
        self.target.generate_assignment_code(self.classobj, code)
        self.dict.generate_disposal_code(code)
        self.dict.free_temps(code)
        code.pyclass_stack.pop()


class CClassDefNode(ClassDefNode):
    #  An extension type definition.
    #
    #  visibility         'private' or 'public' or 'extern'
    #  typedef_flag       boolean
    #  api                boolean
    #  module_name        string or None    For import of extern type objects
    #  class_name         string            Unqualified name of class
    #  as_name            string or None    Name to declare as in this scope
    #  base_class_module  string or None    Module containing the base class
    #  base_class_name    string or None    Name of the base class
    #  objstruct_name     string or None    Specified C name of object struct
    #  typeobj_name       string or None    Specified C name of type object
    #  in_pxd             boolean           Is in a .pxd file
    #  decorators         [DecoratorNode]   list of decorators or None
    #  doc                string or None
    #  body               StatNode or None
    #  entry              Symtab.Entry
    #  base_type          PyExtensionType or None
    #  buffer_defaults_node DictNode or None Declares defaults for a buffer
    #  buffer_defaults_pos

    child_attrs = ["body"]
    buffer_defaults_node = None
    buffer_defaults_pos = None
    typedef_flag = False
    api = False
    objstruct_name = None
    typeobj_name = None
    decorators = None

    def analyse_declarations(self, env):
        #print "CClassDefNode.analyse_declarations:", self.class_name
        #print "...visibility =", self.visibility
        #print "...module_name =", self.module_name

        import Buffer
        if self.buffer_defaults_node:
            buffer_defaults = Buffer.analyse_buffer_options(self.buffer_defaults_pos,
                                                            env, [], self.buffer_defaults_node,
                                                            need_complete=False)
        else:
            buffer_defaults = None

        if env.in_cinclude and not self.objstruct_name:
            error(self.pos, "Object struct name specification required for "
                "C class defined in 'extern from' block")
        self.base_type = None
        # Now that module imports are cached, we need to 
        # import the modules for extern classes. 
        if self.module_name:
            self.module = None
            for module in env.cimported_modules:
                if module.name == self.module_name:
                    self.module = module
            if self.module is None:
                self.module = ModuleScope(self.module_name, None, env.context)
                self.module.has_extern_class = 1
                env.add_imported_module(self.module)

        if self.base_class_name:
            if self.base_class_module:
                base_class_scope = env.find_module(self.base_class_module, self.pos)
            else:
                base_class_scope = env
            if self.base_class_name == 'object':
                # extension classes are special and don't need to inherit from object
                if base_class_scope is None or base_class_scope.lookup('object') is None:
                    self.base_class_name = None
                    self.base_class_module = None
                    base_class_scope = None
            if base_class_scope:
                base_class_entry = base_class_scope.find(self.base_class_name, self.pos)
                if base_class_entry:
                    if not base_class_entry.is_type:
                        error(self.pos, "'%s' is not a type name" % self.base_class_name)
                    elif not base_class_entry.type.is_extension_type:
                        error(self.pos, "'%s' is not an extension type" % self.base_class_name)
                    elif not base_class_entry.type.is_complete():
                        error(self.pos, "Base class '%s' is incomplete" % self.base_class_name)
                    else:
                        self.base_type = base_class_entry.type
        has_body = self.body is not None
        if self.module_name and self.visibility != 'extern':
            module_path = self.module_name.split(".")
            home_scope = env.find_imported_module(module_path, self.pos)
            if not home_scope:
                return
        else:
            home_scope = env

        if self.visibility == 'extern':
            if self.module_name == '__builtin__' and self.class_name in Builtin.builtin_types:
                warning(self.pos, "%s already a builtin Cython type" % self.class_name, 1)

        self.entry = home_scope.declare_c_class(
            name = self.class_name, 
            pos = self.pos,
            defining = has_body and self.in_pxd,
            implementing = has_body and not self.in_pxd,
            module_name = self.module_name,
            base_type = self.base_type,
            objstruct_cname = self.objstruct_name,
            typeobj_cname = self.typeobj_name,
            visibility = self.visibility,
            typedef_flag = self.typedef_flag,
            api = self.api,
            buffer_defaults = buffer_defaults)
        if home_scope is not env and self.visibility == 'extern':
            env.add_imported_entry(self.class_name, self.entry, pos)
        self.scope = scope = self.entry.type.scope
        if scope is not None:
            scope.directives = env.directives

        if self.doc and Options.docstrings:
            scope.doc = embed_position(self.pos, self.doc)
            
        if has_body:
            self.body.analyse_declarations(scope)
            if self.in_pxd:
                scope.defined = 1
            else:
                scope.implemented = 1
        env.allocate_vtable_names(self.entry)
        
    def analyse_expressions(self, env):
        if self.body:
            scope = self.entry.type.scope
            self.body.analyse_expressions(scope)
    
    def generate_function_definitions(self, env, code):
        if self.body:
            self.body.generate_function_definitions(
                self.entry.type.scope, code)
    
    def generate_execution_code(self, code):
        # This is needed to generate evaluation code for
        # default values of method arguments.
        if self.body:
            self.body.generate_execution_code(code)
            
    def annotate(self, code):
        if self.body:
            self.body.annotate(code)


class PropertyNode(StatNode):
    #  Definition of a property in an extension type.
    #
    #  name   string
    #  doc    EncodedString or None    Doc string
    #  body   StatListNode
    
    child_attrs = ["body"]

    def analyse_declarations(self, env):
        entry = env.declare_property(self.name, self.doc, self.pos)
        if entry:
            entry.scope.directives = env.directives
            self.body.analyse_declarations(entry.scope)

    def analyse_expressions(self, env):
        self.body.analyse_expressions(env)
    
    def generate_function_definitions(self, env, code):
        self.body.generate_function_definitions(env, code)

    def generate_execution_code(self, code):
        pass

    def annotate(self, code):
        self.body.annotate(code)


class GlobalNode(StatNode):
    # Global variable declaration.
    #
    # names    [string]
    
    child_attrs = []

    def analyse_declarations(self, env):
        for name in self.names:
            env.declare_global(name, self.pos)

    def analyse_expressions(self, env):
        pass
    
    def generate_execution_code(self, code):
        pass


class ExprStatNode(StatNode):
    #  Expression used as a statement.
    #
    #  expr   ExprNode

    child_attrs = ["expr"]
    
    def analyse_declarations(self, env):
        import ExprNodes
        if isinstance(self.expr, ExprNodes.GeneralCallNode):
            func = self.expr.function.as_cython_attribute()
            if func == u'declare':
                args, kwds = self.expr.explicit_args_kwds()
                if len(args):
                    error(self.expr.pos, "Variable names must be specified.")
                for var, type_node in kwds.key_value_pairs:
                    type = type_node.analyse_as_type(env)
                    if type is None:
                        error(type_node.pos, "Unknown type")
                    else:
                        env.declare_var(var.value, type, var.pos, is_cdef = True)
                self.__class__ = PassStatNode
    
    def analyse_expressions(self, env):
        self.expr.analyse_expressions(env)
    
    def generate_execution_code(self, code):
        self.expr.generate_evaluation_code(code)
        if not self.expr.is_temp and self.expr.result():
            code.putln("%s;" % self.expr.result())
        self.expr.generate_disposal_code(code)
        self.expr.free_temps(code)

    def annotate(self, code):
        self.expr.annotate(code)


class AssignmentNode(StatNode):
    #  Abstract base class for assignment nodes.
    #
    #  The analyse_expressions and generate_execution_code
    #  phases of assignments are split into two sub-phases
    #  each, to enable all the right hand sides of a
    #  parallel assignment to be evaluated before assigning
    #  to any of the left hand sides.

    def analyse_expressions(self, env):
        self.analyse_types(env)

#       def analyse_expressions(self, env):
#           self.analyse_expressions_1(env)
#           self.analyse_expressions_2(env)

    def generate_execution_code(self, code):
        self.generate_rhs_evaluation_code(code)
        self.generate_assignment_code(code)
        

class SingleAssignmentNode(AssignmentNode):
    #  The simplest case:
    #
    #    a = b
    #
    #  lhs      ExprNode      Left hand side
    #  rhs      ExprNode      Right hand side
    #  first    bool          Is this guaranteed the first assignment to lhs?
    
    child_attrs = ["lhs", "rhs"]
    first = False
    declaration_only = False

    def analyse_declarations(self, env):
        import ExprNodes
        
        # handle declarations of the form x = cython.foo()
        if isinstance(self.rhs, ExprNodes.CallNode):
            func_name = self.rhs.function.as_cython_attribute()
            if func_name:
                args, kwds = self.rhs.explicit_args_kwds()
                
                if func_name in ['declare', 'typedef']:
                    if len(args) > 2 or kwds is not None:
                        error(rhs.pos, "Can only declare one type at a time.")
                        return
                    type = args[0].analyse_as_type(env)
                    if type is None:
                        error(args[0].pos, "Unknown type")
                        return
                    lhs = self.lhs
                    if func_name == 'declare':
                        if isinstance(lhs, ExprNodes.NameNode):
                            vars = [(lhs.name, lhs.pos)]
                        elif isinstance(lhs, ExprNodes.TupleNode):
                            vars = [(var.name, var.pos) for var in lhs.args]
                        else:
                            error(lhs.pos, "Invalid declaration")
                            return
                        for var, pos in vars:
                            env.declare_var(var, type, pos, is_cdef = True)
                        if len(args) == 2:
                            # we have a value
                            self.rhs = args[1]
                        else:
                            self.declaration_only = True
                    else:
                        self.declaration_only = True
                        if not isinstance(lhs, ExprNodes.NameNode):
                            error(lhs.pos, "Invalid declaration.")
                        env.declare_typedef(lhs.name, type, self.pos, visibility='private')
                    
                elif func_name in ['struct', 'union']:
                    self.declaration_only = True
                    if len(args) > 0 or kwds is None:
                        error(rhs.pos, "Struct or union members must be given by name.")
                        return
                    members = []
                    for member, type_node in kwds.key_value_pairs:
                        type = type_node.analyse_as_type(env)
                        if type is None:
                            error(type_node.pos, "Unknown type")
                        else:
                            members.append((member.value, type, member.pos))
                    if len(members) < len(kwds.key_value_pairs):
                        return
                    if not isinstance(self.lhs, ExprNodes.NameNode):
                        error(self.lhs.pos, "Invalid declaration.")
                    name = self.lhs.name
                    scope = StructOrUnionScope(name)
                    env.declare_struct_or_union(name, func_name, scope, False, self.rhs.pos)
                    for member, type, pos in members:
                        scope.declare_var(member, type, pos)
                    
        if self.declaration_only:
            return
        else:
            self.lhs.analyse_target_declaration(env)
    
    def analyse_types(self, env, use_temp = 0):
        self.rhs.analyse_types(env)
        self.lhs.analyse_target_types(env)
        self.lhs.gil_assignment_check(env)
        self.rhs = self.rhs.coerce_to(self.lhs.type, env)
        if use_temp:
            self.rhs = self.rhs.coerce_to_temp(env)
    
    def generate_rhs_evaluation_code(self, code):
        self.rhs.generate_evaluation_code(code)
    
    def generate_assignment_code(self, code):
        self.lhs.generate_assignment_code(self.rhs, code)

    def annotate(self, code):
        self.lhs.annotate(code)
        self.rhs.annotate(code)


class CascadedAssignmentNode(AssignmentNode):
    #  An assignment with multiple left hand sides:
    #
    #    a = b = c
    #
    #  lhs_list   [ExprNode]   Left hand sides
    #  rhs        ExprNode     Right hand sides
    #
    #  Used internally:
    #
    #  coerced_rhs_list   [ExprNode]   RHS coerced to type of each LHS
    
    child_attrs = ["lhs_list", "rhs", "coerced_rhs_list"]
    coerced_rhs_list = None

    def analyse_declarations(self, env):
        for lhs in self.lhs_list:
            lhs.analyse_target_declaration(env)
    
    def analyse_types(self, env, use_temp = 0):
        self.rhs.analyse_types(env)
        if not self.rhs.is_simple():
            if use_temp:
                self.rhs = self.rhs.coerce_to_temp(env)
            else:
                self.rhs = self.rhs.coerce_to_simple(env)
        from ExprNodes import CloneNode
        self.coerced_rhs_list = []
        for lhs in self.lhs_list:
            lhs.analyse_target_types(env)
            lhs.gil_assignment_check(env)
            rhs = CloneNode(self.rhs)
            rhs = rhs.coerce_to(lhs.type, env)
            self.coerced_rhs_list.append(rhs)

    def generate_rhs_evaluation_code(self, code):
        self.rhs.generate_evaluation_code(code)
    
    def generate_assignment_code(self, code):
        for i in range(len(self.lhs_list)):
            lhs = self.lhs_list[i]
            rhs = self.coerced_rhs_list[i]
            rhs.generate_evaluation_code(code)
            lhs.generate_assignment_code(rhs, code)
            # Assignment has disposed of the cloned RHS
        self.rhs.generate_disposal_code(code)
        self.rhs.free_temps(code)

    def annotate(self, code):
        for i in range(len(self.lhs_list)):
            lhs = self.lhs_list[i].annotate(code)
            rhs = self.coerced_rhs_list[i].annotate(code)
        self.rhs.annotate(code)
        

class ParallelAssignmentNode(AssignmentNode):
    #  A combined packing/unpacking assignment:
    #
    #    a, b, c =  d, e, f
    #
    #  This has been rearranged by the parser into
    #
    #    a = d ; b = e ; c = f
    #
    #  but we must evaluate all the right hand sides
    #  before assigning to any of the left hand sides.
    #
    #  stats     [AssignmentNode]   The constituent assignments
    
    child_attrs = ["stats"]

    def analyse_declarations(self, env):
        for stat in self.stats:
            stat.analyse_declarations(env)
    
    def analyse_expressions(self, env):
        for stat in self.stats:
            stat.analyse_types(env, use_temp = 1)

#    def analyse_expressions(self, env):
#        for stat in self.stats:
#            stat.analyse_expressions_1(env, use_temp = 1)
#        for stat in self.stats:
#            stat.analyse_expressions_2(env)
    
    def generate_execution_code(self, code):
        for stat in self.stats:
            stat.generate_rhs_evaluation_code(code)
        for stat in self.stats:
            stat.generate_assignment_code(code)

    def annotate(self, code):
        for stat in self.stats:
            stat.annotate(code)


class InPlaceAssignmentNode(AssignmentNode):
    #  An in place arithmatic operand:
    #
    #    a += b
    #    a -= b
    #    ...
    #
    #  lhs      ExprNode      Left hand side
    #  rhs      ExprNode      Right hand side
    #  op       char          one of "+-*/%^&|"
    #  dup     (ExprNode)     copy of lhs used for operation (auto-generated)
    #
    #  This code is a bit tricky because in order to obey Python 
    #  semantics the sub-expressions (e.g. indices) of the lhs must 
    #  not be evaluated twice. So we must re-use the values calculated 
    #  in evaluation phase for the assignment phase as well. 
    #  Fortunately, the type of the lhs node is fairly constrained 
    #  (it must be a NameNode, AttributeNode, or IndexNode).     
    
    child_attrs = ["lhs", "rhs"]
    dup = None

    def analyse_declarations(self, env):
        self.lhs.analyse_target_declaration(env)
        
    def analyse_types(self, env):
        self.dup = self.create_dup_node(env) # re-assigns lhs to a shallow copy
        self.rhs.analyse_types(env)
        self.lhs.analyse_target_types(env)
        import ExprNodes
        if self.lhs.type.is_pyobject:
            self.rhs = self.rhs.coerce_to_pyobject(env)
        elif self.rhs.type.is_pyobject:
            self.rhs = self.rhs.coerce_to(self.lhs.type, env)
        if self.lhs.type.is_pyobject:
            self.result_value_temp = ExprNodes.PyTempNode(self.pos, env)
            self.result_value = self.result_value_temp.coerce_to(self.lhs.type, env)
        
    def generate_execution_code(self, code):
        import ExprNodes
        self.rhs.generate_evaluation_code(code)
        self.dup.generate_subexpr_evaluation_code(code)
        if self.dup.is_temp:
            self.dup.allocate_temp_result(code)
        # self.dup.generate_result_code is run only if it is not buffer access
        if self.operator == "**":
            extra = ", Py_None"
        else:
            extra = ""
        if self.lhs.type.is_pyobject:
            if isinstance(self.lhs, ExprNodes.IndexNode) and self.lhs.is_buffer_access:
                error(self.pos, "In-place operators not allowed on object buffers in this release.")
            self.dup.generate_result_code(code)
            self.result_value_temp.allocate(code)
            code.putln(
                "%s = %s(%s, %s%s); %s" % (
                    self.result_value.result(), 
                    self.py_operation_function(), 
                    self.dup.py_result(),
                    self.rhs.py_result(),
                    extra,
                    code.error_goto_if_null(self.result_value.py_result(), self.pos)))
            code.put_gotref(self.result_value.py_result())
            self.result_value.generate_evaluation_code(code) # May be a type check...
            self.rhs.generate_disposal_code(code)
            self.rhs.free_temps(code)
            self.dup.generate_disposal_code(code)
            self.dup.free_temps(code)
            self.lhs.generate_assignment_code(self.result_value, code)
            self.result_value_temp.release(code)
        else: 
            c_op = self.operator
            if c_op == "//":
                c_op = "/"
            elif c_op == "**":
                error(self.pos, "No C inplace power operator")
            elif self.lhs.type.is_complex:
                error(self.pos, "Inplace operators not implemented for complex types.")
                
            # have to do assignment directly to avoid side-effects
            if isinstance(self.lhs, ExprNodes.IndexNode) and self.lhs.is_buffer_access:
                self.lhs.generate_buffer_setitem_code(self.rhs, code, c_op)
            else:
                self.dup.generate_result_code(code)
                code.putln("%s %s= %s;" % (self.lhs.result(), c_op, self.rhs.result()) )
            self.rhs.generate_disposal_code(code)
            self.rhs.free_temps(code)
        if self.dup.is_temp:
            self.dup.generate_subexpr_disposal_code(code)
            self.dup.free_subexpr_temps(code)
            
    def create_dup_node(self, env): 
        import ExprNodes
        self.dup = self.lhs
        self.dup.analyse_types(env)
        if isinstance(self.lhs, ExprNodes.NameNode):
            target_lhs = ExprNodes.NameNode(self.dup.pos,
                                            name = self.dup.name,
                                            is_temp = self.dup.is_temp,
                                            entry = self.dup.entry)
        elif isinstance(self.lhs, ExprNodes.AttributeNode):
            target_lhs = ExprNodes.AttributeNode(self.dup.pos,
                                                 obj = ExprNodes.CloneNode(self.lhs.obj),
                                                 attribute = self.dup.attribute,
                                                 is_temp = self.dup.is_temp)
        elif isinstance(self.lhs, ExprNodes.IndexNode):
            if self.lhs.index:
                index = ExprNodes.CloneNode(self.lhs.index)
            else:
                index = None
            if self.lhs.indices:
                indices = [ExprNodes.CloneNode(x) for x in self.lhs.indices]
            else:
                indices = []
            target_lhs = ExprNodes.IndexNode(self.dup.pos,
                                             base = ExprNodes.CloneNode(self.dup.base),
                                             index = index,
                                             indices = indices,
                                             is_temp = self.dup.is_temp)
        else:
            assert False
        self.lhs = target_lhs
        return self.dup
    
    def py_operation_function(self):
        return self.py_functions[self.operator]

    py_functions = {
        "|":        "PyNumber_InPlaceOr",
        "^":        "PyNumber_InPlaceXor",
        "&":        "PyNumber_InPlaceAnd",
        "+":        "PyNumber_InPlaceAdd",
        "-":        "PyNumber_InPlaceSubtract",
        "*":        "PyNumber_InPlaceMultiply",
        "/":        "__Pyx_PyNumber_InPlaceDivide",
        "%":        "PyNumber_InPlaceRemainder",
        "<<":        "PyNumber_InPlaceLshift",
        ">>":        "PyNumber_InPlaceRshift",
        "**":        "PyNumber_InPlacePower",
        "//":        "PyNumber_InPlaceFloorDivide",
    }

    def annotate(self, code):
        self.lhs.annotate(code)
        self.rhs.annotate(code)
        self.dup.annotate(code)
    
    def create_binop_node(self):
        import ExprNodes
        return ExprNodes.binop_node(self.pos, self.operator, self.lhs, self.rhs)


class PrintStatNode(StatNode):
    #  print statement
    #
    #  arg_tuple         TupleNode
    #  append_newline    boolean

    child_attrs = ["arg_tuple"]

    def analyse_expressions(self, env):
        self.arg_tuple.analyse_expressions(env)
        self.arg_tuple = self.arg_tuple.coerce_to_pyobject(env)
        env.use_utility_code(printing_utility_code)
        if len(self.arg_tuple.args) == 1 and self.append_newline:
            env.use_utility_code(printing_one_utility_code)

    nogil_check = Node.gil_error
    gil_message = "Python print statement"

    def generate_execution_code(self, code):
        if len(self.arg_tuple.args) == 1 and self.append_newline:
            arg = self.arg_tuple.args[0]
            arg.generate_evaluation_code(code)
            
            code.putln(
                "if (__Pyx_PrintOne(%s) < 0) %s" % (
                    arg.py_result(),
                    code.error_goto(self.pos)))
            arg.generate_disposal_code(code)
            arg.free_temps(code)
        else:
            self.arg_tuple.generate_evaluation_code(code)
            code.putln(
                "if (__Pyx_Print(%s, %d) < 0) %s" % (
                    self.arg_tuple.py_result(),
                    self.append_newline,
                    code.error_goto(self.pos)))
            self.arg_tuple.generate_disposal_code(code)
            self.arg_tuple.free_temps(code)

    def annotate(self, code):
        self.arg_tuple.annotate(code)


class ExecStatNode(StatNode):
    #  exec statement
    #
    #  args     [ExprNode]

    child_attrs = ["args"]

    def analyse_expressions(self, env):
        for i, arg in enumerate(self.args):
            arg.analyse_expressions(env)
            arg = arg.coerce_to_pyobject(env)
            self.args[i] = arg
        env.use_utility_code(Builtin.pyexec_utility_code)

    nogil_check = Node.gil_error
    gil_message = "Python exec statement"

    def generate_execution_code(self, code):
        args = []
        for arg in self.args:
            arg.generate_evaluation_code(code)
            args.append( arg.py_result() )
        args = tuple(args + ['0', '0'][:3-len(args)])
        temp_result = code.funcstate.allocate_temp(PyrexTypes.py_object_type, manage_ref=True)
        code.putln("%s = __Pyx_PyRun(%s, %s, %s);" % (
                (temp_result,) + args))
        for arg in self.args:
            arg.generate_disposal_code(code)
            arg.free_temps(code)
        code.putln(
            code.error_goto_if_null(temp_result, self.pos))
        code.put_gotref(temp_result)
        code.put_decref_clear(temp_result, py_object_type)
        code.funcstate.release_temp(temp_result)

    def annotate(self, code):
        for arg in self.args:
            arg.annotate(code)


class DelStatNode(StatNode):
    #  del statement
    #
    #  args     [ExprNode]
    
    child_attrs = ["args"]

    def analyse_declarations(self, env):
        for arg in self.args:
            arg.analyse_target_declaration(env)
    
    def analyse_expressions(self, env):
        for arg in self.args:
            arg.analyse_target_expression(env, None)
            if not arg.type.is_pyobject:
                error(arg.pos, "Deletion of non-Python object")
            #arg.release_target_temp(env)

    def nogil_check(self, env):
        for arg in self.args:
            if arg.type.is_pyobject:
                self.gil_error()

    gil_message = "Deleting Python object"

    def generate_execution_code(self, code):
        for arg in self.args:
            if arg.type.is_pyobject:
                arg.generate_deletion_code(code)
            # else error reported earlier

    def annotate(self, code):
        for arg in self.args:
            arg.annotate(code)


class PassStatNode(StatNode):
    #  pass statement

    child_attrs = []
    
    def analyse_expressions(self, env):
        pass
    
    def generate_execution_code(self, code):
        pass


class BreakStatNode(StatNode):

    child_attrs = []

    def analyse_expressions(self, env):
        pass
    
    def generate_execution_code(self, code):
        if not code.break_label:
            error(self.pos, "break statement not inside loop")
        else:
            code.put_goto(code.break_label)


class ContinueStatNode(StatNode):

    child_attrs = []

    def analyse_expressions(self, env):
        pass
    
    def generate_execution_code(self, code):
        if code.funcstate.in_try_finally:
            error(self.pos, "continue statement inside try of try...finally")
        elif not code.continue_label:
            error(self.pos, "continue statement not inside loop")
        else:
            code.put_goto(code.continue_label)


class ReturnStatNode(StatNode):
    #  return statement
    #
    #  value         ExprNode or None
    #  return_type   PyrexType
    
    child_attrs = ["value"]

    def analyse_expressions(self, env):
        return_type = env.return_type
        self.return_type = return_type
        if not return_type:
            error(self.pos, "Return not inside a function body")
            return
        if self.value:
            self.value.analyse_types(env)
            if return_type.is_void or return_type.is_returncode:
                error(self.value.pos, 
                    "Return with value in void function")
            else:
                self.value = self.value.coerce_to(env.return_type, env)
        else:
            if (not return_type.is_void
                and not return_type.is_pyobject
                and not return_type.is_returncode):
                    error(self.pos, "Return value required")

    def nogil_check(self, env):
        if self.return_type.is_pyobject:
            self.gil_error()

    gil_message = "Returning Python object"

    def generate_execution_code(self, code):
        code.mark_pos(self.pos)
        if not self.return_type:
            # error reported earlier
            return
        if self.return_type.is_pyobject:
            code.put_xdecref(Naming.retval_cname,
                             self.return_type)
        if self.value:
            self.value.generate_evaluation_code(code)
            self.value.make_owned_reference(code)
            code.putln(
                "%s = %s;" % (
                    Naming.retval_cname,
                    self.value.result_as(self.return_type)))
            self.value.generate_post_assignment_code(code)
            self.value.free_temps(code)
        else:
            if self.return_type.is_pyobject:
                code.put_init_to_py_none(Naming.retval_cname, self.return_type)
            elif self.return_type.is_returncode:
                code.putln(
                    "%s = %s;" % (
                        Naming.retval_cname,
                        self.return_type.default_value))
        for cname, type in code.funcstate.temps_holding_reference():
            code.put_decref_clear(cname, type)
        code.put_goto(code.return_label)
        
    def annotate(self, code):
        if self.value:
            self.value.annotate(code)


class RaiseStatNode(StatNode):
    #  raise statement
    #
    #  exc_type    ExprNode or None
    #  exc_value   ExprNode or None
    #  exc_tb      ExprNode or None
    
    child_attrs = ["exc_type", "exc_value", "exc_tb"]

    def analyse_expressions(self, env):
        if self.exc_type:
            self.exc_type.analyse_types(env)
            self.exc_type = self.exc_type.coerce_to_pyobject(env)
        if self.exc_value:
            self.exc_value.analyse_types(env)
            self.exc_value = self.exc_value.coerce_to_pyobject(env)
        if self.exc_tb:
            self.exc_tb.analyse_types(env)
            self.exc_tb = self.exc_tb.coerce_to_pyobject(env)
        env.use_utility_code(raise_utility_code)

    nogil_check = Node.gil_error
    gil_message = "Raising exception"

    def generate_execution_code(self, code):
        if self.exc_type:
            self.exc_type.generate_evaluation_code(code)
            type_code = self.exc_type.py_result()
        else:
            type_code = "0"
        if self.exc_value:
            self.exc_value.generate_evaluation_code(code)
            value_code = self.exc_value.py_result()
        else:
            value_code = "0"
        if self.exc_tb:
            self.exc_tb.generate_evaluation_code(code)
            tb_code = self.exc_tb.py_result()
        else:
            tb_code = "0"
        code.putln(
            "__Pyx_Raise(%s, %s, %s);" % (
                type_code,
                value_code,
                tb_code))
        for obj in (self.exc_type, self.exc_value, self.exc_tb):
            if obj:
                obj.generate_disposal_code(code)
                obj.free_temps(code)
        code.putln(
            code.error_goto(self.pos))

    def annotate(self, code):
        if self.exc_type:
            self.exc_type.annotate(code)
        if self.exc_value:
            self.exc_value.annotate(code)
        if self.exc_tb:
            self.exc_tb.annotate(code)


class ReraiseStatNode(StatNode):

    child_attrs = []

    def analyse_expressions(self, env):
        env.use_utility_code(restore_exception_utility_code)

    nogil_check = Node.gil_error
    gil_message = "Raising exception"

    def generate_execution_code(self, code):
        vars = code.funcstate.exc_vars
        if vars:
            for varname in vars:
                code.put_giveref(varname)
            code.putln("__Pyx_ErrRestore(%s, %s, %s);" % tuple(vars))
            for varname in vars:
                code.put("%s = 0; " % varname)
            code.putln()
            code.putln(code.error_goto(self.pos))
        else:
            error(self.pos, "Reraise not inside except clause")
        

class AssertStatNode(StatNode):
    #  assert statement
    #
    #  cond    ExprNode
    #  value   ExprNode or None
    
    child_attrs = ["cond", "value"]

    def analyse_expressions(self, env):
        self.cond = self.cond.analyse_boolean_expression(env)
        if self.value:
            self.value.analyse_types(env)
            self.value = self.value.coerce_to_pyobject(env)

    nogil_check = Node.gil_error
    gil_message = "Raising exception"
    
    def generate_execution_code(self, code):
        code.putln("#ifndef PYREX_WITHOUT_ASSERTIONS")
        self.cond.generate_evaluation_code(code)
        code.putln(
            "if (unlikely(!%s)) {" %
                self.cond.result())
        if self.value:
            self.value.generate_evaluation_code(code)
            code.putln(
                "PyErr_SetObject(PyExc_AssertionError, %s);" %
                    self.value.py_result())
            self.value.generate_disposal_code(code)
            self.value.free_temps(code)
        else:
            code.putln(
                "PyErr_SetNone(PyExc_AssertionError);")
        code.putln(
                code.error_goto(self.pos))
        code.putln(
            "}")
        self.cond.generate_disposal_code(code)
        self.cond.free_temps(code)
        code.putln("#endif")

    def annotate(self, code):
        self.cond.annotate(code)
        if self.value:
            self.value.annotate(code)


class IfStatNode(StatNode):
    #  if statement
    #
    #  if_clauses   [IfClauseNode]
    #  else_clause  StatNode or None

    child_attrs = ["if_clauses", "else_clause"]
    
    def analyse_control_flow(self, env):
        env.start_branching(self.pos)
        for if_clause in self.if_clauses:
            if_clause.analyse_control_flow(env)
            env.next_branch(if_clause.end_pos())
        if self.else_clause:
            self.else_clause.analyse_control_flow(env)
        env.finish_branching(self.end_pos())

    def analyse_declarations(self, env):
        for if_clause in self.if_clauses:
            if_clause.analyse_declarations(env)
        if self.else_clause:
            self.else_clause.analyse_declarations(env)
    
    def analyse_expressions(self, env):
        for if_clause in self.if_clauses:
            if_clause.analyse_expressions(env)
        if self.else_clause:
            self.else_clause.analyse_expressions(env)
    
    def generate_execution_code(self, code):
        code.mark_pos(self.pos)
        end_label = code.new_label()
        for if_clause in self.if_clauses:
            if_clause.generate_execution_code(code, end_label)
        if self.else_clause:
            code.putln("/*else*/ {")
            self.else_clause.generate_execution_code(code)
            code.putln("}")
        code.put_label(end_label)
        
    def annotate(self, code):
        for if_clause in self.if_clauses:
            if_clause.annotate(code)
        if self.else_clause:
            self.else_clause.annotate(code)


class IfClauseNode(Node):
    #  if or elif clause in an if statement
    #
    #  condition   ExprNode
    #  body        StatNode
    
    child_attrs = ["condition", "body"]

    def analyse_control_flow(self, env):
        self.body.analyse_control_flow(env)
        
    def analyse_declarations(self, env):
        self.condition.analyse_declarations(env)
        self.body.analyse_declarations(env)
    
    def analyse_expressions(self, env):
        self.condition = \
            self.condition.analyse_temp_boolean_expression(env)
        self.body.analyse_expressions(env)
    
    def generate_execution_code(self, code, end_label):
        self.condition.generate_evaluation_code(code)
        code.putln(
            "if (%s) {" %
                self.condition.result())
        self.condition.generate_disposal_code(code)
        self.condition.free_temps(code)
        self.body.generate_execution_code(code)
        code.put_goto(end_label)
        code.putln("}")

    def annotate(self, code):
        self.condition.annotate(code)
        self.body.annotate(code)
        

class SwitchCaseNode(StatNode):
    # Generated in the optimization of an if-elif-else node
    #
    # conditions    [ExprNode]
    # body          StatNode
    
    child_attrs = ['conditions', 'body']

    def generate_execution_code(self, code):
        for cond in self.conditions:
            code.mark_pos(cond.pos)
            cond.generate_evaluation_code(code)
            code.putln("case %s:" % cond.result())
        self.body.generate_execution_code(code)
        code.putln("break;")
        
    def annotate(self, code):
        for cond in self.conditions:
            cond.annotate(code)
        self.body.annotate(code)

class SwitchStatNode(StatNode):
    # Generated in the optimization of an if-elif-else node
    #
    # test          ExprNode
    # cases         [SwitchCaseNode]
    # else_clause   StatNode or None
    
    child_attrs = ['test', 'cases', 'else_clause']
    
    def generate_execution_code(self, code):
        code.putln("switch (%s) {" % self.test.result())
        for case in self.cases:
            case.generate_execution_code(code)
        if self.else_clause is not None:
            code.putln("default:")
            self.else_clause.generate_execution_code(code)
            code.putln("break;")
        code.putln("}")

    def annotate(self, code):
        self.test.annotate(code)
        for case in self.cases:
            case.annotate(code)
        if self.else_clause is not None:
            self.else_clause.annotate(code)
            
class LoopNode(object):
    
    def analyse_control_flow(self, env):
        env.start_branching(self.pos)
        self.body.analyse_control_flow(env)
        env.next_branch(self.body.end_pos())
        if self.else_clause:
            self.else_clause.analyse_control_flow(env)
        env.finish_branching(self.end_pos())

    
class WhileStatNode(LoopNode, StatNode):
    #  while statement
    #
    #  condition    ExprNode
    #  body         StatNode
    #  else_clause  StatNode

    child_attrs = ["condition", "body", "else_clause"]

    def analyse_declarations(self, env):
        self.body.analyse_declarations(env)
        if self.else_clause:
            self.else_clause.analyse_declarations(env)
    
    def analyse_expressions(self, env):
        self.condition = \
            self.condition.analyse_temp_boolean_expression(env)
        self.body.analyse_expressions(env)
        if self.else_clause:
            self.else_clause.analyse_expressions(env)
    
    def generate_execution_code(self, code):
        old_loop_labels = code.new_loop_labels()
        code.putln(
            "while (1) {")
        self.condition.generate_evaluation_code(code)
        self.condition.generate_disposal_code(code)
        code.putln(
            "if (!%s) break;" %
                self.condition.result())
        self.condition.free_temps(code)
        self.body.generate_execution_code(code)
        code.put_label(code.continue_label)
        code.putln("}")
        break_label = code.break_label
        code.set_loop_labels(old_loop_labels)
        if self.else_clause:
            code.putln("/*else*/ {")
            self.else_clause.generate_execution_code(code)
            code.putln("}")
        code.put_label(break_label)

    def annotate(self, code):
        self.condition.annotate(code)
        self.body.annotate(code)
        if self.else_clause:
            self.else_clause.annotate(code)


def ForStatNode(pos, **kw):
    if 'iterator' in kw:
        return ForInStatNode(pos, **kw)
    else:
        return ForFromStatNode(pos, **kw)

class ForInStatNode(LoopNode, StatNode):
    #  for statement
    #
    #  target        ExprNode
    #  iterator      IteratorNode
    #  body          StatNode
    #  else_clause   StatNode
    #  item          NextNode       used internally
    
    child_attrs = ["target", "iterator", "body", "else_clause"]
    item = None
    
    def analyse_declarations(self, env):
        self.target.analyse_target_declaration(env)
        self.body.analyse_declarations(env)
        if self.else_clause:
            self.else_clause.analyse_declarations(env)

    def analyse_expressions(self, env):
        import ExprNodes
        self.target.analyse_target_types(env)
        self.iterator.analyse_expressions(env)
        self.item = ExprNodes.NextNode(self.iterator, env)
        self.item = self.item.coerce_to(self.target.type, env)
        self.body.analyse_expressions(env)
        if self.else_clause:
            self.else_clause.analyse_expressions(env)

    def generate_execution_code(self, code):
        old_loop_labels = code.new_loop_labels()
        self.iterator.allocate_counter_temp(code)
        self.iterator.generate_evaluation_code(code)
        code.putln(
            "for (;;) {")
        self.item.generate_evaluation_code(code)
        self.target.generate_assignment_code(self.item, code)
        self.body.generate_execution_code(code)
        code.put_label(code.continue_label)
        code.putln(
            "}")
        break_label = code.break_label
        code.set_loop_labels(old_loop_labels)
        if self.else_clause:
            code.putln("/*else*/ {")
            self.else_clause.generate_execution_code(code)
            code.putln("}")
        code.put_label(break_label)
        self.iterator.release_counter_temp(code)
        self.iterator.generate_disposal_code(code)
        self.iterator.free_temps(code)

    def annotate(self, code):
        self.target.annotate(code)
        self.iterator.annotate(code)
        self.body.annotate(code)
        if self.else_clause:
            self.else_clause.annotate(code)
        self.item.annotate(code)


class ForFromStatNode(LoopNode, StatNode):
    #  for name from expr rel name rel expr
    #
    #  target        NameNode
    #  bound1        ExprNode
    #  relation1     string
    #  relation2     string
    #  bound2        ExprNode
    #  step          ExprNode or None
    #  body          StatNode
    #  else_clause   StatNode or None
    #
    #  Used internally:
    #
    #  from_range         bool
    #  is_py_target       bool
    #  loopvar_node       ExprNode (usually a NameNode or temp node)
    #  py_loopvar_node    PyTempNode or None
    child_attrs = ["target", "bound1", "bound2", "step", "body", "else_clause"]

    is_py_target = False
    loopvar_node = None
    py_loopvar_node = None
    from_range = False

    gil_message = "For-loop using object bounds or target"

    def nogil_check(self, env):
        for x in (self.target, self.bound1, self.bound2):
            if x.type.is_pyobject:
                self.gil_error()

    def analyse_declarations(self, env):
        self.target.analyse_target_declaration(env)
        self.body.analyse_declarations(env)
        if self.else_clause:
            self.else_clause.analyse_declarations(env)

    def analyse_expressions(self, env):
        import ExprNodes
        self.target.analyse_target_types(env)
        self.bound1.analyse_types(env)
        self.bound2.analyse_types(env)
        if self.step is not None:
            if isinstance(self.step, ExprNodes.UnaryMinusNode):
                warning(self.step.pos, "Probable infinite loop in for-from-by statment. Consider switching the directions of the relations.", 2)
            self.step.analyse_types(env)
        
        target_type = self.target.type
        if self.target.type.is_numeric:
            loop_type = self.target.type
        else:
            loop_type = PyrexTypes.c_int_type
            if not self.bound1.type.is_pyobject:
                loop_type = PyrexTypes.widest_numeric_type(loop_type, self.bound1.type)
            if not self.bound2.type.is_pyobject:
                loop_type = PyrexTypes.widest_numeric_type(loop_type, self.bound2.type)
            if self.step is not None and not self.step.type.is_pyobject:
                loop_type = PyrexTypes.widest_numeric_type(loop_type, self.step.type)
        self.bound1 = self.bound1.coerce_to(loop_type, env)
        self.bound2 = self.bound2.coerce_to(loop_type, env)
        if not self.bound2.is_literal:
            self.bound2 = self.bound2.coerce_to_temp(env)
        if self.step is not None:
            self.step = self.step.coerce_to(loop_type, env)            
            if not self.step.is_literal:
                self.step = self.step.coerce_to_temp(env)

        target_type = self.target.type
        if not (target_type.is_pyobject or target_type.is_numeric):
            error(self.target.pos,
                "for-from loop variable must be c numeric type or Python object")
        if target_type.is_numeric:
            self.is_py_target = False
            if isinstance(self.target, ExprNodes.IndexNode) and self.target.is_buffer_access:
                raise error(self.pos, "Buffer indexing not allowed as for loop target.")
            self.loopvar_node = self.target
            self.py_loopvar_node = None
        else:
            self.is_py_target = True
            c_loopvar_node = ExprNodes.TempNode(self.pos, loop_type, env)
            self.loopvar_node = c_loopvar_node
            self.py_loopvar_node = \
                ExprNodes.CloneNode(c_loopvar_node).coerce_to_pyobject(env)
        self.body.analyse_expressions(env)
        if self.else_clause:
            self.else_clause.analyse_expressions(env)
            
    def generate_execution_code(self, code):
        old_loop_labels = code.new_loop_labels()
        from_range = self.from_range
        self.bound1.generate_evaluation_code(code)
        self.bound2.generate_evaluation_code(code)
        offset, incop = self.relation_table[self.relation1]
        if self.step is not None:
            self.step.generate_evaluation_code(code)
            step = self.step.result()
            incop = "%s=%s" % (incop[0], step)
        import ExprNodes
        if isinstance(self.loopvar_node, ExprNodes.TempNode):
            self.loopvar_node.allocate(code)
        if isinstance(self.py_loopvar_node, ExprNodes.TempNode):
            self.py_loopvar_node.allocate(code)
        if from_range:
            loopvar_name = code.funcstate.allocate_temp(self.target.type, False)
        else:
            loopvar_name = self.loopvar_node.result()
        code.putln(
            "for (%s = %s%s; %s %s %s; %s%s) {" % (
                loopvar_name,
                self.bound1.result(), offset,
                loopvar_name, self.relation2, self.bound2.result(),
                loopvar_name, incop))
        if self.py_loopvar_node:
            self.py_loopvar_node.generate_evaluation_code(code)
            self.target.generate_assignment_code(self.py_loopvar_node, code)
        elif from_range:
            code.putln("%s = %s;" % (
                            self.target.result(), loopvar_name))
        self.body.generate_execution_code(code)
        code.put_label(code.continue_label)
        if self.py_loopvar_node:
            # This mess is to make for..from loops with python targets behave 
            # exactly like those with C targets with regards to re-assignment 
            # of the loop variable. 
            import ExprNodes
            if self.target.entry.is_pyglobal:
                # We know target is a NameNode, this is the only ugly case. 
                target_node = ExprNodes.PyTempNode(self.target.pos, None)
                target_node.allocate(code)
                interned_cname = code.intern_identifier(self.target.entry.name)
                code.putln("/*here*/")
                code.putln("%s = __Pyx_GetName(%s, %s); %s" % (
                                target_node.result(),
                                Naming.module_cname, 
                                interned_cname,
                                code.error_goto_if_null(target_node.result(), self.target.pos)))
                code.put_gotref(target_node.result())
            else:
                target_node = self.target
            from_py_node = ExprNodes.CoerceFromPyTypeNode(self.loopvar_node.type, target_node, None)
            from_py_node.temp_code = loopvar_name
            from_py_node.generate_result_code(code)
            if self.target.entry.is_pyglobal:
                code.put_decref(target_node.result(), target_node.type)
                target_node.release(code)
        code.putln("}")
        if self.py_loopvar_node:
            # This is potentially wasteful, but we don't want the semantics to 
            # depend on whether or not the loop is a python type. 
            self.py_loopvar_node.generate_evaluation_code(code)
            self.target.generate_assignment_code(self.py_loopvar_node, code)
        if from_range:
            code.funcstate.release_temp(loopvar_name)
        break_label = code.break_label
        code.set_loop_labels(old_loop_labels)
        if self.else_clause:
            code.putln("/*else*/ {")
            self.else_clause.generate_execution_code(code)
            code.putln("}")
        code.put_label(break_label)
        self.bound1.generate_disposal_code(code)
        self.bound1.free_temps(code)
        self.bound2.generate_disposal_code(code)
        self.bound2.free_temps(code)
        if isinstance(self.loopvar_node, ExprNodes.TempNode):
            self.loopvar_node.release(code)
        if isinstance(self.py_loopvar_node, ExprNodes.TempNode):
            self.py_loopvar_node.release(code)
        if self.step is not None:
            self.step.generate_disposal_code(code)
            self.step.free_temps(code)
    
    relation_table = {
        # {relop : (initial offset, increment op)}
        '<=': ("",   "++"),
        '<' : ("+1", "++"),
        '>=': ("",   "--"),
        '>' : ("-1", "--")
    }
    
    def annotate(self, code):
        self.target.annotate(code)
        self.bound1.annotate(code)
        self.bound2.annotate(code)
        if self.step:
            self.bound2.annotate(code)
        self.body.annotate(code)
        if self.else_clause:
            self.else_clause.annotate(code)


class WithStatNode(StatNode):
    """
    Represents a Python with statement.
    
    This is only used at parse tree level; and is not present in
    analysis or generation phases.
    """
    #  manager          The with statement manager object
    #  target            Node (lhs expression)
    #  body             StatNode
    child_attrs = ["manager", "target", "body"]

class TryExceptStatNode(StatNode):
    #  try .. except statement
    #
    #  body             StatNode
    #  except_clauses   [ExceptClauseNode]
    #  else_clause      StatNode or None

    child_attrs = ["body", "except_clauses", "else_clause"]
    
    def analyse_control_flow(self, env):
        env.start_branching(self.pos)
        self.body.analyse_control_flow(env)
        successful_try = env.control_flow # grab this for later
        env.next_branch(self.body.end_pos())
        env.finish_branching(self.body.end_pos())
        
        env.start_branching(self.except_clauses[0].pos)
        for except_clause in self.except_clauses:
            except_clause.analyse_control_flow(env)
            env.next_branch(except_clause.end_pos())
            
        # the else cause it executed only when the try clause finishes
        env.control_flow.incoming = successful_try
        if self.else_clause:
            self.else_clause.analyse_control_flow(env)
        env.finish_branching(self.end_pos())

    def analyse_declarations(self, env):
        self.body.analyse_declarations(env)
        for except_clause in self.except_clauses:
            except_clause.analyse_declarations(env)
        if self.else_clause:
            self.else_clause.analyse_declarations(env)
        env.use_utility_code(reset_exception_utility_code)

    def analyse_expressions(self, env):
        self.body.analyse_expressions(env)
        default_clause_seen = 0
        for except_clause in self.except_clauses:
            except_clause.analyse_expressions(env)
            if default_clause_seen:
                error(except_clause.pos, "default 'except:' must be last")
            if not except_clause.pattern:
                default_clause_seen = 1
        self.has_default_clause = default_clause_seen
        if self.else_clause:
            self.else_clause.analyse_expressions(env)

    nogil_check = Node.gil_error
    gil_message = "Try-except statement"

    def generate_execution_code(self, code):
        old_return_label = code.return_label
        old_break_label = code.break_label
        old_continue_label = code.continue_label
        old_error_label = code.new_error_label()
        our_error_label = code.error_label
        except_end_label = code.new_label('exception_handled')
        except_error_label = code.new_label('except_error')
        except_return_label = code.new_label('except_return')
        try_return_label = code.new_label('try_return')
        try_break_label = code.new_label('try_break')
        try_continue_label = code.new_label('try_continue')
        try_end_label = code.new_label('try_end')

        code.putln("{")
        code.putln("PyObject %s;" %
                   ', '.join(['*%s' % var for var in Naming.exc_save_vars]))
        code.putln("__Pyx_ExceptionSave(%s);" %
                   ', '.join(['&%s' % var for var in Naming.exc_save_vars]))
        for var in Naming.exc_save_vars:
            code.put_xgotref(var)
        code.putln(
            "/*try:*/ {")
        code.return_label = try_return_label
        code.break_label = try_break_label
        code.continue_label = try_continue_label
        self.body.generate_execution_code(code)
        code.putln(
            "}")
        temps_to_clean_up = code.funcstate.all_free_managed_temps()
        code.error_label = except_error_label
        code.return_label = except_return_label
        if self.else_clause:
            code.putln(
                "/*else:*/ {")
            self.else_clause.generate_execution_code(code)
            code.putln(
                "}")
        for var in Naming.exc_save_vars:
            code.put_xdecref_clear(var, py_object_type)
        code.put_goto(try_end_label)
        if code.label_used(try_return_label):
            code.put_label(try_return_label)
            for var in Naming.exc_save_vars: code.put_xgiveref(var)
            code.putln("__Pyx_ExceptionReset(%s);" %
                       ', '.join(Naming.exc_save_vars))
            code.put_goto(old_return_label)
        code.put_label(our_error_label)
        for temp_name, type in temps_to_clean_up:
            code.put_xdecref_clear(temp_name, type)
        for except_clause in self.except_clauses:
            except_clause.generate_handling_code(code, except_end_label)

        error_label_used = code.label_used(except_error_label)
        if error_label_used or not self.has_default_clause:
            if error_label_used:
                code.put_label(except_error_label)
            for var in Naming.exc_save_vars: code.put_xgiveref(var)
            code.putln("__Pyx_ExceptionReset(%s);" %
                       ', '.join(Naming.exc_save_vars))
            code.put_goto(old_error_label)

        for exit_label, old_label in zip(
            [try_break_label, try_continue_label, except_return_label],
            [old_break_label, old_continue_label, old_return_label]):

            if code.label_used(exit_label):
                code.put_label(exit_label)
                for var in Naming.exc_save_vars: code.put_xgiveref(var)
                code.putln("__Pyx_ExceptionReset(%s);" %
                           ', '.join(Naming.exc_save_vars))
                code.put_goto(old_label)

        if code.label_used(except_end_label):
            code.put_label(except_end_label)
            for var in Naming.exc_save_vars: code.put_xgiveref(var)
            code.putln("__Pyx_ExceptionReset(%s);" %
                       ', '.join(Naming.exc_save_vars))
        code.put_label(try_end_label)
        code.putln("}")

        code.return_label = old_return_label
        code.break_label = old_break_label
        code.continue_label = old_continue_label
        code.error_label = old_error_label

    def annotate(self, code):
        self.body.annotate(code)
        for except_node in self.except_clauses:
            except_node.annotate(code)
        if self.else_clause:
            self.else_clause.annotate(code)


class ExceptClauseNode(Node):
    #  Part of try ... except statement.
    #
    #  pattern        ExprNode
    #  target         ExprNode or None
    #  body           StatNode
    #  excinfo_target NameNode or None   optional target for exception info
    #  match_flag     string             result of exception match
    #  exc_value      ExcValueNode       used internally
    #  function_name  string             qualified name of enclosing function
    #  exc_vars       (string * 3)       local exception variables

    # excinfo_target is never set by the parser, but can be set by a transform
    # in order to extract more extensive information about the exception as a
    # sys.exc_info()-style tuple into a target variable
    
    child_attrs = ["pattern", "target", "body", "exc_value", "excinfo_target"]

    exc_value = None
    excinfo_target = None

    def analyse_declarations(self, env):
        if self.target:
            self.target.analyse_target_declaration(env)
        if self.excinfo_target is not None:
            self.excinfo_target.analyse_target_declaration(env)
        self.body.analyse_declarations(env)
    
    def analyse_expressions(self, env):
        import ExprNodes
        genv = env.global_scope()
        self.function_name = env.qualified_name
        if self.pattern:
            self.pattern.analyse_expressions(env)
            self.pattern = self.pattern.coerce_to_pyobject(env)

        if self.target:
            self.exc_value = ExprNodes.ExcValueNode(self.pos, env)
            self.target.analyse_target_expression(env, self.exc_value)
        if self.excinfo_target is not None:
            import ExprNodes
            self.excinfo_tuple = ExprNodes.TupleNode(pos=self.pos, args=[
                ExprNodes.ExcValueNode(pos=self.pos, env=env) for x in range(3)])
            self.excinfo_tuple.analyse_expressions(env)
            self.excinfo_target.analyse_target_expression(env, self.excinfo_tuple)

        self.body.analyse_expressions(env)

    def generate_handling_code(self, code, end_label):
        code.mark_pos(self.pos)
        if self.pattern:
            self.pattern.generate_evaluation_code(code)
            
            match_flag = code.funcstate.allocate_temp(PyrexTypes.c_int_type, False)
            code.putln(
                "%s = PyErr_ExceptionMatches(%s);" % (
                    match_flag,
                    self.pattern.py_result()))
            self.pattern.generate_disposal_code(code)
            self.pattern.free_temps(code)
            code.putln(
                "if (%s) {" %
                    match_flag)
            code.funcstate.release_temp(match_flag)
        else:
            code.putln("/*except:*/ {")

        if not getattr(self.body, 'stats', True):
            # most simple case: no exception variable, empty body (pass)
            # => reset the exception state, done
            code.putln("PyErr_Restore(0,0,0);")
            code.put_goto(end_label)
            code.putln("}")
            return
        
        exc_vars = [code.funcstate.allocate_temp(py_object_type,
                                                 manage_ref=True)
                    for i in xrange(3)]
        code.putln('__Pyx_AddTraceback("%s");' % self.function_name)
        # We always have to fetch the exception value even if
        # there is no target, because this also normalises the 
        # exception and stores it in the thread state.
        code.globalstate.use_utility_code(get_exception_utility_code)
        exc_args = "&%s, &%s, &%s" % tuple(exc_vars)
        code.putln("if (__Pyx_GetException(%s) < 0) %s" % (exc_args,
            code.error_goto(self.pos)))
        for x in exc_vars:
            code.put_gotref(x)
        if self.target:
            self.exc_value.set_var(exc_vars[1])
            self.exc_value.generate_evaluation_code(code)
            self.target.generate_assignment_code(self.exc_value, code)
        if self.excinfo_target is not None:
            for tempvar, node in zip(exc_vars, self.excinfo_tuple.args):
                node.set_var(tempvar)
            self.excinfo_tuple.generate_evaluation_code(code)
            self.excinfo_target.generate_assignment_code(self.excinfo_tuple, code)

        old_break_label, old_continue_label = code.break_label, code.continue_label
        code.break_label = code.new_label('except_break')
        code.continue_label = code.new_label('except_continue')

        old_exc_vars = code.funcstate.exc_vars
        code.funcstate.exc_vars = exc_vars
        self.body.generate_execution_code(code)
        code.funcstate.exc_vars = old_exc_vars
        for var in exc_vars:
            code.putln("__Pyx_DECREF(%s); %s = 0;" % (var, var))
        code.put_goto(end_label)
        
        if code.label_used(code.break_label):
            code.put_label(code.break_label)
            for var in exc_vars:
                code.putln("__Pyx_DECREF(%s); %s = 0;" % (var, var))
            code.put_goto(old_break_label)
        code.break_label = old_break_label

        if code.label_used(code.continue_label):
            code.put_label(code.continue_label)
            for var in exc_vars:
                code.putln("__Pyx_DECREF(%s); %s = 0;" % (var, var))
            code.put_goto(old_continue_label)
        code.continue_label = old_continue_label

        for temp in exc_vars:
            code.funcstate.release_temp(temp)

        code.putln(
            "}")

    def annotate(self, code):
        if self.pattern:
            self.pattern.annotate(code)
        if self.target:
            self.target.annotate(code)
        self.body.annotate(code)


class TryFinallyStatNode(StatNode):
    #  try ... finally statement
    #
    #  body             StatNode
    #  finally_clause   StatNode
    #
    #  The plan is that we funnel all continue, break
    #  return and error gotos into the beginning of the
    #  finally block, setting a variable to remember which
    #  one we're doing. At the end of the finally block, we
    #  switch on the variable to figure out where to go.
    #  In addition, if we're doing an error, we save the
    #  exception on entry to the finally block and restore
    #  it on exit.

    child_attrs = ["body", "finally_clause"]
    
    preserve_exception = 1
    
    disallow_continue_in_try_finally = 0
    # There doesn't seem to be any point in disallowing
    # continue in the try block, since we have no problem
    # handling it.

    def create_analysed(pos, env, body, finally_clause):
        node = TryFinallyStatNode(pos, body=body, finally_clause=finally_clause)
        return node
    create_analysed = staticmethod(create_analysed)
    
    def analyse_control_flow(self, env):
        env.start_branching(self.pos)
        self.body.analyse_control_flow(env)
        env.next_branch(self.body.end_pos())
        env.finish_branching(self.body.end_pos())
        self.finally_clause.analyse_control_flow(env)

    def analyse_declarations(self, env):
        self.body.analyse_declarations(env)
        self.finally_clause.analyse_declarations(env)
    
    def analyse_expressions(self, env):
        self.body.analyse_expressions(env)
        self.finally_clause.analyse_expressions(env)

    nogil_check = Node.gil_error
    gil_message = "Try-finally statement"

    def generate_execution_code(self, code):
        old_error_label = code.error_label
        old_labels = code.all_new_labels()
        new_labels = code.get_all_labels()
        new_error_label = code.error_label
        catch_label = code.new_label()
        code.putln(
            "/*try:*/ {")
        if self.disallow_continue_in_try_finally:
            was_in_try_finally = code.funcstate.in_try_finally
            code.funcstate.in_try_finally = 1
        self.body.generate_execution_code(code)
        if self.disallow_continue_in_try_finally:
            code.funcstate.in_try_finally = was_in_try_finally
        code.putln(
            "}")
        temps_to_clean_up = code.funcstate.all_free_managed_temps()
        code.putln(
            "/*finally:*/ {")
        cases_used = []
        error_label_used = 0
        for i, new_label in enumerate(new_labels):
            if new_label in code.labels_used:
                cases_used.append(i)
                if new_label == new_error_label:
                    error_label_used = 1
                    error_label_case = i
        if cases_used:
            code.putln(
                    "int __pyx_why;")
            if error_label_used and self.preserve_exception:
                code.putln(
                    "PyObject *%s, *%s, *%s;" % Naming.exc_vars)
                code.putln(
                    "int %s;" % Naming.exc_lineno_name)
                exc_var_init_zero = ''.join(["%s = 0; " % var for var in Naming.exc_vars])
                exc_var_init_zero += '%s = 0;' % Naming.exc_lineno_name
                code.putln(exc_var_init_zero)
            else:
                exc_var_init_zero = None
            code.use_label(catch_label)
            code.putln(
                    "__pyx_why = 0; goto %s;" % catch_label)
            for i in cases_used:
                new_label = new_labels[i]
                #if new_label and new_label != "<try>":
                if new_label == new_error_label and self.preserve_exception:
                    self.put_error_catcher(code, 
                        new_error_label, i+1, catch_label, temps_to_clean_up)
                else:
                    code.put('%s: ' % new_label)
                    if exc_var_init_zero:
                        code.putln(exc_var_init_zero)
                    code.putln("__pyx_why = %s; goto %s;" % (
                            i+1,
                            catch_label))
            code.put_label(catch_label)
        code.set_all_labels(old_labels)
        if error_label_used:
            code.new_error_label()
            finally_error_label = code.error_label
        self.finally_clause.generate_execution_code(code)
        if error_label_used:
            if finally_error_label in code.labels_used and self.preserve_exception:
                over_label = code.new_label()
                code.put_goto(over_label);
                code.put_label(finally_error_label)
                code.putln("if (__pyx_why == %d) {" % (error_label_case + 1))
                for var in Naming.exc_vars:
                    code.putln("Py_XDECREF(%s);" % var)
                code.putln("}")
                code.put_goto(old_error_label)
                code.put_label(over_label)
            code.error_label = old_error_label
        if cases_used:
            code.putln(
                "switch (__pyx_why) {")
            for i in cases_used:
                old_label = old_labels[i]
                if old_label == old_error_label and self.preserve_exception:
                    self.put_error_uncatcher(code, i+1, old_error_label)
                else:
                    code.use_label(old_label)
                    code.putln(
                        "case %s: goto %s;" % (
                            i+1,
                            old_label))
            code.putln(
                "}")
        code.putln(
            "}")

    def put_error_catcher(self, code, error_label, i, catch_label, temps_to_clean_up):
        code.globalstate.use_utility_code(restore_exception_utility_code)
        code.putln(
            "%s: {" %
                error_label)
        code.putln(
                "__pyx_why = %s;" %
                    i)
        for temp_name, type in temps_to_clean_up:
            code.put_xdecref_clear(temp_name, type)
        code.putln(
                "__Pyx_ErrFetch(&%s, &%s, &%s);" %
                    Naming.exc_vars)
        code.putln(
                "%s = %s;" % (
                    Naming.exc_lineno_name, Naming.lineno_cname))
        code.put_goto(catch_label)
        code.putln("}")
            
    def put_error_uncatcher(self, code, i, error_label):
        code.globalstate.use_utility_code(restore_exception_utility_code)
        code.putln(
            "case %s: {" %
                i)
        code.putln(
                "__Pyx_ErrRestore(%s, %s, %s);" %
                    Naming.exc_vars)
        code.putln(
                "%s = %s;" % (
                    Naming.lineno_cname, Naming.exc_lineno_name))
        for var in Naming.exc_vars:
            code.putln(
                "%s = 0;" %
                    var)
        code.put_goto(error_label)
        code.putln(
            "}")

    def annotate(self, code):
        self.body.annotate(code)
        self.finally_clause.annotate(code)


class GILStatNode(TryFinallyStatNode):
    #  'with gil' or 'with nogil' statement
    #
    #   state   string   'gil' or 'nogil'

#    child_attrs = []
    
    preserve_exception = 0

    def __init__(self, pos, state, body):
        self.state = state
        TryFinallyStatNode.__init__(self, pos,
            body = body,
            finally_clause = GILExitNode(pos, state = state))

    def analyse_expressions(self, env):
        env.use_utility_code(force_init_threads_utility_code)
        was_nogil = env.nogil
        env.nogil = 1
        TryFinallyStatNode.analyse_expressions(self, env)
        env.nogil = was_nogil

    nogil_check = None

    def generate_execution_code(self, code):
        code.mark_pos(self.pos)
        if self.state == 'gil':
            code.putln("{ PyGILState_STATE _save = PyGILState_Ensure();")
        else:
            code.putln("{ PyThreadState *_save;")
            code.putln("Py_UNBLOCK_THREADS")
        TryFinallyStatNode.generate_execution_code(self, code)
        code.putln("}")


class GILExitNode(StatNode):
    #  Used as the 'finally' block in a GILStatNode
    #
    #  state   string   'gil' or 'nogil'

    child_attrs = []

    def analyse_expressions(self, env):
        pass

    def generate_execution_code(self, code):
        if self.state == 'gil':
            code.putln("PyGILState_Release();")
        else:
            code.putln("Py_BLOCK_THREADS")


class CImportStatNode(StatNode):
    #  cimport statement
    #
    #  module_name   string           Qualified name of module being imported
    #  as_name       string or None   Name specified in "as" clause, if any

    child_attrs = []
    
    def analyse_declarations(self, env):
        if not env.is_module_scope:
            error(self.pos, "cimport only allowed at module level")
            return
        module_scope = env.find_module(self.module_name, self.pos)
        if "." in self.module_name:
            names = [EncodedString(name) for name in self.module_name.split(".")]
            top_name = names[0]
            top_module_scope = env.context.find_submodule(top_name)
            module_scope = top_module_scope
            for name in names[1:]:
                submodule_scope = module_scope.find_submodule(name)
                module_scope.declare_module(name, submodule_scope, self.pos)
                module_scope = submodule_scope
            if self.as_name:
                env.declare_module(self.as_name, module_scope, self.pos)
            else:
                env.declare_module(top_name, top_module_scope, self.pos)
        else:
            name = self.as_name or self.module_name
            env.declare_module(name, module_scope, self.pos)

    def analyse_expressions(self, env):
        pass
    
    def generate_execution_code(self, code):
        pass
    

class FromCImportStatNode(StatNode):
    #  from ... cimport statement
    #
    #  module_name     string                        Qualified name of module
    #  imported_names  [(pos, name, as_name, kind)]  Names to be imported
    
    child_attrs = []

    def analyse_declarations(self, env):
        if not env.is_module_scope:
            error(self.pos, "cimport only allowed at module level")
            return
        module_scope = env.find_module(self.module_name, self.pos)
        env.add_imported_module(module_scope)
        for pos, name, as_name, kind in self.imported_names:
            if name == "*":
                for local_name, entry in module_scope.entries.items():
                    env.add_imported_entry(local_name, entry, pos)
            else:
                entry = module_scope.lookup(name)
                if entry:
                    if kind and not self.declaration_matches(entry, kind):
                        entry.redeclared(pos)
                else:
                    if kind == 'struct' or kind == 'union':
                        entry = module_scope.declare_struct_or_union(name,
                            kind = kind, scope = None, typedef_flag = 0, pos = pos)
                    elif kind == 'class':
                        entry = module_scope.declare_c_class(name, pos = pos,
                            module_name = self.module_name)
                    else:
                        submodule_scope = env.context.find_module(name, relative_to = module_scope, pos = self.pos)
                        if submodule_scope.parent_module is module_scope:
                            env.declare_module(as_name or name, submodule_scope, self.pos)
                        else:
                            error(pos, "Name '%s' not declared in module '%s'"
                                % (name, self.module_name))
                        
                if entry:
                    local_name = as_name or name
                    env.add_imported_entry(local_name, entry, pos)
    
    def declaration_matches(self, entry, kind):
        if not entry.is_type:
            return 0
        type = entry.type
        if kind == 'class':
            if not type.is_extension_type:
                return 0
        else:
            if not type.is_struct_or_union:
                return 0
            if kind != type.kind:
                return 0
        return 1

    def analyse_expressions(self, env):
        pass
    
    def generate_execution_code(self, code):
        pass


class FromImportStatNode(StatNode):
    #  from ... import statement
    #
    #  module           ImportNode
    #  items            [(string, NameNode)]
    #  interned_items   [(string, NameNode, ExprNode)]
    #  item             PyTempNode            used internally
    #  import_star      boolean               used internally

    child_attrs = ["module"]
    import_star = 0
    
    def analyse_declarations(self, env):
        for name, target in self.items:
            if name == "*":
                if not env.is_module_scope:
                    error(self.pos, "import * only allowed at module level")
                    return
                env.has_import_star = 1
                self.import_star = 1
            else:
                target.analyse_target_declaration(env)
    
    def analyse_expressions(self, env):
        import ExprNodes
        self.module.analyse_expressions(env)
        self.item = ExprNodes.RawCNameExprNode(self.pos, py_object_type)
        self.interned_items = []
        for name, target in self.items:
            if name == '*':
                for _, entry in env.entries.items():
                    if not entry.is_type and entry.type.is_extension_type:
                        env.use_utility_code(ExprNodes.type_test_utility_code)
                        break
            else:
                entry =  env.lookup(target.name)
                if entry.is_type and entry.type.name == name and entry.type.module_name == self.module.module_name.value:
                    continue # already cimported
                target.analyse_target_expression(env, None)
                if target.type is py_object_type:
                    coerced_item = None
                else:
                    coerced_item = self.item.coerce_to(target.type, env)
                self.interned_items.append(
                    (name, target, coerced_item))
    
    def generate_execution_code(self, code):
        self.module.generate_evaluation_code(code)
        if self.import_star:
            code.putln(
                'if (%s(%s) < 0) %s;' % (
                    Naming.import_star,
                    self.module.py_result(),
                    code.error_goto(self.pos)))
        item_temp = code.funcstate.allocate_temp(py_object_type, manage_ref=True)
        self.item.set_cname(item_temp)
        for name, target, coerced_item in self.interned_items:
            cname = code.intern_identifier(name)
            code.putln(
                '%s = PyObject_GetAttr(%s, %s); %s' % (
                    item_temp,
                    self.module.py_result(),
                    cname,
                    code.error_goto_if_null(item_temp, self.pos)))
            code.put_gotref(item_temp)
            if coerced_item is None:
                target.generate_assignment_code(self.item, code)
            else:
                coerced_item.allocate_temp_result(code)
                coerced_item.generate_result_code(code)
                target.generate_assignment_code(coerced_item, code)
            code.put_decref_clear(item_temp, py_object_type)
        code.funcstate.release_temp(item_temp)
        self.module.generate_disposal_code(code)
        self.module.free_temps(code)



#------------------------------------------------------------------------------------
#
#  Runtime support code
#
#------------------------------------------------------------------------------------

utility_function_predeclarations = \
"""
#ifndef CYTHON_INLINE
  #if defined(__GNUC__)
    #define CYTHON_INLINE __inline__
  #elif defined(_MSC_VER)
    #define CYTHON_INLINE __inline
  #else
    #define CYTHON_INLINE 
  #endif
#endif

typedef struct {PyObject **p; char *s; const long n; const char* encoding; const char is_unicode; const char is_str; const char intern; } __Pyx_StringTabEntry; /*proto*/

"""

if Options.gcc_branch_hints:
    branch_prediction_macros = \
    """
#ifdef __GNUC__
/* Test for GCC > 2.95 */
#if __GNUC__ > 2 || \
              (__GNUC__ == 2 && (__GNUC_MINOR__ > 95)) 
#define likely(x)   __builtin_expect(!!(x), 1)
#define unlikely(x) __builtin_expect(!!(x), 0)
#else /* __GNUC__ > 2 ... */
#define likely(x)   (x)
#define unlikely(x) (x)
#endif /* __GNUC__ > 2 ... */
#else /* __GNUC__ */
#define likely(x)   (x)
#define unlikely(x) (x)
#endif /* __GNUC__ */
    """
else:
    branch_prediction_macros = \
    """
#define likely(x)   (x)
#define unlikely(x) (x)
    """

#get_name_predeclaration = \
#"static PyObject *__Pyx_GetName(PyObject *dict, char *name); /*proto*/"

#get_name_interned_predeclaration = \
#"static PyObject *__Pyx_GetName(PyObject *dict, PyObject *name); /*proto*/"

#------------------------------------------------------------------------------------

printing_utility_code = UtilityCode(
proto = """
static int __Pyx_Print(PyObject *, int); /*proto*/
#if PY_MAJOR_VERSION >= 3
static PyObject* %s = 0;
static PyObject* %s = 0;
#endif
""" % (Naming.print_function, Naming.print_function_kwargs),
impl = r"""
#if PY_MAJOR_VERSION < 3
static PyObject *__Pyx_GetStdout(void) {
    PyObject *f = PySys_GetObject((char *)"stdout");
    if (!f) {
        PyErr_SetString(PyExc_RuntimeError, "lost sys.stdout");
    }
    return f;
}

static int __Pyx_Print(PyObject *arg_tuple, int newline) {
    PyObject *f;
    PyObject* v;
    int i;

    if (!(f = __Pyx_GetStdout()))
        return -1;
    for (i=0; i < PyTuple_GET_SIZE(arg_tuple); i++) {
        if (PyFile_SoftSpace(f, 1)) {
            if (PyFile_WriteString(" ", f) < 0)
                return -1;
        }
        v = PyTuple_GET_ITEM(arg_tuple, i);
        if (PyFile_WriteObject(v, f, Py_PRINT_RAW) < 0)
            return -1;
        if (PyString_Check(v)) {
            char *s = PyString_AsString(v);
            Py_ssize_t len = PyString_Size(v);
            if (len > 0 &&
                isspace(Py_CHARMASK(s[len-1])) &&
                s[len-1] != ' ')
                    PyFile_SoftSpace(f, 0);
        }
    }
    if (newline) {
        if (PyFile_WriteString("\n", f) < 0)
            return -1;
        PyFile_SoftSpace(f, 0);
    }
    return 0;
}

#else /* Python 3 has a print function */

static int __Pyx_Print(PyObject *arg_tuple, int newline) {
    PyObject* kwargs = 0;
    PyObject* result = 0;
    PyObject* end_string;
    if (!%(PRINT_FUNCTION)s) {
        %(PRINT_FUNCTION)s = __Pyx_GetAttrString(%(BUILTINS)s, "print");
        if (!%(PRINT_FUNCTION)s)
            return -1;
    }
    if (!newline) {
        if (!%(PRINT_KWARGS)s) {
            %(PRINT_KWARGS)s = PyDict_New();
            if (!%(PRINT_KWARGS)s)
                return -1;
            end_string = PyUnicode_FromStringAndSize(" ", 1);
            if (!end_string)
                return -1;
            if (PyDict_SetItemString(%(PRINT_KWARGS)s, "end", end_string) < 0) {
                Py_DECREF(end_string);
                return -1;
            }
            Py_DECREF(end_string);
        }
        kwargs = %(PRINT_KWARGS)s;
    }
    result = PyObject_Call(%(PRINT_FUNCTION)s, arg_tuple, kwargs);
    if (!result)
        return -1;
    Py_DECREF(result);
    return 0;
}

#endif
""" % {'BUILTINS'       : Naming.builtins_cname,
       'PRINT_FUNCTION' : Naming.print_function,
       'PRINT_KWARGS'   : Naming.print_function_kwargs}
)


printing_one_utility_code = UtilityCode(
proto = """
static int __Pyx_PrintOne(PyObject *o); /*proto*/
""",
impl = r"""
#if PY_MAJOR_VERSION < 3

static int __Pyx_PrintOne(PyObject *o) {
    PyObject *f;
    if (!(f = __Pyx_GetStdout()))
        return -1;
    if (PyFile_SoftSpace(f, 0)) {
        if (PyFile_WriteString(" ", f) < 0)
            return -1;
    }
    if (PyFile_WriteObject(o, f, Py_PRINT_RAW) < 0)
        return -1;
    if (PyFile_WriteString("\n", f) < 0)
        return -1;
    return 0;
    /* the line below is just to avoid compiler
     * compiler warnings about unused functions */
    return __Pyx_Print(NULL, 0);
}

#else /* Python 3 has a print function */

static int __Pyx_PrintOne(PyObject *o) {
    int res;
    PyObject* arg_tuple = PyTuple_New(1);
    if (unlikely(!arg_tuple))
        return -1;
    Py_INCREF(o);
    PyTuple_SET_ITEM(arg_tuple, 0, o);
    res = __Pyx_Print(arg_tuple, 1);
    Py_DECREF(arg_tuple);
    return res;
}

#endif
""",
requires=[printing_utility_code])



#------------------------------------------------------------------------------------

# Exception raising code
#
# Exceptions are raised by __Pyx_Raise() and stored as plain
# type/value/tb in PyThreadState->curexc_*.  When being caught by an
# 'except' statement, curexc_* is moved over to exc_* by
# __Pyx_GetException()

restore_exception_utility_code = UtilityCode(
proto = """
static CYTHON_INLINE void __Pyx_ErrRestore(PyObject *type, PyObject *value, PyObject *tb); /*proto*/
static CYTHON_INLINE void __Pyx_ErrFetch(PyObject **type, PyObject **value, PyObject **tb); /*proto*/
""",
impl = """
static CYTHON_INLINE void __Pyx_ErrRestore(PyObject *type, PyObject *value, PyObject *tb) {
    PyObject *tmp_type, *tmp_value, *tmp_tb;
    PyThreadState *tstate = PyThreadState_GET();

    tmp_type = tstate->curexc_type;
    tmp_value = tstate->curexc_value;
    tmp_tb = tstate->curexc_traceback;
    tstate->curexc_type = type;
    tstate->curexc_value = value;
    tstate->curexc_traceback = tb;
    Py_XDECREF(tmp_type);
    Py_XDECREF(tmp_value);
    Py_XDECREF(tmp_tb);
}

static CYTHON_INLINE void __Pyx_ErrFetch(PyObject **type, PyObject **value, PyObject **tb) {
    PyThreadState *tstate = PyThreadState_GET();
    *type = tstate->curexc_type;
    *value = tstate->curexc_value;
    *tb = tstate->curexc_traceback;

    tstate->curexc_type = 0;
    tstate->curexc_value = 0;
    tstate->curexc_traceback = 0;
}

""")

# The following function is based on do_raise() from ceval.c. There
# are separate versions for Python2 and Python3 as exception handling
# has changed quite a lot between the two versions.

raise_utility_code = UtilityCode(
proto = """
static void __Pyx_Raise(PyObject *type, PyObject *value, PyObject *tb); /*proto*/
""",
impl = """
#if PY_MAJOR_VERSION < 3
static void __Pyx_Raise(PyObject *type, PyObject *value, PyObject *tb) {
    Py_XINCREF(type);
    Py_XINCREF(value);
    Py_XINCREF(tb);
    /* First, check the traceback argument, replacing None with NULL. */
    if (tb == Py_None) {
        Py_DECREF(tb);
        tb = 0;
    }
    else if (tb != NULL && !PyTraceBack_Check(tb)) {
        PyErr_SetString(PyExc_TypeError,
            "raise: arg 3 must be a traceback or None");
        goto raise_error;
    }
    /* Next, replace a missing value with None */
    if (value == NULL) {
        value = Py_None;
        Py_INCREF(value);
    }
    #if PY_VERSION_HEX < 0x02050000
    if (!PyClass_Check(type))
    #else
    if (!PyType_Check(type))
    #endif
    {
        /* Raising an instance.  The value should be a dummy. */
        if (value != Py_None) {
            PyErr_SetString(PyExc_TypeError,
                "instance exception may not have a separate value");
            goto raise_error;
        }
        /* Normalize to raise <class>, <instance> */
        Py_DECREF(value);
        value = type;
        #if PY_VERSION_HEX < 0x02050000
            if (PyInstance_Check(type)) {
                type = (PyObject*) ((PyInstanceObject*)type)->in_class;
                Py_INCREF(type);
            }
            else {
                type = 0;
                PyErr_SetString(PyExc_TypeError,
                    "raise: exception must be an old-style class or instance");
                goto raise_error;
            }
        #else
            type = (PyObject*) Py_TYPE(type);
            Py_INCREF(type);
            if (!PyType_IsSubtype((PyTypeObject *)type, (PyTypeObject *)PyExc_BaseException)) {
                PyErr_SetString(PyExc_TypeError,
                    "raise: exception class must be a subclass of BaseException");
                goto raise_error;
            }
        #endif
    }

    __Pyx_ErrRestore(type, value, tb);
    return;
raise_error:
    Py_XDECREF(value);
    Py_XDECREF(type);
    Py_XDECREF(tb);
    return;
}

#else /* Python 3+ */

static void __Pyx_Raise(PyObject *type, PyObject *value, PyObject *tb) {
    if (tb == Py_None) {
        tb = 0;
    } else if (tb && !PyTraceBack_Check(tb)) {
        PyErr_SetString(PyExc_TypeError,
            "raise: arg 3 must be a traceback or None");
        goto bad;
    }
    if (value == Py_None)
        value = 0;

    if (PyExceptionInstance_Check(type)) {
        if (value) {
            PyErr_SetString(PyExc_TypeError,
                "instance exception may not have a separate value");
            goto bad;
        }
        value = type;
        type = (PyObject*) Py_TYPE(value);
    } else if (!PyExceptionClass_Check(type)) {
        PyErr_SetString(PyExc_TypeError,
            "raise: exception class must be a subclass of BaseException");
        goto bad;
    }

    PyErr_SetObject(type, value);

    if (tb) {
        PyThreadState *tstate = PyThreadState_GET();
        PyObject* tmp_tb = tstate->curexc_traceback;
        if (tb != tmp_tb) {
            Py_INCREF(tb);
            tstate->curexc_traceback = tb;
            Py_XDECREF(tmp_tb);
        }
    }

bad:
    return;
}
#endif
""",
requires=[restore_exception_utility_code])

#------------------------------------------------------------------------------------

get_exception_utility_code = UtilityCode(
proto = """
static int __Pyx_GetException(PyObject **type, PyObject **value, PyObject **tb); /*proto*/
""",
impl = """
static int __Pyx_GetException(PyObject **type, PyObject **value, PyObject **tb) {
    PyObject *local_type, *local_value, *local_tb;
    PyObject *tmp_type, *tmp_value, *tmp_tb;
    PyThreadState *tstate = PyThreadState_GET();
    local_type = tstate->curexc_type;
    local_value = tstate->curexc_value;
    local_tb = tstate->curexc_traceback;
    tstate->curexc_type = 0;
    tstate->curexc_value = 0;
    tstate->curexc_traceback = 0;
    PyErr_NormalizeException(&local_type, &local_value, &local_tb);
    if (unlikely(tstate->curexc_type))
        goto bad;
    #if PY_MAJOR_VERSION >= 3
    if (unlikely(PyException_SetTraceback(local_value, local_tb) < 0))
        goto bad;
    #endif
    *type = local_type;
    *value = local_value;
    *tb = local_tb;
    Py_INCREF(local_type);
    Py_INCREF(local_value);
    Py_INCREF(local_tb);
    tmp_type = tstate->exc_type;
    tmp_value = tstate->exc_value;
    tmp_tb = tstate->exc_traceback;
    tstate->exc_type = local_type;
    tstate->exc_value = local_value;
    tstate->exc_traceback = local_tb;
    /* Make sure tstate is in a consistent state when we XDECREF
       these objects (XDECREF may run arbitrary code). */
    Py_XDECREF(tmp_type);
    Py_XDECREF(tmp_value);
    Py_XDECREF(tmp_tb);
    return 0;
bad:
    *type = 0;
    *value = 0;
    *tb = 0;
    Py_XDECREF(local_type);
    Py_XDECREF(local_value);
    Py_XDECREF(local_tb);
    return -1;
}

""")

#------------------------------------------------------------------------------------

get_exception_tuple_utility_code = UtilityCode(proto="""
static PyObject *__Pyx_GetExceptionTuple(void); /*proto*/
""",
# I doubt that calling __Pyx_GetException() here is correct as it moves
# the exception from tstate->curexc_* to tstate->exc_*, which prevents
# exception handlers later on from receiving it.
impl = """
static PyObject *__Pyx_GetExceptionTuple(void) {
    PyObject *type = NULL, *value = NULL, *tb = NULL;
    if (__Pyx_GetException(&type, &value, &tb) == 0) {
        PyObject* exc_info = PyTuple_New(3);
        if (exc_info) {
            Py_INCREF(type);
            Py_INCREF(value);
            Py_INCREF(tb);
            PyTuple_SET_ITEM(exc_info, 0, type);
            PyTuple_SET_ITEM(exc_info, 1, value);
            PyTuple_SET_ITEM(exc_info, 2, tb);
            return exc_info;
        }
    }
    return NULL;
}
""",
requires=[get_exception_utility_code])

#------------------------------------------------------------------------------------

reset_exception_utility_code = UtilityCode(
proto = """
static CYTHON_INLINE void __Pyx_ExceptionSave(PyObject **type, PyObject **value, PyObject **tb); /*proto*/
static void __Pyx_ExceptionReset(PyObject *type, PyObject *value, PyObject *tb); /*proto*/
""",
impl = """
static CYTHON_INLINE void __Pyx_ExceptionSave(PyObject **type, PyObject **value, PyObject **tb) {
    PyThreadState *tstate = PyThreadState_GET();
    *type = tstate->exc_type;
    *value = tstate->exc_value;
    *tb = tstate->exc_traceback;
    Py_XINCREF(*type);
    Py_XINCREF(*value);
    Py_XINCREF(*tb);
}

static void __Pyx_ExceptionReset(PyObject *type, PyObject *value, PyObject *tb) {
    PyObject *tmp_type, *tmp_value, *tmp_tb;
    PyThreadState *tstate = PyThreadState_GET();
    tmp_type = tstate->exc_type;
    tmp_value = tstate->exc_value;
    tmp_tb = tstate->exc_traceback;
    tstate->exc_type = type;
    tstate->exc_value = value;
    tstate->exc_traceback = tb;
    Py_XDECREF(tmp_type);
    Py_XDECREF(tmp_value);
    Py_XDECREF(tmp_tb);
}
""")

#------------------------------------------------------------------------------------

arg_type_test_utility_code = UtilityCode(
proto = """
static int __Pyx_ArgTypeTest(PyObject *obj, PyTypeObject *type, int none_allowed,
    const char *name, int exact); /*proto*/
""",
impl = """
static int __Pyx_ArgTypeTest(PyObject *obj, PyTypeObject *type, int none_allowed,
    const char *name, int exact)
{
    if (!type) {
        PyErr_Format(PyExc_SystemError, "Missing type object");
        return 0;
    }
    if (none_allowed && obj == Py_None) return 1;
    else if (exact) {
        if (Py_TYPE(obj) == type) return 1;
    }
    else {
        if (PyObject_TypeCheck(obj, type)) return 1;
    }
    PyErr_Format(PyExc_TypeError,
        "Argument '%s' has incorrect type (expected %s, got %s)",
        name, type->tp_name, Py_TYPE(obj)->tp_name);
    return 0;
}
""")

#------------------------------------------------------------------------------------
#
#  __Pyx_RaiseArgtupleInvalid raises the correct exception when too
#  many or too few positional arguments were found.  This handles
#  Py_ssize_t formatting correctly.

raise_argtuple_invalid_utility_code = UtilityCode(
proto = """
static void __Pyx_RaiseArgtupleInvalid(const char* func_name, int exact,
    Py_ssize_t num_min, Py_ssize_t num_max, Py_ssize_t num_found); /*proto*/
""",
impl = """
static void __Pyx_RaiseArgtupleInvalid(
    const char* func_name,
    int exact,
    Py_ssize_t num_min,
    Py_ssize_t num_max,
    Py_ssize_t num_found)
{
    Py_ssize_t num_expected;
    const char *number, *more_or_less;

    if (num_found < num_min) {
        num_expected = num_min;
        more_or_less = "at least";
    } else {
        num_expected = num_max;
        more_or_less = "at most";
    }
    if (exact) {
        more_or_less = "exactly";
    }
    number = (num_expected == 1) ? "" : "s";
    PyErr_Format(PyExc_TypeError,
        #if PY_VERSION_HEX < 0x02050000
            "%s() takes %s %d positional argument%s (%d given)",
        #else
            "%s() takes %s %zd positional argument%s (%zd given)",
        #endif
        func_name, more_or_less, num_expected, number, num_found);
}
""")

raise_keyword_required_utility_code = UtilityCode(
proto = """
static CYTHON_INLINE void __Pyx_RaiseKeywordRequired(const char* func_name, PyObject* kw_name); /*proto*/
""",
impl = """
static CYTHON_INLINE void __Pyx_RaiseKeywordRequired(
    const char* func_name,
    PyObject* kw_name)
{
    PyErr_Format(PyExc_TypeError,
        #if PY_MAJOR_VERSION >= 3
        "%s() needs keyword-only argument %U", func_name, kw_name);
        #else
        "%s() needs keyword-only argument %s", func_name,
        PyString_AS_STRING(kw_name));
        #endif
}
""")

raise_double_keywords_utility_code = UtilityCode(
proto = """
static void __Pyx_RaiseDoubleKeywordsError(
    const char* func_name, PyObject* kw_name); /*proto*/
""",
impl = """
static void __Pyx_RaiseDoubleKeywordsError(
    const char* func_name,
    PyObject* kw_name)
{
    PyErr_Format(PyExc_TypeError,
        #if PY_MAJOR_VERSION >= 3
        "%s() got multiple values for keyword argument '%U'", func_name, kw_name);
        #else
        "%s() got multiple values for keyword argument '%s'", func_name,
        PyString_AS_STRING(kw_name));
        #endif
}
""")

#------------------------------------------------------------------------------------
#
#  __Pyx_CheckKeywordStrings raises an error if non-string keywords
#  were passed to a function, or if any keywords were passed to a
#  function that does not accept them.

keyword_string_check_utility_code = UtilityCode(
proto = """
static CYTHON_INLINE int __Pyx_CheckKeywordStrings(PyObject *kwdict,
    const char* function_name, int kw_allowed); /*proto*/
""",
impl = """
static CYTHON_INLINE int __Pyx_CheckKeywordStrings(
    PyObject *kwdict,
    const char* function_name,
    int kw_allowed)
{
    PyObject* key = 0;
    Py_ssize_t pos = 0;
    while (PyDict_Next(kwdict, &pos, &key, 0)) {
        #if PY_MAJOR_VERSION < 3
        if (unlikely(!PyString_CheckExact(key)) && unlikely(!PyString_Check(key)))
        #else
        if (unlikely(!PyUnicode_CheckExact(key)) && unlikely(!PyUnicode_Check(key)))
        #endif
            goto invalid_keyword_type;
    }
    if ((!kw_allowed) && unlikely(key))
        goto invalid_keyword;
    return 1;
invalid_keyword_type:
    PyErr_Format(PyExc_TypeError,
        "%s() keywords must be strings", function_name);
    return 0;
invalid_keyword:
    PyErr_Format(PyExc_TypeError,
    #if PY_MAJOR_VERSION < 3
        "%s() got an unexpected keyword argument '%s'",
        function_name, PyString_AsString(key));
    #else
        "%s() got an unexpected keyword argument '%U'",
        function_name, key);
    #endif
    return 0;
}
""")

#------------------------------------------------------------------------------------
#
#  __Pyx_ParseOptionalKeywords copies the optional/unknown keyword
#  arguments from the kwds dict into kwds2.  If kwds2 is NULL, unknown
#  keywords will raise an invalid keyword error.
#
#  Three kinds of errors are checked: 1) non-string keywords, 2)
#  unexpected keywords and 3) overlap with positional arguments.
#
#  If num_posargs is greater 0, it denotes the number of positional
#  arguments that were passed and that must therefore not appear
#  amongst the keywords as well.
#
#  This method does not check for required keyword arguments.
#

parse_keywords_utility_code = UtilityCode(
proto = """
static int __Pyx_ParseOptionalKeywords(PyObject *kwds, PyObject **argnames[], \
    PyObject *kwds2, PyObject *values[], Py_ssize_t num_pos_args, \
    const char* function_name); /*proto*/
""",
impl = """
static int __Pyx_ParseOptionalKeywords(
    PyObject *kwds,
    PyObject **argnames[],
    PyObject *kwds2,
    PyObject *values[],
    Py_ssize_t num_pos_args,
    const char* function_name)
{
    PyObject *key = 0, *value = 0;
    Py_ssize_t pos = 0;
    PyObject*** name;
    PyObject*** first_kw_arg = argnames + num_pos_args;

    while (PyDict_Next(kwds, &pos, &key, &value)) {
        name = first_kw_arg;
        while (*name && (**name != key)) name++;
        if (*name) {
            values[name-argnames] = value;
        } else {
            #if PY_MAJOR_VERSION < 3
            if (unlikely(!PyString_CheckExact(key)) && unlikely(!PyString_Check(key))) {
            #else
            if (unlikely(!PyUnicode_CheckExact(key)) && unlikely(!PyUnicode_Check(key))) {
            #endif
                goto invalid_keyword_type;
            } else {
                for (name = first_kw_arg; *name; name++) {
                    #if PY_MAJOR_VERSION >= 3
                    if (PyUnicode_GET_SIZE(**name) == PyUnicode_GET_SIZE(key) &&
                        PyUnicode_Compare(**name, key) == 0) break;
                    #else
                    if (PyString_GET_SIZE(**name) == PyString_GET_SIZE(key) &&
                        _PyString_Eq(**name, key)) break;
                    #endif
                }
                if (*name) {
                    values[name-argnames] = value;
                } else {
                    /* unexpected keyword found */
                    for (name=argnames; name != first_kw_arg; name++) {
                        if (**name == key) goto arg_passed_twice;
                        #if PY_MAJOR_VERSION >= 3
                        if (PyUnicode_GET_SIZE(**name) == PyUnicode_GET_SIZE(key) &&
                            PyUnicode_Compare(**name, key) == 0) goto arg_passed_twice;
                        #else
                        if (PyString_GET_SIZE(**name) == PyString_GET_SIZE(key) &&
                            _PyString_Eq(**name, key)) goto arg_passed_twice;
                        #endif
                    }
                    if (kwds2) {
                        if (unlikely(PyDict_SetItem(kwds2, key, value))) goto bad;
                    } else {
                        goto invalid_keyword;
                    }
                }
            }
        }
    }
    return 0;
arg_passed_twice:
    __Pyx_RaiseDoubleKeywordsError(function_name, **name);
    goto bad;
invalid_keyword_type:
    PyErr_Format(PyExc_TypeError,
        "%s() keywords must be strings", function_name);
    goto bad;
invalid_keyword:
    PyErr_Format(PyExc_TypeError,
    #if PY_MAJOR_VERSION < 3
        "%s() got an unexpected keyword argument '%s'",
        function_name, PyString_AsString(key));
    #else
        "%s() got an unexpected keyword argument '%U'",
        function_name, key);
    #endif
bad:
    return -1;
}
""")

#------------------------------------------------------------------------------------

traceback_utility_code = UtilityCode(
proto = """
static void __Pyx_AddTraceback(const char *funcname); /*proto*/
""",
impl = """
#include "compile.h"
#include "frameobject.h"
#include "traceback.h"

static void __Pyx_AddTraceback(const char *funcname) {
    PyObject *py_srcfile = 0;
    PyObject *py_funcname = 0;
    PyObject *py_globals = 0;
    PyCodeObject *py_code = 0;
    PyFrameObject *py_frame = 0;

    #if PY_MAJOR_VERSION < 3
    py_srcfile = PyString_FromString(%(FILENAME)s);
    #else
    py_srcfile = PyUnicode_FromString(%(FILENAME)s);
    #endif
    if (!py_srcfile) goto bad;
    if (%(CLINENO)s) {
        #if PY_MAJOR_VERSION < 3
        py_funcname = PyString_FromFormat( "%%s (%%s:%%d)", funcname, %(CFILENAME)s, %(CLINENO)s);
        #else
        py_funcname = PyUnicode_FromFormat( "%%s (%%s:%%d)", funcname, %(CFILENAME)s, %(CLINENO)s);
        #endif
    }
    else {
        #if PY_MAJOR_VERSION < 3
        py_funcname = PyString_FromString(funcname);
        #else
        py_funcname = PyUnicode_FromString(funcname);
        #endif
    }
    if (!py_funcname) goto bad;
    py_globals = PyModule_GetDict(%(GLOBALS)s);
    if (!py_globals) goto bad;
    py_code = PyCode_New(
        0,            /*int argcount,*/
        #if PY_MAJOR_VERSION >= 3
        0,            /*int kwonlyargcount,*/
        #endif
        0,            /*int nlocals,*/
        0,            /*int stacksize,*/
        0,            /*int flags,*/
        %(EMPTY_BYTES)s, /*PyObject *code,*/
        %(EMPTY_TUPLE)s,  /*PyObject *consts,*/
        %(EMPTY_TUPLE)s,  /*PyObject *names,*/
        %(EMPTY_TUPLE)s,  /*PyObject *varnames,*/
        %(EMPTY_TUPLE)s,  /*PyObject *freevars,*/
        %(EMPTY_TUPLE)s,  /*PyObject *cellvars,*/
        py_srcfile,   /*PyObject *filename,*/
        py_funcname,  /*PyObject *name,*/
        %(LINENO)s,   /*int firstlineno,*/
        %(EMPTY_BYTES)s  /*PyObject *lnotab*/
    );
    if (!py_code) goto bad;
    py_frame = PyFrame_New(
        PyThreadState_GET(), /*PyThreadState *tstate,*/
        py_code,             /*PyCodeObject *code,*/
        py_globals,          /*PyObject *globals,*/
        0                    /*PyObject *locals*/
    );
    if (!py_frame) goto bad;
    py_frame->f_lineno = %(LINENO)s;
    PyTraceBack_Here(py_frame);
bad:
    Py_XDECREF(py_srcfile);
    Py_XDECREF(py_funcname);
    Py_XDECREF(py_code);
    Py_XDECREF(py_frame);
}
""" % {
    'FILENAME': Naming.filename_cname,
    'LINENO':  Naming.lineno_cname,
    'CFILENAME': Naming.cfilenm_cname,
    'CLINENO':  Naming.clineno_cname,
    'GLOBALS': Naming.module_cname,
    'EMPTY_TUPLE' : Naming.empty_tuple,
    'EMPTY_BYTES' : Naming.empty_bytes,
})

#------------------------------------------------------------------------------------

unraisable_exception_utility_code = UtilityCode(
proto = """
static void __Pyx_WriteUnraisable(const char *name); /*proto*/
""",
impl = """
static void __Pyx_WriteUnraisable(const char *name) {
    PyObject *old_exc, *old_val, *old_tb;
    PyObject *ctx;
    __Pyx_ErrFetch(&old_exc, &old_val, &old_tb);
    #if PY_MAJOR_VERSION < 3
    ctx = PyString_FromString(name);
    #else
    ctx = PyUnicode_FromString(name);
    #endif
    __Pyx_ErrRestore(old_exc, old_val, old_tb);
    if (!ctx) {
        PyErr_WriteUnraisable(Py_None);
    } else {
        PyErr_WriteUnraisable(ctx);
        Py_DECREF(ctx);
    }
}
""",
requires=[restore_exception_utility_code])

#------------------------------------------------------------------------------------

set_vtable_utility_code = UtilityCode(
proto = """
static int __Pyx_SetVtable(PyObject *dict, void *vtable); /*proto*/
""",
impl = """
static int __Pyx_SetVtable(PyObject *dict, void *vtable) {
#if PY_VERSION_HEX < 0x03010000
    PyObject *ob = PyCObject_FromVoidPtr(vtable, 0);
#else
    PyObject *ob = PyCapsule_New(vtable, 0, 0);
#endif
    if (!ob)
        goto bad;
    if (PyDict_SetItemString(dict, "__pyx_vtable__", ob) < 0)
        goto bad;
    Py_DECREF(ob);
    return 0;
bad:
    Py_XDECREF(ob);
    return -1;
}
""")

#------------------------------------------------------------------------------------

get_vtable_utility_code = UtilityCode(
proto = """
static int __Pyx_GetVtable(PyObject *dict, void *vtabptr); /*proto*/
""",
impl = r"""
static int __Pyx_GetVtable(PyObject *dict, void *vtabptr) {
    PyObject *ob = PyMapping_GetItemString(dict, (char *)"__pyx_vtable__");
    if (!ob)
        goto bad;
#if PY_VERSION_HEX < 0x03010000
    *(void **)vtabptr = PyCObject_AsVoidPtr(ob);
#else
    *(void **)vtabptr = PyCapsule_GetPointer(ob, 0);
#endif
    if (!*(void **)vtabptr)
        goto bad;
    Py_DECREF(ob);
    return 0;
bad:
    Py_XDECREF(ob);
    return -1;
}
""")

#------------------------------------------------------------------------------------

init_string_tab_utility_code = UtilityCode(
proto = """
static int __Pyx_InitStrings(__Pyx_StringTabEntry *t); /*proto*/
""",
impl = """
static int __Pyx_InitStrings(__Pyx_StringTabEntry *t) {
    while (t->p) {
        #if PY_MAJOR_VERSION < 3
        if (t->is_unicode) {
            *t->p = PyUnicode_DecodeUTF8(t->s, t->n - 1, NULL);
        } else if (t->intern) {
            *t->p = PyString_InternFromString(t->s);
        } else {
            *t->p = PyString_FromStringAndSize(t->s, t->n - 1);
        }
        #else  /* Python 3+ has unicode identifiers */
        if (t->is_unicode | t->is_str) {
            if (t->intern) {
                *t->p = PyUnicode_InternFromString(t->s);
            } else if (t->encoding) {
                *t->p = PyUnicode_Decode(t->s, t->n - 1, t->encoding, NULL);
            } else {
                *t->p = PyUnicode_FromStringAndSize(t->s, t->n - 1);
            }
        } else {
            *t->p = PyBytes_FromStringAndSize(t->s, t->n - 1);
        }
        #endif
        if (!*t->p)
            return -1;
        ++t;
    }
    return 0;
}
""")

#------------------------------------------------------------------------------------

force_init_threads_utility_code = UtilityCode(
proto="""
#ifndef __PYX_FORCE_INIT_THREADS
  #if PY_VERSION_HEX < 0x02040200
    #define __PYX_FORCE_INIT_THREADS 1
  #else
    #define __PYX_FORCE_INIT_THREADS 0
  #endif
#endif
""")

#------------------------------------------------------------------------------------

# Note that cPython ignores PyTrace_EXCEPTION, 
# but maybe some other profilers don't. 

profile_utility_code = UtilityCode(proto="""
#ifndef CYTHON_PROFILE
  #define CYTHON_PROFILE 1
#endif

#ifndef CYTHON_PROFILE_REUSE_FRAME
  #define CYTHON_PROFILE_REUSE_FRAME 0
#endif

#if CYTHON_PROFILE

  #include "compile.h"
  #include "frameobject.h"
  #include "traceback.h"

  #if CYTHON_PROFILE_REUSE_FRAME
    #define CYTHON_FRAME_MODIFIER static
    #define CYTHON_FRAME_DEL
  #else
    #define CYTHON_FRAME_MODIFIER
    #define CYTHON_FRAME_DEL Py_DECREF(%(FRAME)s)
  #endif

  #define __Pyx_TraceDeclarations                                  \\
  static PyCodeObject *%(FRAME_CODE)s = NULL;                      \\
  CYTHON_FRAME_MODIFIER PyFrameObject *%(FRAME)s = NULL;           \\
  int __Pyx_use_tracing = 0;                                                         

  #define __Pyx_TraceCall(funcname, srcfile, firstlineno)                            \\
  if (unlikely(PyThreadState_GET()->use_tracing && PyThreadState_GET()->c_profilefunc)) {      \\
      __Pyx_use_tracing = __Pyx_TraceSetupAndCall(&%(FRAME_CODE)s, &%(FRAME)s, funcname, srcfile, firstlineno);  \\
  }

  #define __Pyx_TraceException()                                                           \\
  if (unlikely(__Pyx_use_tracing( && PyThreadState_GET()->use_tracing && PyThreadState_GET()->c_profilefunc) {  \\
      PyObject *exc_info = __Pyx_GetExceptionTuple();                                      \\
      if (exc_info) {                                                                      \\
          PyThreadState_GET()->c_profilefunc(                                              \\
              PyThreadState_GET()->c_profileobj, %(FRAME)s, PyTrace_EXCEPTION, exc_info);  \\
          Py_DECREF(exc_info);                                                             \\
      }                                                                                    \\
  }

  #define __Pyx_TraceReturn(result)                                                  \\
  if (unlikely(__Pyx_use_tracing) && PyThreadState_GET()->use_tracing && PyThreadState_GET()->c_profilefunc) {  \\
      PyThreadState_GET()->c_profilefunc(                                            \\
          PyThreadState_GET()->c_profileobj, %(FRAME)s, PyTrace_RETURN, (PyObject*)result);     \\
      CYTHON_FRAME_DEL;                                                               \\
  }

  static PyCodeObject *__Pyx_createFrameCodeObject(const char *funcname, const char *srcfile, int firstlineno); /*proto*/
  static int __Pyx_TraceSetupAndCall(PyCodeObject** code, PyFrameObject** frame, const char *funcname, const char *srcfile, int firstlineno); /*proto*/

#else

  #define __Pyx_TraceDeclarations
  #define __Pyx_TraceCall(funcname, srcfile, firstlineno) 
  #define __Pyx_TraceException() 
  #define __Pyx_TraceReturn(result) 

#endif /* CYTHON_PROFILE */
""" 
% {
    "FRAME": Naming.frame_cname,
    "FRAME_CODE": Naming.frame_code_cname,
},
impl = """

#if CYTHON_PROFILE

static int __Pyx_TraceSetupAndCall(PyCodeObject** code,
                                   PyFrameObject** frame,
                                   const char *funcname,
                                   const char *srcfile,
                                   int firstlineno) {
    if (*frame == NULL || !CYTHON_PROFILE_REUSE_FRAME) {
        if (*code == NULL) {
            *code = __Pyx_createFrameCodeObject(funcname, srcfile, firstlineno);
            if (*code == NULL) return 0;
        }
        *frame = PyFrame_New(
            PyThreadState_GET(),            /*PyThreadState *tstate*/
            *code,                          /*PyCodeObject *code*/
            PyModule_GetDict(%(MODULE)s),      /*PyObject *globals*/
            0                               /*PyObject *locals*/
        );
        if (*frame == NULL) return 0;
    }
    else {
        (*frame)->f_tstate = PyThreadState_GET();
    }
    return PyThreadState_GET()->c_profilefunc(PyThreadState_GET()->c_profileobj, *frame, PyTrace_CALL, NULL) == 0;
}

static PyCodeObject *__Pyx_createFrameCodeObject(const char *funcname, const char *srcfile, int firstlineno) {
    PyObject *py_srcfile = 0;
    PyObject *py_funcname = 0;
    PyCodeObject *py_code = 0;

    #if PY_MAJOR_VERSION < 3
    py_funcname = PyString_FromString(funcname);
    py_srcfile = PyString_FromString(srcfile);
    #else
    py_funcname = PyUnicode_FromString(funcname);
    py_srcfile = PyUnicode_FromString(srcfile);
    #endif
    if (!py_funcname | !py_srcfile) goto bad;

    py_code = PyCode_New(
        0,                /*int argcount,*/
        #if PY_MAJOR_VERSION >= 3
        0,                /*int kwonlyargcount,*/
        #endif
        0,                /*int nlocals,*/
        0,                /*int stacksize,*/
        0,                /*int flags,*/
        %(EMPTY_BYTES)s,  /*PyObject *code,*/
        %(EMPTY_TUPLE)s,  /*PyObject *consts,*/
        %(EMPTY_TUPLE)s,  /*PyObject *names,*/
        %(EMPTY_TUPLE)s,  /*PyObject *varnames,*/
        %(EMPTY_TUPLE)s,  /*PyObject *freevars,*/
        %(EMPTY_TUPLE)s,  /*PyObject *cellvars,*/
        py_srcfile,       /*PyObject *filename,*/
        py_funcname,      /*PyObject *name,*/
        firstlineno,      /*int firstlineno,*/
        %(EMPTY_BYTES)s   /*PyObject *lnotab*/
    );

bad: 
    Py_XDECREF(py_srcfile);
    Py_XDECREF(py_funcname);
    
    return py_code;
}

#endif /* CYTHON_PROFILE */
""" % {
    'EMPTY_TUPLE' : Naming.empty_tuple,
    'EMPTY_BYTES' : Naming.empty_bytes,
    "MODULE": Naming.module_cname,
})<|MERGE_RESOLUTION|>--- conflicted
+++ resolved
@@ -1752,7 +1752,10 @@
             self.is_staticmethod = False
 
         self.analyse_argument_types(env)
-        self.declare_pyfunction(env)
+        if self.name == '<lambda>':
+            self.declare_lambda_function(env)
+        else:
+            self.declare_pyfunction(env)
         self.analyse_signature(env)
         self.return_type = self.entry.signature.return_type()
         self.create_local_scope(env)
@@ -1790,16 +1793,6 @@
             if arg.not_none and not arg.type.is_extension_type:
                 error(self.pos,
                     "Only extension type arguments can have 'not None'")
-<<<<<<< HEAD
-        if self.name == '<lambda>':
-            self.declare_lambda_function(env)
-        else:
-            self.declare_pyfunction(env)
-        self.analyse_signature(env)
-        self.return_type = self.entry.signature.return_type()
-        self.create_local_scope(env)
-=======
->>>>>>> 9dfe33b2
 
     def analyse_signature(self, env):
         any_type_tests_needed = 0
