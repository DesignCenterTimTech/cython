
#
#   Pyrex - Parse tree nodes
#

import sys, os, time, copy

try:
    set
except NameError:
    # Python 2.3
    from sets import Set as set

import Code
import Builtin
from Errors import error, warning, InternalError
import Naming
import PyrexTypes
import TypeSlots
from PyrexTypes import py_object_type, error_type, CFuncType
from Symtab import ModuleScope, LocalScope, GeneratorLocalScope, \
<<<<<<< HEAD
    StructOrUnionScope, PyClassScope, CClassScope, CppClassScope
from Cython.Utils import open_new_file, replace_suffix, UtilityCode
=======
    StructOrUnionScope, PyClassScope, CClassScope
from Cython.Utils import open_new_file, replace_suffix
from Code import UtilityCode
>>>>>>> 5109df24
from StringEncoding import EncodedString, escape_byte_string, split_docstring
import Options
import ControlFlow
import DebugFlags

absolute_path_length = 0

def relative_position(pos):
    """
    We embed the relative filename in the generated C file, since we
    don't want to have to regnerate and compile all the source code
    whenever the Python install directory moves (which could happen,
    e.g,. when distributing binaries.)
    
    INPUT:
        a position tuple -- (absolute filename, line number column position)

    OUTPUT:
        relative filename
        line number

    AUTHOR: William Stein
    """
    global absolute_path_length
    if absolute_path_length==0:
        absolute_path_length = len(os.path.abspath(os.getcwd())) 
    return (pos[0].get_filenametable_entry()[absolute_path_length+1:], pos[1])

def embed_position(pos, docstring):
    if not Options.embed_pos_in_docstring:
        return docstring
    pos_line = u'File: %s (starting at line %s)' % relative_position(pos)
    if docstring is None:
        # unicode string
        return EncodedString(pos_line)

    # make sure we can encode the filename in the docstring encoding
    # otherwise make the docstring a unicode string
    encoding = docstring.encoding
    if encoding is not None:
        try:
            encoded_bytes = pos_line.encode(encoding)
        except UnicodeEncodeError:
            encoding = None

    if not docstring:
        # reuse the string encoding of the original docstring
        doc = EncodedString(pos_line)
    else:
        doc = EncodedString(pos_line + u'\n' + docstring)
    doc.encoding = encoding
    return doc


from Code import CCodeWriter
from types import FunctionType

def write_func_call(func):
    def f(*args, **kwds):
        if len(args) > 1 and isinstance(args[1], CCodeWriter):
            # here we annotate the code with this function call
            # but only if new code is generated
            node, code = args[:2]
            marker = '                    /* %s -> %s.%s %s */' % (
                    ' ' * code.call_level,
                    node.__class__.__name__, 
                    func.__name__, 
                    node.pos[1:])
            pristine = code.buffer.stream.tell()
            code.putln(marker)
            start = code.buffer.stream.tell()
            code.call_level += 4
            res = func(*args, **kwds)
            code.call_level -= 4
            if start == code.buffer.stream.tell():
                code.buffer.stream.seek(pristine)
            else:
                marker = marker.replace('->', '<-')
                code.putln(marker)
            return res
        else:
            return func(*args, **kwds)
    return f

class VerboseCodeWriter(type):
    # Set this as a metaclass to trace function calls in code.
    # This slows down code generation and makes much larger files. 
    def __new__(cls, name, bases, attrs):
        attrs = dict(attrs)
        for mname, m in attrs.items():
            if isinstance(m, FunctionType):
                attrs[mname] = write_func_call(m)
        return super(VerboseCodeWriter, cls).__new__(cls, name, bases, attrs)


class Node(object):
    #  pos         (string, int, int)   Source file position
    #  is_name     boolean              Is a NameNode
    #  is_literal  boolean              Is a ConstNode

    if DebugFlags.debug_trace_code_generation:
        __metaclass__ = VerboseCodeWriter
    
    is_name = 0
    is_literal = 0
    temps = None

    # All descandants should set child_attrs to a list of the attributes
    # containing nodes considered "children" in the tree. Each such attribute
    # can either contain a single node or a list of nodes. See Visitor.py.
    child_attrs = None
    
    def __init__(self, pos, **kw):
        self.pos = pos
        self.__dict__.update(kw)
    
    gil_message = "Operation"

    nogil_check = None

    def gil_error(self, env=None):
        error(self.pos, "%s not allowed without gil" % self.gil_message)
    
    cpp_message = "Operation"
    
    def cpp_check(self, env):
        if not env.is_cpp():
            self.cpp_error()

    def cpp_error(self):
        error(self.pos, "%s only allowed in c++" % self.cpp_message)

    def clone_node(self):
        """Clone the node. This is defined as a shallow copy, except for member lists
           amongst the child attributes (from get_child_accessors) which are also
           copied. Lists containing child nodes are thus seen as a way for the node
           to hold multiple children directly; the list is not treated as a seperate
           level in the tree."""
        result = copy.copy(self)
        for attrname in result.child_attrs:
            value = getattr(result, attrname)
            if isinstance(value, list):
                setattr(result, attrname, [x for x in value])
        return result
    
    
    #
    #  There are 4 phases of parse tree processing, applied in order to
    #  all the statements in a given scope-block:
    #
    #  (0) analyse_control_flow
    #        Create the control flow tree into which state can be asserted and
    #        queried.
    #
    #  (1) analyse_declarations
    #        Make symbol table entries for all declarations at the current
    #        level, both explicit (def, cdef, etc.) and implicit (assignment
    #        to an otherwise undeclared name).
    #
    #  (2) analyse_expressions
    #         Determine the result types of expressions and fill in the
    #         'type' attribute of each ExprNode. Insert coercion nodes into the
    #         tree where needed to convert to and from Python objects. 
    #         Allocate temporary locals for intermediate results. Fill
    #         in the 'result_code' attribute of each ExprNode with a C code
    #         fragment.
    #
    #  (3) generate_code
    #         Emit C code for all declarations, statements and expressions.
    #         Recursively applies the 3 processing phases to the bodies of
    #         functions.
    #
    
    def analyse_control_flow(self, env):
        pass
    
    def analyse_declarations(self, env):
        pass
    
    def analyse_expressions(self, env):
        raise InternalError("analyse_expressions not implemented for %s" % \
            self.__class__.__name__)
    
    def generate_code(self, code):
        raise InternalError("generate_code not implemented for %s" % \
            self.__class__.__name__)
            
    def annotate(self, code):
        # mro does the wrong thing
        if isinstance(self, BlockNode):
            self.body.annotate(code)
            
    def end_pos(self):
        try:
            return self._end_pos
        except AttributeError:
            pos = self.pos
            if not self.child_attrs:
                self._end_pos = pos
                return pos
            for attr in self.child_attrs:
                child = getattr(self, attr)
                # Sometimes lists, sometimes nodes
                if child is None:
                    pass
                elif isinstance(child, list):
                    for c in child:
                        pos = max(pos, c.end_pos())
                else:
                    pos = max(pos, child.end_pos())
            self._end_pos = pos
            return pos

    def dump(self, level=0, filter_out=("pos",), cutoff=100, encountered=None):
        if cutoff == 0:
            return "<...nesting level cutoff...>"
        if encountered is None:
            encountered = set()
        if id(self) in encountered:
            return "<%s (%d) -- already output>" % (self.__class__.__name__, id(self))
        encountered.add(id(self))
        
        def dump_child(x, level):
            if isinstance(x, Node):
                return x.dump(level, filter_out, cutoff-1, encountered)
            elif isinstance(x, list):
                return "[%s]" % ", ".join([dump_child(item, level) for item in x])
            else:
                return repr(x)
            
        
        attrs = [(key, value) for key, value in self.__dict__.iteritems() if key not in filter_out]
        if len(attrs) == 0:
            return "<%s (%d)>" % (self.__class__.__name__, id(self))
        else:
            indent = "  " * level
            res = "<%s (%d)\n" % (self.__class__.__name__, id(self))
            for key, value in attrs:
                res += "%s  %s: %s\n" % (indent, key, dump_child(value, level + 1))
            res += "%s>" % indent
            return res

class CompilerDirectivesNode(Node):
    """
    Sets compiler directives for the children nodes
    """
    #  directives     {string:value}  A dictionary holding the right value for
    #                                 *all* possible directives.
    #  body           Node
    child_attrs = ["body"]

    def analyse_control_flow(self, env):
        old = env.directives
        env.directives = self.directives
        self.body.analyse_control_flow(env)
        env.directives = old

    def analyse_declarations(self, env):
        old = env.directives
        env.directives = self.directives
        self.body.analyse_declarations(env)
        env.directives = old
    
    def analyse_expressions(self, env):
        old = env.directives
        env.directives = self.directives
        self.body.analyse_expressions(env)
        env.directives = old

    def generate_function_definitions(self, env, code):
        env_old = env.directives
        code_old = code.globalstate.directives
        code.globalstate.directives = self.directives
        self.body.generate_function_definitions(env, code)
        env.directives = env_old
        code.globalstate.directives = code_old
            
    def generate_execution_code(self, code):
        old = code.globalstate.directives
        code.globalstate.directives = self.directives
        self.body.generate_execution_code(code)
        code.globalstate.directives = old
            
    def annotate(self, code):
        old = code.globalstate.directives
        code.globalstate.directives = self.directives
        self.body.annotate(code)
        code.globalstate.directives = old
        
class BlockNode(object):
    #  Mixin class for nodes representing a declaration block.

    def generate_cached_builtins_decls(self, env, code):
        entries = env.global_scope().undeclared_cached_builtins
        for entry in entries:
            code.globalstate.add_cached_builtin_decl(entry)
        del entries[:]
        

class StatListNode(Node):
    # stats     a list of StatNode
    
    child_attrs = ["stats"]

    def create_analysed(pos, env, *args, **kw):
        node = StatListNode(pos, *args, **kw)
        return node # No node-specific analysis necesarry
    create_analysed = staticmethod(create_analysed)
    
    def analyse_control_flow(self, env):
        for stat in self.stats:
            stat.analyse_control_flow(env)

    def analyse_declarations(self, env):
        #print "StatListNode.analyse_declarations" ###
        for stat in self.stats:
            stat.analyse_declarations(env)
    
    def analyse_expressions(self, env):
        #print "StatListNode.analyse_expressions" ###
        entry = env.entries.get("cpp_sum", None)
        for stat in self.stats:
            stat.analyse_expressions(env)
    
    def generate_function_definitions(self, env, code):
        #print "StatListNode.generate_function_definitions" ###
        for stat in self.stats:
            stat.generate_function_definitions(env, code)
            
    def generate_execution_code(self, code):
        #print "StatListNode.generate_execution_code" ###
        for stat in self.stats:
            code.mark_pos(stat.pos)
            stat.generate_execution_code(code)
            
    def annotate(self, code):
        for stat in self.stats:
            stat.annotate(code)
    

class StatNode(Node):
    #
    #  Code generation for statements is split into the following subphases:
    #
    #  (1) generate_function_definitions
    #        Emit C code for the definitions of any structs,
    #        unions, enums and functions defined in the current
    #        scope-block.
    #
    #  (2) generate_execution_code
    #        Emit C code for executable statements.
    #
    
    def generate_function_definitions(self, env, code):
        pass
    
    def generate_execution_code(self, code):
        raise InternalError("generate_execution_code not implemented for %s" % \
            self.__class__.__name__)


class CDefExternNode(StatNode):
    #  include_file   string or None
    #  body           StatNode
    
    child_attrs = ["body"]
    
    def analyse_declarations(self, env):
        if self.include_file:
            env.add_include_file(self.include_file)
        old_cinclude_flag = env.in_cinclude
        env.in_cinclude = 1
        self.body.analyse_declarations(env)
        env.in_cinclude = old_cinclude_flag
    
    def analyse_expressions(self, env):
        pass
    
    def generate_execution_code(self, code):
        pass

    def annotate(self, code):
        self.body.annotate(code)
        

class CDeclaratorNode(Node):
    # Part of a C declaration.
    #
    # Processing during analyse_declarations phase:
    #
    #   analyse
    #      Returns (name, type) pair where name is the
    #      CNameDeclaratorNode of the name being declared 
    #      and type is the type it is being declared as.
    #
    #  calling_convention  string   Calling convention of CFuncDeclaratorNode
    #                               for which this is a base 

    child_attrs = []

    calling_convention = ""


class CNameDeclaratorNode(CDeclaratorNode):
    #  name    string             The Pyrex name being declared
    #  cname   string or None     C name, if specified
    #  default ExprNode or None   the value assigned on declaration
    
    child_attrs = ['default']
    
    default = None
    
    def analyse(self, base_type, env, nonempty = 0):
        if nonempty and self.name == '':
            # May have mistaken the name for the type. 
            if base_type.is_ptr or base_type.is_array or base_type.is_buffer:
                error(self.pos, "Missing argument name")
            elif base_type.is_void:
                error(self.pos, "Use spam() rather than spam(void) to declare a function with no arguments.")
            else:
                self.name = base_type.declaration_code("", for_display=1, pyrex=1)
                base_type = py_object_type
        self.type = base_type
        return self, base_type
        
class CPtrDeclaratorNode(CDeclaratorNode):
    # base     CDeclaratorNode
    
    child_attrs = ["base"]

    def analyse(self, base_type, env, nonempty = 0):
        if base_type.is_pyobject:
            error(self.pos,
                "Pointer base type cannot be a Python object")
        ptr_type = PyrexTypes.c_ptr_type(base_type)
        return self.base.analyse(ptr_type, env, nonempty = nonempty)

class CReferenceDeclaratorNode(CDeclaratorNode):
    # base     CDeclaratorNode

    child_attrs = ["base"]

    def analyse(self, base_type, env, nonempty = 0):
        if base_type.is_pyobject:
            error(self.pos,
                  "Reference base type cannot be a Python object")
        ref_type = PyrexTypes.c_ref_type(base_type)
        return self.base.analyse(ref_type, env, nonempty = nonempty)

class CArrayDeclaratorNode(CDeclaratorNode):
    # base        CDeclaratorNode
    # dimension   ExprNode

    child_attrs = ["base", "dimension"]
    
    def analyse(self, base_type, env, nonempty = 0):
        if self.dimension:
            self.dimension.analyse_const_expression(env)
            if not self.dimension.type.is_int:
                error(self.dimension.pos, "Array dimension not integer")
            size = self.dimension.get_constant_c_result_code()
            if size is not None:
                try:
                    size = int(size)
                except ValueError:
                    # runtime constant?
                    pass
        else:
            size = None
        if not base_type.is_complete():
            error(self.pos,
                "Array element type '%s' is incomplete" % base_type)
        if base_type.is_pyobject:
            error(self.pos,
                "Array element cannot be a Python object")
        if base_type.is_cfunction:
            error(self.pos,
                "Array element cannot be a function")
        array_type = PyrexTypes.c_array_type(base_type, size)
        return self.base.analyse(array_type, env, nonempty = nonempty)


class CFuncDeclaratorNode(CDeclaratorNode):
    # base             CDeclaratorNode
    # args             [CArgDeclNode]
    # has_varargs      boolean
    # exception_value  ConstNode
    # exception_check  boolean    True if PyErr_Occurred check needed
    # nogil            boolean    Can be called without gil
    # with_gil         boolean    Acquire gil around function body
    
    child_attrs = ["base", "args", "exception_value"]

    overridable = 0
    optional_arg_count = 0

    def analyse(self, return_type, env, nonempty = 0):
        if nonempty:
            nonempty -= 1
        func_type_args = []
        for arg_node in self.args:
            name_declarator, type = arg_node.analyse(env, nonempty = nonempty)
            name = name_declarator.name
            if name_declarator.cname:
                error(self.pos, 
                    "Function argument cannot have C name specification")
            # Turn *[] argument into **
            if type.is_array:
                type = PyrexTypes.c_ptr_type(type.base_type)
            # Catch attempted C-style func(void) decl
            if type.is_void:
                error(arg_node.pos, "Use spam() rather than spam(void) to declare a function with no arguments.")
            func_type_args.append(
                PyrexTypes.CFuncTypeArg(name, type, arg_node.pos))
            if arg_node.default:
                self.optional_arg_count += 1
            elif self.optional_arg_count:
                error(self.pos, "Non-default argument follows default argument")
        
        if self.optional_arg_count:
            scope = StructOrUnionScope()
            arg_count_member = '%sn' % Naming.pyrex_prefix
            scope.declare_var(arg_count_member, PyrexTypes.c_int_type, self.pos)
            for arg in func_type_args[len(func_type_args)-self.optional_arg_count:]:
                scope.declare_var(arg.name, arg.type, arg.pos, allow_pyobject = 1)
            struct_cname = env.mangle(Naming.opt_arg_prefix, self.base.name)
            self.op_args_struct = env.global_scope().declare_struct_or_union(name = struct_cname,
                                        kind = 'struct',
                                        scope = scope,
                                        typedef_flag = 0,
                                        pos = self.pos,
                                        cname = struct_cname)
            self.op_args_struct.defined_in_pxd = 1
            self.op_args_struct.used = 1
        
        exc_val = None
        exc_check = 0
        if self.exception_check == '+':
            env.add_include_file('stdexcept')
        if return_type.is_pyobject \
            and (self.exception_value or self.exception_check) \
            and self.exception_check != '+':
                error(self.pos,
                    "Exception clause not allowed for function returning Python object")
        else:
            if self.exception_value:
                self.exception_value.analyse_const_expression(env)
                if self.exception_check == '+':
                    self.exception_value.analyse_types(env)
                    exc_val_type = self.exception_value.type
                    if not exc_val_type.is_error and \
                          not exc_val_type.is_pyobject and \
                          not (exc_val_type.is_cfunction and not exc_val_type.return_type.is_pyobject and len(exc_val_type.args)==0):
                        error(self.exception_value.pos,
                            "Exception value must be a Python exception or cdef function with no arguments.")
                    exc_val = self.exception_value
                else:
                    if self.exception_value.analyse_const_expression(env):
                        exc_val = self.exception_value.get_constant_c_result_code()
                        if exc_val is None:
                            raise InternalError("get_constant_c_result_code not implemented for %s" %
                                self.exception_value.__class__.__name__)
                        if not return_type.assignable_from(self.exception_value.type):
                            error(self.exception_value.pos,
                                  "Exception value incompatible with function return type")
            exc_check = self.exception_check
        if return_type.is_array:
            error(self.pos,
                "Function cannot return an array")
        if return_type.is_cfunction:
            error(self.pos,
                "Function cannot return a function")
        func_type = PyrexTypes.CFuncType(
            return_type, func_type_args, self.has_varargs, 
            optional_arg_count = self.optional_arg_count,
            exception_value = exc_val, exception_check = exc_check,
            calling_convention = self.base.calling_convention,
            nogil = self.nogil, with_gil = self.with_gil, is_overridable = self.overridable)
        if self.optional_arg_count:
            func_type.op_arg_struct = PyrexTypes.c_ptr_type(self.op_args_struct.type)
        callspec = env.directives['callspec']
        if callspec:
            current = func_type.calling_convention
            if current and current != callspec:
                error(self.pos, "cannot have both '%s' and '%s' "
                      "calling conventions" % (current, callspec))
            func_type.calling_convention = callspec
        return self.base.analyse(func_type, env)


class CArgDeclNode(Node):
    # Item in a function declaration argument list.
    #
    # base_type      CBaseTypeNode
    # declarator     CDeclaratorNode
    # not_none       boolean            Tagged with 'not None'
    # default        ExprNode or None
    # default_value  PyObjectConst      constant for default value
    # is_self_arg    boolean            Is the "self" arg of an extension type method
    # is_type_arg    boolean            Is the "class" arg of an extension type classmethod
    # is_kw_only     boolean            Is a keyword-only argument

    child_attrs = ["base_type", "declarator", "default"]

    is_self_arg = 0
    is_type_arg = 0
    is_generic = 1
    type = None
    name_declarator = None
    default_value = None

    def analyse(self, env, nonempty = 0):
        #print "CArgDeclNode.analyse: is_self_arg =", self.is_self_arg ###
        if self.type is None:
            # The parser may missinterpret names as types...
            # We fix that here.
            if isinstance(self.declarator, CNameDeclaratorNode) and self.declarator.name == '':
                if nonempty:
                    self.declarator.name = self.base_type.name
                    self.base_type.name = None
                    self.base_type.is_basic_c_type = False
                could_be_name = True
            else:
                could_be_name = False
            base_type = self.base_type.analyse(env, could_be_name = could_be_name)
            if hasattr(self.base_type, 'arg_name') and self.base_type.arg_name:
                self.declarator.name = self.base_type.arg_name
            return self.declarator.analyse(base_type, env, nonempty = nonempty)
        else:
            return self.name_declarator, self.type

    def calculate_default_value_code(self, code):
        if self.default_value is None:
            if self.default:
                if self.default.is_literal:
                    # will not output any code, just assign the result_code
                    self.default.generate_evaluation_code(code)
                    return self.type.cast_code(self.default.result())
                self.default_value = code.get_argument_default_const(self.type)
        return self.default_value

    def annotate(self, code):
        if self.default:
            self.default.annotate(code)


class CBaseTypeNode(Node):
    # Abstract base class for C base type nodes.
    #
    # Processing during analyse_declarations phase:
    #
    #   analyse
    #     Returns the type.
    
    pass
    
    def analyse_as_type(self, env):
        return self.analyse(env)
    
class CAnalysedBaseTypeNode(Node):
    # type            type
    
    child_attrs = []
    
    def analyse(self, env, could_be_name = False):
        return self.type

class CSimpleBaseTypeNode(CBaseTypeNode):
    # name             string
    # module_path      [string]     Qualifying name components
    # is_basic_c_type  boolean
    # signed           boolean
    # longness         integer
    # complex          boolean
    # is_self_arg      boolean      Is self argument of C method
    # ##is_type_arg      boolean      Is type argument of class method

    child_attrs = []
    arg_name = None   # in case the argument name was interpreted as a type
    
    def analyse(self, env, could_be_name = False):
        # Return type descriptor.
        #print "CSimpleBaseTypeNode.analyse: is_self_arg =", self.is_self_arg ###
        type = None
        if self.is_basic_c_type:
            type = PyrexTypes.simple_c_type(self.signed, self.longness, self.name)
            if not type:
                error(self.pos, "Unrecognised type modifier combination")
        elif self.name == "object" and not self.module_path:
            type = py_object_type
        elif self.name is None:
            if self.is_self_arg and env.is_c_class_scope:
                #print "CSimpleBaseTypeNode.analyse: defaulting to parent type" ###
                type = env.parent_type
            ## elif self.is_type_arg and env.is_c_class_scope:
            ##     type = Builtin.type_type
            else:
                type = py_object_type
        else:
            if self.module_path:
                scope = env.find_imported_module(self.module_path, self.pos)
            else:
                scope = env
            if scope:
                if scope.is_c_class_scope:
                    scope = scope.global_scope()
                entry = scope.lookup(self.name)
                if entry and entry.is_type:
                    type = entry.type
                elif could_be_name:
                    if self.is_self_arg and env.is_c_class_scope:
                        type = env.parent_type
                    ## elif self.is_type_arg and env.is_c_class_scope:
                    ##     type = Builtin.type_type
                    else:
                        type = py_object_type
                    self.arg_name = self.name
                else:
                    if self.templates:
                        if not self.name in self.templates:
                            error(self.pos, "'%s' is not a type identifier" % self.name)
                        type = PyrexTypes.TemplatePlaceholderType(self.name)
                    else:
                        error(self.pos, "'%s' is not a type identifier" % self.name)
        if self.complex:
            if not type.is_numeric or type.is_complex:
                error(self.pos, "can only complexify c numeric types")
            type = PyrexTypes.CComplexType(type)
            type.create_declaration_utility_code(env)
        if type:
            return type
        else:
            return PyrexTypes.error_type

class TemplatedTypeNode(CBaseTypeNode):
    #  After parsing:
    #  positional_args  [ExprNode]        List of positional arguments
    #  keyword_args     DictNode          Keyword arguments
    #  base_type_node   CBaseTypeNode

    #  After analysis:
    #  type             PyrexTypes.BufferType or PyrexTypes.CppClassType  ...containing the right options


    child_attrs = ["base_type_node", "positional_args",
                   "keyword_args", "dtype_node"]

    dtype_node = None

    name = None
    
    def analyse(self, env, could_be_name = False, base_type = None):
        if base_type is None:
            base_type = self.base_type_node.analyse(env)
        if base_type.is_error: return base_type
<<<<<<< HEAD
        
        if base_type.is_cpp_class:
            if len(self.keyword_args.key_value_pairs) != 0:
                error(self.pos, "c++ templates cannot take keyword arguments");
                self.type = PyrexTypes.error_type
            else:
                template_types = []
                for template_node in self.positional_args:
                    template_types.append(template_node.analyse_as_type(env))
                self.type = base_type.specialize_here(self.pos, template_types)
        
        else:
        
            import Buffer

            options = Buffer.analyse_buffer_options(
                self.pos,
                env,
                self.positional_args,
                self.keyword_args,
                base_type.buffer_defaults)
            
            self.type = PyrexTypes.BufferType(base_type, **options)
        
=======
        import Buffer

        options = Buffer.analyse_buffer_options(
            self.pos,
            env,
            self.positional_args,
            self.keyword_args,
            base_type.buffer_defaults)

        if sys.version_info[0] < 3:
            # Py 2.x enforces byte strings as keyword arguments ...
            options = dict([ (name.encode('ASCII'), value)
                             for name, value in options.iteritems() ])

        self.type = PyrexTypes.BufferType(base_type, **options)
>>>>>>> 5109df24
        return self.type

class CComplexBaseTypeNode(CBaseTypeNode):
    # base_type   CBaseTypeNode
    # declarator  CDeclaratorNode
    
    child_attrs = ["base_type", "declarator"]

    def analyse(self, env, could_be_name = False):
        base = self.base_type.analyse(env, could_be_name)
        _, type = self.declarator.analyse(base, env)
        return type


class CVarDefNode(StatNode):
    #  C variable definition or forward/extern function declaration.
    #
    #  visibility    'private' or 'public' or 'extern'
    #  base_type     CBaseTypeNode
    #  declarators   [CDeclaratorNode]
    #  in_pxd        boolean
    #  api           boolean
    #  need_properties [entry]

    #  decorators    [cython.locals(...)] or None 
    #  directive_locals { string : NameNode } locals defined by cython.locals(...)

    child_attrs = ["base_type", "declarators"]
    need_properties = ()
    
    decorators = None
    directive_locals = {}
    
    def analyse_declarations(self, env, dest_scope = None):
        if not dest_scope:
            dest_scope = env
        self.dest_scope = dest_scope
        base_type = self.base_type.analyse(env)

        # If the field is an external typedef, we cannot be sure about the type,
        # so do conversion ourself rather than rely on the CPython mechanism (through
        # a property; made in AnalyseDeclarationsTransform).
        if (dest_scope.is_c_class_scope
                and self.visibility == 'public' 
                and base_type.is_pyobject 
                and (base_type.is_builtin_type or base_type.is_extension_type)):
            self.need_properties = []
            need_property = True
            visibility = 'private'
        else:
            need_property = False
            visibility = self.visibility
            
        for declarator in self.declarators:
            name_declarator, type = declarator.analyse(base_type, env)
            if not type.is_complete():
                if not (self.visibility == 'extern' and type.is_array):
                    error(declarator.pos,
                        "Variable type '%s' is incomplete" % type)
            if self.visibility == 'extern' and type.is_pyobject:
                error(declarator.pos,
                    "Python object cannot be declared extern")
            name = name_declarator.name
            cname = name_declarator.cname
            if name == '':
                error(declarator.pos, "Missing name in declaration.")
                return
            if type.is_cfunction:
                entry = dest_scope.declare_cfunction(name, type, declarator.pos,
                    cname = cname, visibility = self.visibility, in_pxd = self.in_pxd,
                    api = self.api)
                if entry is not None:
                    entry.directive_locals = self.directive_locals
            else:
                if self.directive_locals:
                    s.error("Decorators can only be followed by functions")
                if self.in_pxd and self.visibility != 'extern':
                    error(self.pos, 
                        "Only 'extern' C variable declaration allowed in .pxd file")
                entry = dest_scope.declare_var(name, type, declarator.pos,
                            cname = cname, visibility = visibility, is_cdef = 1)
                if need_property:
                    self.need_properties.append(entry)
                    entry.needs_property = 1
    

class CStructOrUnionDefNode(StatNode):
    #  name          string
    #  cname         string or None
    #  kind          "struct" or "union"
    #  typedef_flag  boolean
    #  visibility    "public" or "private"
    #  in_pxd        boolean
    #  attributes    [CVarDefNode] or None
    #  entry         Entry
    #  packed        boolean
    
    child_attrs = ["attributes"]

    def analyse_declarations(self, env):
        scope = None
        if self.visibility == 'extern' and self.packed:
            error(self.pos, "Cannot declare extern struct as 'packed'")
        if self.attributes is not None:
            scope = StructOrUnionScope(self.name)
        self.entry = env.declare_struct_or_union(
            self.name, self.kind, scope, self.typedef_flag, self.pos,
            self.cname, visibility = self.visibility, packed = self.packed)
        if self.attributes is not None:
            if self.in_pxd and not env.in_cinclude:
                self.entry.defined_in_pxd = 1
            for attr in self.attributes:
                attr.analyse_declarations(env, scope)
            if self.visibility != 'extern':
                need_typedef_indirection = False
                for attr in scope.var_entries:
                    type = attr.type
                    while type.is_array:
                        type = type.base_type
                    if type == self.entry.type:
                        error(attr.pos, "Struct cannot contain itself as a member.")
                    if self.typedef_flag:
                        while type.is_ptr:
                            type = type.base_type
                        if type == self.entry.type:
                            need_typedef_indirection = True
                if need_typedef_indirection:
                    # C can't handle typedef structs that refer to themselves. 
                    struct_entry = self.entry
                    self.entry = env.declare_typedef(
                        self.name, struct_entry.type, self.pos,
                        cname = self.cname, visibility='ignore')
                    struct_entry.type.typedef_flag = False
                    # FIXME: this might be considered a hack ;-)
                    struct_entry.cname = struct_entry.type.cname = \
                                         '_' + self.entry.type.typedef_cname
    
    def analyse_expressions(self, env):
        pass
    
    def generate_execution_code(self, code):
        pass


class CppClassNode(CStructOrUnionDefNode):

    #  name          string
    #  cname         string or None
    #  visibility    "extern"
    #  in_pxd        boolean
    #  attributes    [CVarDefNode] or None
    #  entry         Entry
    #  base_classes  [string]
    #  templates     [string] or None

    def analyse_declarations(self, env):
        scope = None
        if len(self.attributes) != 0:
            scope = CppClassScope(self.name, env)
        else:
            self.attributes = None
        base_class_types = []
        for base_class_name in self.base_classes:
            base_class_entry = env.lookup(base_class_name)
            if base_class_entry is None:
                error(self.pos, "'%s' not found" % base_class_name)
            elif not base_class_entry.is_type or not base_class_entry.type.is_cpp_class:
                error(self.pos, "'%s' is not a cpp class type" % base_class_name)
            else:
                base_class_types.append(base_class_entry.type)
        if self.templates is None:
            template_types = None
        else:
            template_types = [PyrexTypes.TemplatePlaceholderType(template_name) for template_name in self.templates]
        self.entry = env.declare_cpp_class(
            self.name, scope, self.pos,
            self.cname, base_class_types, visibility = self.visibility, templates = template_types)
        self.entry.is_cpp_class = 1
        if self.attributes is not None:
            if self.in_pxd and not env.in_cinclude:
                self.entry.defined_in_pxd = 1
            for attr in self.attributes:
                attr.analyse_declarations(scope)

class CEnumDefNode(StatNode):
    #  name           string or None
    #  cname          string or None
    #  items          [CEnumDefItemNode]
    #  typedef_flag   boolean
    #  visibility     "public" or "private"
    #  in_pxd         boolean
    #  entry          Entry
    
    child_attrs = ["items"]
    
    def analyse_declarations(self, env):
        self.entry = env.declare_enum(self.name, self.pos,
            cname = self.cname, typedef_flag = self.typedef_flag,
            visibility = self.visibility)
        if self.items is not None:
            if self.in_pxd and not env.in_cinclude:
                self.entry.defined_in_pxd = 1
            for item in self.items:
                item.analyse_declarations(env, self.entry)

    def analyse_expressions(self, env):
        pass

    def generate_execution_code(self, code):
        if self.visibility == 'public':
            temp = code.funcstate.allocate_temp(PyrexTypes.py_object_type, manage_ref=True)
            for item in self.entry.enum_values:
                code.putln("%s = PyInt_FromLong(%s); %s" % (
                        temp,
                        item.cname,
                        code.error_goto_if_null(temp, item.pos)))
                code.put_gotref(temp)
                code.putln('if (__Pyx_SetAttrString(%s, "%s", %s) < 0) %s' % (
                        Naming.module_cname, 
                        item.name, 
                        temp,
                        code.error_goto(item.pos)))
                code.put_decref_clear(temp, PyrexTypes.py_object_type)
            code.funcstate.release_temp(temp)


class CEnumDefItemNode(StatNode):
    #  name     string
    #  cname    string or None
    #  value    ExprNode or None
    
    child_attrs = ["value"]

    def analyse_declarations(self, env, enum_entry):
        if self.value:
            self.value.analyse_const_expression(env)
            if not self.value.type.is_int:
                self.value = self.value.coerce_to(PyrexTypes.c_int_type, env)
                self.value.analyse_const_expression(env)
        entry = env.declare_const(self.name, enum_entry.type, 
            self.value, self.pos, cname = self.cname,
            visibility = enum_entry.visibility)
        enum_entry.enum_values.append(entry)


class CTypeDefNode(StatNode):
    #  base_type    CBaseTypeNode
    #  declarator   CDeclaratorNode
    #  visibility   "public" or "private"
    #  in_pxd       boolean

    child_attrs = ["base_type", "declarator"]
    
    def analyse_declarations(self, env):
        base = self.base_type.analyse(env)
        name_declarator, type = self.declarator.analyse(base, env)
        name = name_declarator.name
        cname = name_declarator.cname
        entry = env.declare_typedef(name, type, self.pos,
            cname = cname, visibility = self.visibility)
        if self.in_pxd and not env.in_cinclude:
            entry.defined_in_pxd = 1
    
    def analyse_expressions(self, env):
        pass
    def generate_execution_code(self, code):
        pass


class FuncDefNode(StatNode, BlockNode):
    #  Base class for function definition nodes.
    #
    #  return_type     PyrexType
    #  #filename        string        C name of filename string const
    #  entry           Symtab.Entry
    #  needs_closure   boolean        Whether or not this function has inner functions/classes/yield
    #  directive_locals { string : NameNode } locals defined by cython.locals(...)
    
    py_func = None
    assmt = None
    needs_closure = False
    modifiers = []
    
    def analyse_default_values(self, env):
        genv = env.global_scope()
        default_seen = 0
        for arg in self.args:
            if arg.default:
                default_seen = 1
                if arg.is_generic:
                    arg.default.analyse_types(env)
                    arg.default = arg.default.coerce_to(arg.type, genv)
                else:
                    error(arg.pos,
                        "This argument cannot have a default value")
                    arg.default = None
            elif arg.kw_only:
                default_seen = 1
            elif default_seen:
                error(arg.pos, "Non-default argument following default argument")

    def need_gil_acquisition(self, lenv):
        return 0
        
    def create_local_scope(self, env):
        genv = env
        while genv.is_py_class_scope or genv.is_c_class_scope:
            genv = env.outer_scope
        if self.needs_closure:
            lenv = GeneratorLocalScope(name = self.entry.name, outer_scope = genv, parent_scope = env)
        else:
            lenv = LocalScope(name = self.entry.name, outer_scope = genv, parent_scope = env)
        lenv.return_type = self.return_type
        type = self.entry.type
        if type.is_cfunction:
            lenv.nogil = type.nogil and not type.with_gil
        self.local_scope = lenv
        lenv.directives = env.directives
        return lenv
                
    def generate_function_definitions(self, env, code):
        import Buffer

        lenv = self.local_scope

        is_getbuffer_slot = (self.entry.name == "__getbuffer__" and
                             self.entry.scope.is_c_class_scope)
        
        profile = code.globalstate.directives['profile']
        if profile:
            if lenv.nogil:
                error(self.pos, "Cannot profile nogil function.")
            code.globalstate.use_utility_code(profile_utility_code)

        # Generate C code for header and body of function
        code.enter_cfunc_scope()
        code.return_from_error_cleanup_label = code.new_label()
            
        # ----- Top-level constants used by this function
        code.mark_pos(self.pos)
        self.generate_cached_builtins_decls(lenv, code)
        # ----- Function header
        code.putln("")
        if self.py_func:
            self.py_func.generate_function_header(code, 
                with_pymethdef = env.is_py_class_scope,
                proto_only=True)
        self.generate_function_header(code,
            with_pymethdef = env.is_py_class_scope)
        # ----- Local variable declarations
        lenv.mangle_closure_cnames(Naming.cur_scope_cname)
        self.generate_argument_declarations(lenv, code)
        if self.needs_closure:
            code.putln("/* TODO: declare and create scope object */")
        code.put_var_declarations(lenv.var_entries)
        init = ""
        if not self.return_type.is_void:
            if self.return_type.is_pyobject:
                init = " = NULL"
            code.putln(
                "%s%s;" % 
                    (self.return_type.declaration_code(
                        Naming.retval_cname),
                    init))
        tempvardecl_code = code.insertion_point()
        self.generate_keyword_list(code)
        # ----- Extern library function declarations
        lenv.generate_library_function_declarations(code)
        # ----- GIL acquisition
        acquire_gil = self.acquire_gil
        if acquire_gil:
            env.use_utility_code(force_init_threads_utility_code)
            code.putln("PyGILState_STATE _save = PyGILState_Ensure();")
        # ----- Automatic lead-ins for certain special functions
        if not lenv.nogil:
            code.put_setup_refcount_context(self.entry.name)
        if profile:
            code.put_trace_call(self.entry.name, self.pos)
        if is_getbuffer_slot:
            self.getbuffer_init(code)
        # ----- Fetch arguments
        self.generate_argument_parsing_code(env, code)
        # If an argument is assigned to in the body, we must 
        # incref it to properly keep track of refcounts.
        for entry in lenv.arg_entries:
            if entry.type.is_pyobject and lenv.control_flow.get_state((entry.name, 'source')) != 'arg':
                code.put_var_incref(entry)
        # ----- Initialise local variables 
        for entry in lenv.var_entries:
            if entry.type.is_pyobject and entry.init_to_none and entry.used:
                code.put_init_var_to_py_none(entry)
        # ----- Initialise local buffer auxiliary variables
        for entry in lenv.var_entries + lenv.arg_entries:
            if entry.type.is_buffer and entry.buffer_aux.buffer_info_var.used:
                code.putln("%s.buf = NULL;" % entry.buffer_aux.buffer_info_var.cname)
        # ----- Check and convert arguments
        self.generate_argument_type_tests(code)
        # ----- Acquire buffer arguments
        for entry in lenv.arg_entries:
            if entry.type.is_buffer:
                Buffer.put_acquire_arg_buffer(entry, code, self.pos)        
        # ----- Function body
        self.body.generate_execution_code(code)
        # ----- Default return value
        code.putln("")
        if self.return_type.is_pyobject:
            #if self.return_type.is_extension_type:
            #    lhs = "(PyObject *)%s" % Naming.retval_cname
            #else:
            lhs = Naming.retval_cname
            code.put_init_to_py_none(lhs, self.return_type)
        else:
            val = self.return_type.default_value
            if val:
                code.putln("%s = %s;" % (Naming.retval_cname, val))
        # ----- Error cleanup
        if code.error_label in code.labels_used:
            code.put_goto(code.return_label)
            code.put_label(code.error_label)
            for cname, type in code.funcstate.all_managed_temps():
                code.put_xdecref(cname, type)

            # Clean up buffers -- this calls a Python function
            # so need to save and restore error state
            buffers_present = len(lenv.buffer_entries) > 0
            if buffers_present:
                code.globalstate.use_utility_code(restore_exception_utility_code)
                code.putln("{ PyObject *__pyx_type, *__pyx_value, *__pyx_tb;")
                code.putln("__Pyx_ErrFetch(&__pyx_type, &__pyx_value, &__pyx_tb);")
                for entry in lenv.buffer_entries:                    
                    Buffer.put_release_buffer_code(code, entry)
                    #code.putln("%s = 0;" % entry.cname)
                code.putln("__Pyx_ErrRestore(__pyx_type, __pyx_value, __pyx_tb);}")

            err_val = self.error_value()
            exc_check = self.caller_will_check_exceptions()
            if err_val is not None or exc_check:
                # TODO: Fix exception tracing (though currently unused by cProfile). 
                # code.globalstate.use_utility_code(get_exception_tuple_utility_code)
                # code.put_trace_exception()
                code.putln('__Pyx_AddTraceback("%s");' % self.entry.qualified_name)
            else:
                warning(self.entry.pos, "Unraisable exception in function '%s'." \
                            % self.entry.qualified_name, 0)
                code.putln(
                    '__Pyx_WriteUnraisable("%s");' % 
                        self.entry.qualified_name)
                env.use_utility_code(unraisable_exception_utility_code)
                env.use_utility_code(restore_exception_utility_code)
            default_retval = self.return_type.default_value
            if err_val is None and default_retval:
                err_val = default_retval
            if err_val is not None:
                code.putln(
                    "%s = %s;" % (
                        Naming.retval_cname, 
                        err_val))

            if is_getbuffer_slot:
                self.getbuffer_error_cleanup(code)

            # If we are using the non-error cleanup section we should
            # jump past it if we have an error. The if-test below determine
            # whether this section is used.
            if buffers_present or is_getbuffer_slot:
                code.put_goto(code.return_from_error_cleanup_label)


        # ----- Non-error return cleanup
        code.put_label(code.return_label)
        for entry in lenv.buffer_entries:
            if entry.used:
                Buffer.put_release_buffer_code(code, entry)
        if is_getbuffer_slot:
            self.getbuffer_normal_cleanup(code)
        # ----- Return cleanup for both error and no-error return
        code.put_label(code.return_from_error_cleanup_label)
        if not Options.init_local_none:
            for entry in lenv.var_entries:
                if lenv.control_flow.get_state((entry.name, 'initalized')) is not True:
                    entry.xdecref_cleanup = 1
        code.put_var_decrefs(lenv.var_entries, used_only = 1)
        # Decref any increfed args
        for entry in lenv.arg_entries:
            if entry.type.is_pyobject and lenv.control_flow.get_state((entry.name, 'source')) != 'arg':
                code.put_var_decref(entry)

        # code.putln("/* TODO: decref scope object */")
        # ----- Return
        # This code is duplicated in ModuleNode.generate_module_init_func
        if not lenv.nogil:
            default_retval = self.return_type.default_value
            err_val = self.error_value()
            if err_val is None and default_retval:
                err_val = default_retval
            if self.return_type.is_pyobject:
                code.put_xgiveref(self.return_type.as_pyobject(Naming.retval_cname))

        if self.entry.is_special and self.entry.name == "__hash__":
            # Returning -1 for __hash__ is supposed to signal an error
            # We do as Python instances and coerce -1 into -2. 
            code.putln("if (unlikely(%s == -1) && !PyErr_Occurred()) %s = -2;" % (
                    Naming.retval_cname, Naming.retval_cname))

        if profile:
            if self.return_type.is_pyobject:
                code.put_trace_return(Naming.retval_cname)
            else:
                code.put_trace_return("Py_None")
        if not lenv.nogil:
            code.put_finish_refcount_context()
        
        if acquire_gil:
            code.putln("PyGILState_Release(_save);")

        if not self.return_type.is_void:
            code.putln("return %s;" % Naming.retval_cname)
            
        code.putln("}")
        # ----- Go back and insert temp variable declarations
        tempvardecl_code.put_temp_declarations(code.funcstate)
        # ----- Python version
        code.exit_cfunc_scope()
        if self.py_func:
            self.py_func.generate_function_definitions(env, code)
        self.generate_wrapper_functions(code)

    def declare_argument(self, env, arg):
        if arg.type.is_void:
            error(arg.pos, "Invalid use of 'void'")
        elif not arg.type.is_complete() and not arg.type.is_array:
            error(arg.pos,
                "Argument type '%s' is incomplete" % arg.type)
        return env.declare_arg(arg.name, arg.type, arg.pos)
        
    def generate_wrapper_functions(self, code):
        pass

    def generate_execution_code(self, code):
        # Evaluate and store argument default values
        for arg in self.args:
            default = arg.default
            if default:
                if not default.is_literal:
                    default.generate_evaluation_code(code)
                    default.make_owned_reference(code)
                    result = default.result_as(arg.type)
                    code.putln(
                        "%s = %s;" % (
                            arg.calculate_default_value_code(code),
                            result))
                    if arg.type.is_pyobject:
                        code.put_giveref(default.result())
                    default.generate_post_assignment_code(code)
                    default.free_temps(code)
        # For Python class methods, create and store function object
        if self.assmt:
            self.assmt.generate_execution_code(code)

    #
    # Special code for the __getbuffer__ function
    #
    def getbuffer_init(self, code):
        info = self.local_scope.arg_entries[1].cname
        # Python 3.0 betas have a bug in memoryview which makes it call
        # getbuffer with a NULL parameter. For now we work around this;
        # the following line should be removed when this bug is fixed.
        code.putln("if (%s == NULL) return 0;" % info) 
        code.putln("%s->obj = Py_None; __Pyx_INCREF(Py_None);" % info)
        code.put_giveref("%s->obj" % info) # Do not refnanny object within structs

    def getbuffer_error_cleanup(self, code):
        info = self.local_scope.arg_entries[1].cname
        code.put_gotref("%s->obj" % info)
        code.putln("__Pyx_DECREF(%s->obj); %s->obj = NULL;" %
                   (info, info))

    def getbuffer_normal_cleanup(self, code):
        info = self.local_scope.arg_entries[1].cname
        code.putln("if (%s->obj == Py_None) {" % info)
        code.put_gotref("Py_None")
        code.putln("__Pyx_DECREF(Py_None); %s->obj = NULL;" % info)
        code.putln("}")

class CFuncDefNode(FuncDefNode):
    #  C function definition.
    #
    #  modifiers     ['inline']
    #  visibility    'private' or 'public' or 'extern'
    #  base_type     CBaseTypeNode
    #  declarator    CDeclaratorNode
    #  body          StatListNode
    #  api           boolean
    #  decorators    [DecoratorNode]        list of decorators
    #
    #  with_gil      boolean    Acquire GIL around body
    #  type          CFuncType
    #  py_func       wrapper for calling from Python
    #  overridable   whether or not this is a cpdef function
    #  inline_in_pxd whether this is an inline function in a pxd file
    
    child_attrs = ["base_type", "declarator", "body", "py_func"]

    inline_in_pxd = False
    decorators = None
    directive_locals = {}

    def unqualified_name(self):
        return self.entry.name
        
    def analyse_declarations(self, env):
        self.directive_locals.update(env.directives['locals'])
        base_type = self.base_type.analyse(env)
        # The 2 here is because we need both function and argument names. 
        name_declarator, type = self.declarator.analyse(base_type, env, nonempty = 2 * (self.body is not None))
        if not type.is_cfunction:
            error(self.pos, 
                "Suite attached to non-function declaration")
        # Remember the actual type according to the function header
        # written here, because the type in the symbol table entry
        # may be different if we're overriding a C method inherited
        # from the base type of an extension type.
        self.type = type
        type.is_overridable = self.overridable
        declarator = self.declarator
        while not hasattr(declarator, 'args'):
            declarator = declarator.base
        self.args = declarator.args
        for formal_arg, type_arg in zip(self.args, type.args):
            formal_arg.type = type_arg.type
            formal_arg.name = type_arg.name
            formal_arg.cname = type_arg.cname
        name = name_declarator.name
        cname = name_declarator.cname
        self.entry = env.declare_cfunction(
            name, type, self.pos, 
            cname = cname, visibility = self.visibility,
            defining = self.body is not None,
            api = self.api, modifiers = self.modifiers)
        self.entry.inline_func_in_pxd = self.inline_in_pxd
        self.return_type = type.return_type
        
        if self.overridable and not env.is_module_scope:
            if len(self.args) < 1 or not self.args[0].type.is_pyobject:
                # An error will be produced in the cdef function
                self.overridable = False
            
        if self.overridable:
            import ExprNodes
            py_func_body = self.call_self_node(is_module_scope = env.is_module_scope)
            self.py_func = DefNode(pos = self.pos, 
                                   name = self.entry.name,
                                   args = self.args,
                                   star_arg = None,
                                   starstar_arg = None,
                                   doc = self.doc,
                                   body = py_func_body,
                                   is_wrapper = 1)
            self.py_func.is_module_scope = env.is_module_scope
            self.py_func.analyse_declarations(env)
            self.entry.as_variable = self.py_func.entry
            # Reset scope entry the above cfunction
            env.entries[name] = self.entry
            if not env.is_module_scope or Options.lookup_module_cpdef:
                self.override = OverrideCheckNode(self.pos, py_func = self.py_func)
                self.body = StatListNode(self.pos, stats=[self.override, self.body])
        self.create_local_scope(env)
    
    def call_self_node(self, omit_optional_args=0, is_module_scope=0):
        import ExprNodes
        args = self.type.args
        if omit_optional_args:
            args = args[:len(args) - self.type.optional_arg_count]
        arg_names = [arg.name for arg in args]
        if is_module_scope:
            cfunc = ExprNodes.NameNode(self.pos, name=self.entry.name)
        else:
            self_arg = ExprNodes.NameNode(self.pos, name=arg_names[0])
            cfunc = ExprNodes.AttributeNode(self.pos, obj=self_arg, attribute=self.entry.name)
        skip_dispatch = not is_module_scope or Options.lookup_module_cpdef
        c_call = ExprNodes.SimpleCallNode(self.pos, function=cfunc, args=[ExprNodes.NameNode(self.pos, name=n) for n in arg_names[1-is_module_scope:]], wrapper_call=skip_dispatch)
        return ReturnStatNode(pos=self.pos, return_type=PyrexTypes.py_object_type, value=c_call)
    
    def declare_arguments(self, env):
        for arg in self.type.args:
            if not arg.name:
                error(arg.pos, "Missing argument name")
            self.declare_argument(env, arg)

    def need_gil_acquisition(self, lenv):
        return self.type.with_gil

    def nogil_check(self, env):
        type = self.type
        with_gil = type.with_gil
        if type.nogil and not with_gil:
            if type.return_type.is_pyobject:
                error(self.pos,
                      "Function with Python return type cannot be declared nogil")
            for entry in self.local_scope.var_entries:
                if entry.type.is_pyobject:
                    error(self.pos, "Function declared nogil has Python locals or temporaries")

    def analyse_expressions(self, env):
        self.local_scope.directives = env.directives
        if self.py_func is not None:
            # this will also analyse the default values
            self.py_func.analyse_expressions(env)
        else:
            self.analyse_default_values(env)
        self.acquire_gil = self.need_gil_acquisition(self.local_scope)

    def generate_function_header(self, code, with_pymethdef, with_opt_args = 1, with_dispatch = 1, cname = None):
        arg_decls = []
        type = self.type
        visibility = self.entry.visibility
        for arg in type.args[:len(type.args)-type.optional_arg_count]:
            arg_decls.append(arg.declaration_code())
        if with_dispatch and self.overridable:
            arg_decls.append(PyrexTypes.c_int_type.declaration_code(Naming.skip_dispatch_cname))
        if type.optional_arg_count and with_opt_args:
            arg_decls.append(type.op_arg_struct.declaration_code(Naming.optional_args_cname))
        if type.has_varargs:
            arg_decls.append("...")
        if not arg_decls:
            arg_decls = ["void"]
        if cname is None:
            cname = self.entry.func_cname
        entity = type.function_header_code(cname, ', '.join(arg_decls))
        if visibility == 'public':
            dll_linkage = "DL_EXPORT"
        else:
            dll_linkage = None
        header = self.return_type.declaration_code(entity,
            dll_linkage = dll_linkage)
        if visibility == 'extern':
            storage_class = "%s " % Naming.extern_c_macro
        elif visibility == 'public':
            storage_class = ""
        else:
            storage_class = "static "
        code.putln("%s%s %s {" % (
            storage_class,
            ' '.join(self.modifiers).upper(), # macro forms 
            header))

    def generate_argument_declarations(self, env, code):
        for arg in self.args:
            if arg.default:
                result = arg.calculate_default_value_code(code)
                code.putln('%s = %s;' % (
                    arg.type.declaration_code(arg.cname), result))

    def generate_keyword_list(self, code):
        pass
        
    def generate_argument_parsing_code(self, env, code):
        i = 0
        if self.type.optional_arg_count:
            code.putln('if (%s) {' % Naming.optional_args_cname)
            for arg in self.args:
                if arg.default:
                    code.putln('if (%s->%sn > %s) {' % (Naming.optional_args_cname, Naming.pyrex_prefix, i))
                    declarator = arg.declarator
                    while not hasattr(declarator, 'name'):
                        declarator = declarator.base
                    code.putln('%s = %s->%s;' % (arg.cname, Naming.optional_args_cname, self.type.opt_arg_cname(declarator.name)))
                    i += 1
            for _ in range(self.type.optional_arg_count):
                code.putln('}')
            code.putln('}')
    
    def generate_argument_conversion_code(self, code):
        pass
    
    def generate_argument_type_tests(self, code):
        # Generate type tests for args whose type in a parent
        # class is a supertype of the declared type.
        for arg in self.type.args:
            if arg.needs_type_test:
                self.generate_arg_type_test(arg, code)
    
    def generate_arg_type_test(self, arg, code):
        # Generate type test for one argument.
        if arg.type.typeobj_is_available():
            typeptr_cname = arg.type.typeptr_cname
            arg_code = "((PyObject *)%s)" % arg.cname
            code.putln(
                'if (unlikely(!__Pyx_ArgTypeTest(%s, %s, %d, "%s", %s))) %s' % (
                    arg_code, 
                    typeptr_cname,
                    not arg.not_none,
                    arg.name,
                    type.is_builtin_type,
                    code.error_goto(arg.pos)))
        else:
            error(arg.pos, "Cannot test type of extern C class "
                "without type object name specification")

    def error_value(self):
        if self.return_type.is_pyobject:
            return "0"
        else:
            #return None
            return self.entry.type.exception_value
            
    def caller_will_check_exceptions(self):
        return self.entry.type.exception_check
        
    def generate_wrapper_functions(self, code):
        # If the C signature of a function has changed, we need to generate
        # wrappers to put in the slots here. 
        k = 0
        entry = self.entry
        func_type = entry.type
        while entry.prev_entry is not None:
            k += 1
            entry = entry.prev_entry
            entry.func_cname = "%s%swrap_%s" % (self.entry.func_cname, Naming.pyrex_prefix, k)
            code.putln()
            self.generate_function_header(code, 
                                          0,
                                          with_dispatch = entry.type.is_overridable, 
                                          with_opt_args = entry.type.optional_arg_count, 
                                          cname = entry.func_cname)
            if not self.return_type.is_void:
                code.put('return ')
            args = self.type.args
            arglist = [arg.cname for arg in args[:len(args)-self.type.optional_arg_count]]
            if entry.type.is_overridable:
                arglist.append(Naming.skip_dispatch_cname)
            elif func_type.is_overridable:
                arglist.append('0')
            if entry.type.optional_arg_count:
                arglist.append(Naming.optional_args_cname)
            elif func_type.optional_arg_count:
                arglist.append('NULL')
            code.putln('%s(%s);' % (self.entry.func_cname, ', '.join(arglist)))
            code.putln('}')
        

class PyArgDeclNode(Node):
    # Argument which must be a Python object (used
    # for * and ** arguments).
    #
    # name   string
    # entry  Symtab.Entry
    child_attrs = []
    

class DecoratorNode(Node):
    # A decorator
    #
    # decorator    NameNode or CallNode
    child_attrs = ['decorator']


class DefNode(FuncDefNode):
    # A Python function definition.
    #
    # name          string                 the Python name of the function
    # decorators    [DecoratorNode]        list of decorators
    # args          [CArgDeclNode]         formal arguments
    # star_arg      PyArgDeclNode or None  * argument
    # starstar_arg  PyArgDeclNode or None  ** argument
    # doc           EncodedString or None
    # body          StatListNode
    #
    #  The following subnode is constructed internally
    #  when the def statement is inside a Python class definition.
    #
    #  assmt   AssignmentNode   Function construction/assignment
    
    child_attrs = ["args", "star_arg", "starstar_arg", "body", "decorators"]

    assmt = None
    num_kwonly_args = 0
    num_required_kw_args = 0
    reqd_kw_flags_cname = "0"
    is_wrapper = 0
    decorators = None
    entry = None
    acquire_gil = 0
    self_in_stararg = 0

    def __init__(self, pos, **kwds):
        FuncDefNode.__init__(self, pos, **kwds)
        k = rk = r = 0
        for arg in self.args:
            if arg.kw_only:
                k += 1
                if not arg.default:
                    rk += 1
            if not arg.default:
                r += 1
        self.num_kwonly_args = k
        self.num_required_kw_args = rk
        self.num_required_args = r
        
    def as_cfunction(self, cfunc=None, scope=None):
        if self.star_arg:
            error(self.star_arg.pos, "cdef function cannot have star argument")
        if self.starstar_arg:
            error(self.starstar_arg.pos, "cdef function cannot have starstar argument")
        if cfunc is None:
            cfunc_args = []
            for formal_arg in self.args:
                name_declarator, type = formal_arg.analyse(scope, nonempty=1)
                cfunc_args.append(PyrexTypes.CFuncTypeArg(name = name_declarator.name,
                                                          cname = None,
                                                          type = py_object_type,
                                                          pos = formal_arg.pos))
            cfunc_type = PyrexTypes.CFuncType(return_type = py_object_type,
                                              args = cfunc_args,
                                              has_varargs = False,
                                              exception_value = None,
                                              exception_check = False,
                                              nogil = False,
                                              with_gil = False,
                                              is_overridable = True)
            cfunc = CVarDefNode(self.pos, type=cfunc_type)
        else:
            cfunc_type = cfunc.type
            if len(self.args) != len(cfunc_type.args) or cfunc_type.has_varargs:
                error(self.pos, "wrong number of arguments")
                error(declarator.pos, "previous declaration here")
            for formal_arg, type_arg in zip(self.args, cfunc_type.args):
                name_declarator, type = formal_arg.analyse(cfunc.scope, nonempty=1)
                if type is None or type is PyrexTypes.py_object_type or formal_arg.is_self:
                    formal_arg.type = type_arg.type
                    formal_arg.name_declarator = name_declarator
        import ExprNodes
        if cfunc_type.exception_value is None:
            exception_value = None
        else:
            exception_value = ExprNodes.ConstNode(self.pos, value=cfunc_type.exception_value, type=cfunc_type.return_type)
        declarator = CFuncDeclaratorNode(self.pos, 
                                         base = CNameDeclaratorNode(self.pos, name=self.name, cname=None),
                                         args = self.args,
                                         has_varargs = False,
                                         exception_check = cfunc_type.exception_check,
                                         exception_value = exception_value,
                                         with_gil = cfunc_type.with_gil,
                                         nogil = cfunc_type.nogil)
        return CFuncDefNode(self.pos, 
                            modifiers = [],
                            base_type = CAnalysedBaseTypeNode(self.pos, type=cfunc_type.return_type),
                            declarator = declarator,
                            body = self.body,
                            doc = self.doc,
                            overridable = cfunc_type.is_overridable,
                            type = cfunc_type,
                            with_gil = cfunc_type.with_gil,
                            nogil = cfunc_type.nogil,
                            visibility = 'private',
                            api = False,
                            directive_locals = getattr(cfunc, 'directive_locals', {}))
    
    def analyse_declarations(self, env):
        self.is_classmethod = self.is_staticmethod = False
        if self.decorators:
            for decorator in self.decorators:
                func = decorator.decorator
                if func.is_name:
                    self.is_classmethod |= func.name == 'classmethod'
                    self.is_staticmethod |= func.name == 'staticmethod'

        if self.is_classmethod and env.lookup_here('classmethod'):
            # classmethod() was overridden - not much we can do here ...
            self.is_classmethod = False
        if self.is_staticmethod and env.lookup_here('staticmethod'):
            # staticmethod() was overridden - not much we can do here ...
            self.is_staticmethod = False

        self.analyse_argument_types(env)
        self.declare_pyfunction(env)
        self.analyse_signature(env)
        self.return_type = self.entry.signature.return_type()
        self.create_local_scope(env)

    def analyse_argument_types(self, env):
        directive_locals = self.directive_locals = env.directives['locals']
        for arg in self.args:
            if hasattr(arg, 'name'):
                type = arg.type
                name_declarator = None
            else:
                base_type = arg.base_type.analyse(env)
                name_declarator, type = \
                    arg.declarator.analyse(base_type, env)
                arg.name = name_declarator.name
            if arg.name in directive_locals:
                type_node = directive_locals[arg.name]
                other_type = type_node.analyse_as_type(env)
                if other_type is None:
                    error(type_node.pos, "Not a type")
                elif (type is not PyrexTypes.py_object_type 
                        and not type.same_as(other_type)):
                    error(arg.base_type.pos, "Signature does not agree with previous declaration")
                    error(type_node.pos, "Previous declaration here")
                else:
                    type = other_type
            if name_declarator and name_declarator.cname:
                error(self.pos,
                    "Python function argument cannot have C name specification")
            arg.type = type.as_argument_type()
            arg.hdr_type = None
            arg.needs_conversion = 0
            arg.needs_type_test = 0
            arg.is_generic = 1
            if arg.not_none and not arg.type.is_extension_type:
                error(self.pos,
                    "Only extension type arguments can have 'not None'")

    def analyse_signature(self, env):
        any_type_tests_needed = 0
        if self.entry.is_special:
            self.entry.trivial_signature = len(self.args) == 1 and not (self.star_arg or self.starstar_arg)
        elif not env.directives['always_allow_keywords'] and not (self.star_arg or self.starstar_arg):
            # Use the simpler calling signature for zero- and one-argument functions.
            if self.entry.signature is TypeSlots.pyfunction_signature:
                if len(self.args) == 0:
                    self.entry.signature = TypeSlots.pyfunction_noargs
                elif len(self.args) == 1:
                    if self.args[0].default is None and not self.args[0].kw_only:
                        self.entry.signature = TypeSlots.pyfunction_onearg
            elif self.entry.signature is TypeSlots.pymethod_signature:
                if len(self.args) == 1:
                    self.entry.signature = TypeSlots.unaryfunc
                elif len(self.args) == 2:
                    if self.args[1].default is None and not self.args[1].kw_only:
                        self.entry.signature = TypeSlots.ibinaryfunc

        sig = self.entry.signature
        nfixed = sig.num_fixed_args()
        if sig is TypeSlots.pymethod_signature and nfixed == 1 \
               and len(self.args) == 0 and self.star_arg:
            # this is the only case where a diverging number of
            # arguments is not an error - when we have no explicit
            # 'self' parameter as in method(*args)
            sig = self.entry.signature = TypeSlots.pyfunction_signature # self is not 'really' used
            self.self_in_stararg = 1
            nfixed = 0

        for i in range(min(nfixed, len(self.args))):
            arg = self.args[i]
            arg.is_generic = 0
            if sig.is_self_arg(i) and not self.is_staticmethod:
                if self.is_classmethod:
                    arg.is_type_arg = 1
                    arg.hdr_type = arg.type = Builtin.type_type
                else:
                    arg.is_self_arg = 1
                    arg.hdr_type = arg.type = env.parent_type
                arg.needs_conversion = 0
            else:
                arg.hdr_type = sig.fixed_arg_type(i)
                if not arg.type.same_as(arg.hdr_type):
                    if arg.hdr_type.is_pyobject and arg.type.is_pyobject:
                        arg.needs_type_test = 1
                        any_type_tests_needed = 1
                    else:
                        arg.needs_conversion = 1
            if arg.needs_conversion:
                arg.hdr_cname = Naming.arg_prefix + arg.name
            else:
                arg.hdr_cname = Naming.var_prefix + arg.name

        if nfixed > len(self.args):
            self.bad_signature()
            return
        elif nfixed < len(self.args):
            if not sig.has_generic_args:
                self.bad_signature()
            for arg in self.args:
                if arg.is_generic and \
                        (arg.type.is_extension_type or arg.type.is_builtin_type):
                    arg.needs_type_test = 1
                    any_type_tests_needed = 1
        if any_type_tests_needed:
            env.use_utility_code(arg_type_test_utility_code)

    def bad_signature(self):
        sig = self.entry.signature
        expected_str = "%d" % sig.num_fixed_args()
        if sig.has_generic_args:
            expected_str = expected_str + " or more"
        name = self.name
        if name.startswith("__") and name.endswith("__"):
            desc = "Special method"
        else:
            desc = "Method"
        error(self.pos,
            "%s %s has wrong number of arguments "
            "(%d declared, %s expected)" % (
                desc, self.name, len(self.args), expected_str))

    def signature_has_nongeneric_args(self):
        argcount = len(self.args)
        if argcount == 0 or (
                argcount == 1 and (self.args[0].is_self_arg or
                                   self.args[0].is_type_arg)):
            return 0
        return 1

    def signature_has_generic_args(self):
        return self.entry.signature.has_generic_args
    
    def declare_pyfunction(self, env):
        #print "DefNode.declare_pyfunction:", self.name, "in", env ###
        name = self.name
        entry = env.lookup_here(self.name)
        if entry and entry.type.is_cfunction and not self.is_wrapper:
            warning(self.pos, "Overriding cdef method with def method.", 5)
        entry = env.declare_pyfunction(self.name, self.pos)
        self.entry = entry
        prefix = env.scope_prefix
        entry.func_cname = \
            Naming.pyfunc_prefix + prefix + name
        entry.pymethdef_cname = \
            Naming.pymethdef_prefix + prefix + name
        if Options.docstrings:
            entry.doc = embed_position(self.pos, self.doc)
            entry.doc_cname = \
                Naming.funcdoc_prefix + prefix + name
        else:
            entry.doc = None

    def declare_arguments(self, env):
        for arg in self.args:
            if not arg.name:
                error(arg.pos, "Missing argument name")
            if arg.needs_conversion:
                arg.entry = env.declare_var(arg.name, arg.type, arg.pos)
                env.control_flow.set_state((), (arg.name, 'source'), 'arg')
                env.control_flow.set_state((), (arg.name, 'initalized'), True)
                if arg.type.is_pyobject:
                    arg.entry.init = "0"
                arg.entry.init_to_none = 0
            else:
                arg.entry = self.declare_argument(env, arg)
            arg.entry.used = 1
            arg.entry.is_self_arg = arg.is_self_arg
            if arg.hdr_type:
                if arg.is_self_arg or arg.is_type_arg or \
                    (arg.type.is_extension_type and not arg.hdr_type.is_extension_type):
                        arg.entry.is_declared_generic = 1
        self.declare_python_arg(env, self.star_arg)
        self.declare_python_arg(env, self.starstar_arg)

    def declare_python_arg(self, env, arg):
        if arg:
            if env.directives['infer_types'] != 'none':
                type = PyrexTypes.unspecified_type
            else:
                type = py_object_type
            entry = env.declare_var(arg.name, type, arg.pos)
            entry.used = 1
            entry.init = "0"
            entry.init_to_none = 0
            entry.xdecref_cleanup = 1
            arg.entry = entry
            env.control_flow.set_state((), (arg.name, 'initalized'), True)
            
    def analyse_expressions(self, env):
        self.local_scope.directives = env.directives
        self.analyse_default_values(env)
        if env.is_py_class_scope:
            self.synthesize_assignment_node(env)

    def synthesize_assignment_node(self, env):
        import ExprNodes
        self.assmt = SingleAssignmentNode(self.pos,
            lhs = ExprNodes.NameNode(self.pos, name = self.name),
            rhs = ExprNodes.UnboundMethodNode(self.pos, 
                function = ExprNodes.PyCFunctionNode(self.pos,
                    pymethdef_cname = self.entry.pymethdef_cname)))
        self.assmt.analyse_declarations(env)
        self.assmt.analyse_expressions(env)
            
    def generate_function_header(self, code, with_pymethdef, proto_only=0):
        arg_code_list = []
        sig = self.entry.signature
        if sig.has_dummy_arg or self.self_in_stararg:
            arg_code_list.append(
                "PyObject *%s" % Naming.self_cname)
        for arg in self.args:
            if not arg.is_generic:
                if arg.is_self_arg or arg.is_type_arg:
                    arg_code_list.append("PyObject *%s" % arg.hdr_cname)
                else:
                    arg_code_list.append(
                        arg.hdr_type.declaration_code(arg.hdr_cname))
        if not self.entry.is_special and sig.method_flags() == [TypeSlots.method_noargs]:
            arg_code_list.append("PyObject *unused")
        if sig.has_generic_args:
            arg_code_list.append(
                "PyObject *%s, PyObject *%s"
                    % (Naming.args_cname, Naming.kwds_cname))
        arg_code = ", ".join(arg_code_list)
        dc = self.return_type.declaration_code(self.entry.func_cname)
        header = "static %s(%s)" % (dc, arg_code)
        code.putln("%s; /*proto*/" % header)
        if proto_only:
            return
        if self.entry.doc and Options.docstrings:
            docstr = self.entry.doc
            if docstr.is_unicode:
                docstr = docstr.utf8encode()
            code.putln(
                'static char %s[] = "%s";' % (
                    self.entry.doc_cname,
                    split_docstring(escape_byte_string(docstr))))
        if with_pymethdef:
            code.put(
                "static PyMethodDef %s = " % 
                    self.entry.pymethdef_cname)
            code.put_pymethoddef(self.entry, ";")
        code.putln("%s {" % header)

    def generate_argument_declarations(self, env, code):
        for arg in self.args:
            if arg.is_generic: # or arg.needs_conversion:
                if arg.needs_conversion:
                    code.putln("PyObject *%s = 0;" % arg.hdr_cname)
                else:
                    code.put_var_declaration(arg.entry)

    def generate_keyword_list(self, code):
        if self.signature_has_generic_args() and \
                self.signature_has_nongeneric_args():
            code.put(
                "static PyObject **%s[] = {" %
                    Naming.pykwdlist_cname)
            for arg in self.args:
                if arg.is_generic:
                    pystring_cname = code.intern_identifier(arg.name)
                    code.put('&%s,' % pystring_cname)
            code.putln("0};")

    def generate_argument_parsing_code(self, env, code):
        # Generate PyArg_ParseTuple call for generic
        # arguments, if any.
        if self.entry.signature.has_dummy_arg and not self.self_in_stararg:
            # get rid of unused argument warning
            code.putln("%s = %s;" % (Naming.self_cname, Naming.self_cname))

        old_error_label = code.new_error_label()
        our_error_label = code.error_label
        end_label = code.new_label("argument_unpacking_done")

        has_kwonly_args = self.num_kwonly_args > 0
        has_star_or_kw_args = self.star_arg is not None \
            or self.starstar_arg is not None or has_kwonly_args

        for arg in self.args:
            if not arg.type.is_pyobject:
                done = arg.type.create_from_py_utility_code(env)
                if not done: pass # will fail later

        if not self.signature_has_generic_args():
            if has_star_or_kw_args:
                error(self.pos, "This method cannot have * or keyword arguments")
            self.generate_argument_conversion_code(code)

        elif not self.signature_has_nongeneric_args():
            # func(*args) or func(**kw) or func(*args, **kw)
            self.generate_stararg_copy_code(code)

        else:
            positional_args = []
            kw_only_args = []
            for arg in self.args:
                arg_entry = arg.entry
                if arg.is_generic:
                    if arg.default:
                        if not arg.is_self_arg and not arg.is_type_arg:
                            if arg.kw_only:
                                kw_only_args.append(arg)
                            else:
                                positional_args.append(arg)
                    elif arg.kw_only:
                        kw_only_args.append(arg)
                    elif not arg.is_self_arg and not arg.is_type_arg:
                        positional_args.append(arg)

            self.generate_tuple_and_keyword_parsing_code(
                positional_args, kw_only_args, end_label, code)

        code.error_label = old_error_label
        if code.label_used(our_error_label):
            if not code.label_used(end_label):
                code.put_goto(end_label)
            code.put_label(our_error_label)
            if has_star_or_kw_args:
                self.generate_arg_decref(self.star_arg, code)
                if self.starstar_arg:
                    if self.starstar_arg.entry.xdecref_cleanup:
                        code.put_var_xdecref(self.starstar_arg.entry)
                    else:
                        code.put_var_decref(self.starstar_arg.entry)
            code.putln('__Pyx_AddTraceback("%s");' % self.entry.qualified_name)
            code.putln("return %s;" % self.error_value())
        if code.label_used(end_label):
            code.put_label(end_label)

    def generate_arg_assignment(self, arg, item, code):
        if arg.type.is_pyobject:
            if arg.is_generic:
                item = PyrexTypes.typecast(arg.type, PyrexTypes.py_object_type, item)
            code.putln("%s = %s;" % (arg.entry.cname, item))
        else:
            func = arg.type.from_py_function
            if func:
                code.putln("%s = %s(%s); %s" % (
                    arg.entry.cname,
                    func,
                    item,
                    code.error_goto_if(arg.type.error_condition(arg.entry.cname), arg.pos)))
            else:
                error(arg.pos, "Cannot convert Python object argument to type '%s'" % arg.type)
    
    def generate_arg_xdecref(self, arg, code):
        if arg:
            code.put_var_xdecref(arg.entry)
    
    def generate_arg_decref(self, arg, code):
        if arg:
            code.put_var_decref(arg.entry)

    def generate_stararg_copy_code(self, code):
        if not self.star_arg:
            code.globalstate.use_utility_code(raise_argtuple_invalid_utility_code)
            code.putln("if (unlikely(PyTuple_GET_SIZE(%s) > 0)) {" %
                       Naming.args_cname)
            code.put('__Pyx_RaiseArgtupleInvalid("%s", 1, 0, 0, PyTuple_GET_SIZE(%s)); return %s;' % (
                    self.name, Naming.args_cname, self.error_value()))
            code.putln("}")

        code.globalstate.use_utility_code(keyword_string_check_utility_code)

        if self.starstar_arg:
            if self.star_arg:
                kwarg_check = "unlikely(%s)" % Naming.kwds_cname
            else:
                kwarg_check = "%s" % Naming.kwds_cname
        else:
            kwarg_check = "unlikely(%s) && unlikely(PyDict_Size(%s) > 0)" % (
                Naming.kwds_cname, Naming.kwds_cname)
        code.putln(
            "if (%s && unlikely(!__Pyx_CheckKeywordStrings(%s, \"%s\", %d))) return %s;" % (
                kwarg_check, Naming.kwds_cname, self.name,
                bool(self.starstar_arg), self.error_value()))

        if self.starstar_arg:
            code.putln("%s = (%s) ? PyDict_Copy(%s) : PyDict_New();" % (
                    self.starstar_arg.entry.cname,
                    Naming.kwds_cname,
                    Naming.kwds_cname))
            code.putln("if (unlikely(!%s)) return %s;" % (
                    self.starstar_arg.entry.cname, self.error_value()))
            self.starstar_arg.entry.xdecref_cleanup = 0
            code.put_gotref(self.starstar_arg.entry.cname)

        if self.self_in_stararg:
            # need to create a new tuple with 'self' inserted as first item
            code.put("%s = PyTuple_New(PyTuple_GET_SIZE(%s)+1); if (unlikely(!%s)) " % (
                    self.star_arg.entry.cname,
                    Naming.args_cname,
                    self.star_arg.entry.cname))
            if self.starstar_arg:
                code.putln("{")
                code.put_decref(self.starstar_arg.entry.cname, py_object_type)
                code.putln("return %s;" % self.error_value())
                code.putln("}")
            else:
                code.putln("return %s;" % self.error_value())
            code.put_gotref(self.star_arg.entry.cname)
            code.put_incref(Naming.self_cname, py_object_type)
            code.put_giveref(Naming.self_cname)
            code.putln("PyTuple_SET_ITEM(%s, 0, %s);" % (
                self.star_arg.entry.cname, Naming.self_cname))
            temp = code.funcstate.allocate_temp(PyrexTypes.c_py_ssize_t_type, manage_ref=False)
            code.putln("for (%s=0; %s < PyTuple_GET_SIZE(%s); %s++) {" % (
                temp, temp, Naming.args_cname, temp))
            code.putln("PyObject* item = PyTuple_GET_ITEM(%s, %s);" % (
                Naming.args_cname, temp))
            code.put_incref("item", py_object_type)
            code.put_giveref("item")
            code.putln("PyTuple_SET_ITEM(%s, %s+1, item);" % (
                self.star_arg.entry.cname, temp))
            code.putln("}")
            code.funcstate.release_temp(temp)
            self.star_arg.entry.xdecref_cleanup = 0
        elif self.star_arg:
            code.put_incref(Naming.args_cname, py_object_type)
            code.putln("%s = %s;" % (
                    self.star_arg.entry.cname,
                    Naming.args_cname))
            self.star_arg.entry.xdecref_cleanup = 0

    def generate_tuple_and_keyword_parsing_code(self, positional_args,
                                                kw_only_args, success_label, code):
        argtuple_error_label = code.new_label("argtuple_error")

        min_positional_args = self.num_required_args - self.num_required_kw_args
        if len(self.args) > 0 and (self.args[0].is_self_arg or self.args[0].is_type_arg):
            min_positional_args -= 1
        max_positional_args = len(positional_args)
        has_fixed_positional_count = not self.star_arg and \
            min_positional_args == max_positional_args

        code.globalstate.use_utility_code(raise_double_keywords_utility_code)
        code.globalstate.use_utility_code(raise_argtuple_invalid_utility_code)
        if self.num_required_kw_args:
            code.globalstate.use_utility_code(raise_keyword_required_utility_code)

        if self.starstar_arg or self.star_arg:
            self.generate_stararg_init_code(max_positional_args, code)

        # --- optimised code when we receive keyword arguments
        if self.num_required_kw_args:
            likely_hint = "likely"
        else:
            likely_hint = "unlikely"
        code.putln("if (%s(%s)) {" % (likely_hint, Naming.kwds_cname))
        self.generate_keyword_unpacking_code(
            min_positional_args, max_positional_args,
            has_fixed_positional_count,
            positional_args, kw_only_args, argtuple_error_label, code)

        # --- optimised code when we do not receive any keyword arguments
        if (self.num_required_kw_args and min_positional_args > 0) or min_positional_args == max_positional_args:
            # Python raises arg tuple related errors first, so we must
            # check the length here
            if min_positional_args == max_positional_args and not self.star_arg:
                compare = '!='
            else:
                compare = '<'
            code.putln('} else if (PyTuple_GET_SIZE(%s) %s %d) {' % (
                    Naming.args_cname, compare, min_positional_args))
            code.put_goto(argtuple_error_label)

        if self.num_required_kw_args:
            # pure error case: keywords required but not passed
            if max_positional_args > min_positional_args and not self.star_arg:
                code.putln('} else if (PyTuple_GET_SIZE(%s) > %d) {' % (
                        Naming.args_cname, max_positional_args))
                code.put_goto(argtuple_error_label)
            code.putln('} else {')
            for i, arg in enumerate(kw_only_args):
                if not arg.default:
                    pystring_cname = code.intern_identifier(arg.name)
                    # required keyword-only argument missing
                    code.put('__Pyx_RaiseKeywordRequired("%s", %s); ' % (
                            self.name,
                            pystring_cname))
                    code.putln(code.error_goto(self.pos))
                    break

        elif min_positional_args == max_positional_args:
            # parse the exact number of positional arguments from the
            # args tuple
            code.putln('} else {')
            for i, arg in enumerate(positional_args):
                item = "PyTuple_GET_ITEM(%s, %d)" % (Naming.args_cname, i)
                self.generate_arg_assignment(arg, item, code)
            self.generate_arg_default_assignments(code)

        else:
            # parse the positional arguments from the variable length
            # args tuple
            code.putln('} else {')
            self.generate_arg_default_assignments(code)
            code.putln('switch (PyTuple_GET_SIZE(%s)) {' % Naming.args_cname)
            if self.star_arg:
                code.putln('default:')
            reversed_args = list(enumerate(positional_args))[::-1]
            for i, arg in reversed_args:
                if i >= min_positional_args-1:
                    if min_positional_args > 1:
                        code.putln('case %2d:' % (i+1)) # pure code beautification
                    else:
                        code.put('case %2d: ' % (i+1))
                item = "PyTuple_GET_ITEM(%s, %d)" % (Naming.args_cname, i)
                self.generate_arg_assignment(arg, item, code)
            if min_positional_args == 0:
                code.put('case  0: ')
            code.putln('break;')
            if self.star_arg:
                if min_positional_args:
                    for i in range(min_positional_args-1, -1, -1):
                        code.putln('case %2d:' % i)
                    code.put_goto(argtuple_error_label)
            else:
                code.put('default: ')
                code.put_goto(argtuple_error_label)
            code.putln('}')

        code.putln('}')

        if code.label_used(argtuple_error_label):
            code.put_goto(success_label)
            code.put_label(argtuple_error_label)
            code.put('__Pyx_RaiseArgtupleInvalid("%s", %d, %d, %d, PyTuple_GET_SIZE(%s)); ' % (
                    self.name, has_fixed_positional_count,
                    min_positional_args, max_positional_args,
                    Naming.args_cname))
            code.putln(code.error_goto(self.pos))

    def generate_arg_default_assignments(self, code):
        for arg in self.args:
            if arg.is_generic and arg.default:
                code.putln(
                    "%s = %s;" % (
                        arg.entry.cname,
                        arg.calculate_default_value_code(code)))

    def generate_stararg_init_code(self, max_positional_args, code):
        if self.starstar_arg:
            self.starstar_arg.entry.xdecref_cleanup = 0
            code.putln('%s = PyDict_New(); if (unlikely(!%s)) return %s;' % (
                    self.starstar_arg.entry.cname,
                    self.starstar_arg.entry.cname,
                    self.error_value()))
            code.put_gotref(self.starstar_arg.entry.cname)
        if self.star_arg:
            self.star_arg.entry.xdecref_cleanup = 0
            code.putln('if (PyTuple_GET_SIZE(%s) > %d) {' % (
                    Naming.args_cname,
                    max_positional_args))
            code.put('%s = PyTuple_GetSlice(%s, %d, PyTuple_GET_SIZE(%s)); ' % (
                    self.star_arg.entry.cname, Naming.args_cname,
                    max_positional_args, Naming.args_cname))
            code.put_gotref(self.star_arg.entry.cname)
            if self.starstar_arg:
                code.putln("")
                code.putln("if (unlikely(!%s)) {" % self.star_arg.entry.cname)
                code.put_decref(self.starstar_arg.entry.cname, py_object_type)
                code.putln('return %s;' % self.error_value())
                code.putln('}')
            else:
                code.putln("if (unlikely(!%s)) return %s;" % (
                        self.star_arg.entry.cname, self.error_value()))
            code.putln('} else {')
            code.put("%s = %s; " % (self.star_arg.entry.cname, Naming.empty_tuple))
            code.put_incref(Naming.empty_tuple, py_object_type)
            code.putln('}')

    def generate_keyword_unpacking_code(self, min_positional_args, max_positional_args,
                                        has_fixed_positional_count, positional_args,
                                        kw_only_args, argtuple_error_label, code):
        all_args = tuple(positional_args) + tuple(kw_only_args)
        max_args = len(all_args)

        default_args = []
        for i, arg in enumerate(all_args):
            if arg.default and arg.type.is_pyobject:
                default_value = arg.calculate_default_value_code(code)
                if arg.type is not PyrexTypes.py_object_type:
                    default_value = "(PyObject*)"+default_value
                default_args.append((i, default_value))

        code.putln("Py_ssize_t kw_args = PyDict_Size(%s);" %
                   Naming.kwds_cname)
        # it looks funny to separate the init-to-0 from setting the
        # default value, but C89 needs this
        code.putln("PyObject* values[%d] = {%s};" % (
            max_args, ','.join(['0']*max_args)))
        for i, default_value in default_args:
            code.putln('values[%d] = %s;' % (i, default_value))

        # parse the tuple and check that it's not too long
        code.putln('switch (PyTuple_GET_SIZE(%s)) {' % Naming.args_cname)
        if self.star_arg:
            code.putln('default:')
        for i in range(max_positional_args-1, -1, -1):
            code.put('case %2d: ' % (i+1))
            code.putln("values[%d] = PyTuple_GET_ITEM(%s, %d);" % (
                    i, Naming.args_cname, i))
        code.putln('case  0: break;')
        if not self.star_arg:
            code.put('default: ') # more arguments than allowed
            code.put_goto(argtuple_error_label)
        code.putln('}')

        # now fill up the positional/required arguments with values
        # from the kw dict
        if self.num_required_args or max_positional_args > 0:
            last_required_arg = -1
            for i, arg in enumerate(all_args):
                if not arg.default:
                    last_required_arg = i
            if last_required_arg < max_positional_args:
                last_required_arg = max_positional_args-1
            num_required_args = self.num_required_args
            if max_positional_args > 0:
                code.putln('switch (PyTuple_GET_SIZE(%s)) {' % Naming.args_cname)
            for i, arg in enumerate(all_args[:last_required_arg+1]):
                if max_positional_args > 0 and i <= max_positional_args:
                    if self.star_arg and i == max_positional_args:
                        code.putln('default:')
                    else:
                        code.putln('case %2d:' % i)
                pystring_cname = code.intern_identifier(arg.name)
                if arg.default:
                    if arg.kw_only:
                        # handled separately below
                        continue
                    code.putln('if (kw_args > %d) {' % num_required_args)
                    code.putln('PyObject* value = PyDict_GetItem(%s, %s);' % (
                        Naming.kwds_cname, pystring_cname))
                    code.putln('if (unlikely(value)) { values[%d] = value; kw_args--; }' % i)
                    code.putln('}')
                else:
                    num_required_args -= 1
                    code.putln('values[%d] = PyDict_GetItem(%s, %s);' % (
                        i, Naming.kwds_cname, pystring_cname))
                    code.putln('if (likely(values[%d])) kw_args--;' % i);
                    if i < min_positional_args:
                        if i == 0:
                            # special case: we know arg 0 is missing
                            code.put('else ')
                            code.put_goto(argtuple_error_label)
                        else:
                            # print the correct number of values (args or
                            # kwargs) that were passed into positional
                            # arguments up to this point
                            code.putln('else {')
                            code.put('__Pyx_RaiseArgtupleInvalid("%s", %d, %d, %d, %d); ' % (
                                    self.name, has_fixed_positional_count,
                                    min_positional_args, max_positional_args, i))
                            code.putln(code.error_goto(self.pos))
                            code.putln('}')
                    elif arg.kw_only:
                        code.putln('else {')
                        code.put('__Pyx_RaiseKeywordRequired("%s", %s); ' %(
                                self.name, pystring_cname))
                        code.putln(code.error_goto(self.pos))
                        code.putln('}')
            if max_positional_args > 0:
                code.putln('}')

        if kw_only_args and not self.starstar_arg:
            # unpack optional keyword-only arguments
            # checking for interned strings in a dict is faster than iterating
            # but it's too likely that we must iterate if we expect **kwargs
            optional_args = []
            for i, arg in enumerate(all_args[max_positional_args:]):
                if not arg.kw_only or not arg.default:
                    continue
                optional_args.append((i+max_positional_args, arg))
            if optional_args:
                # this mimics an unrolled loop so that we can "break" out of it
                code.putln('while (kw_args > 0) {')
                code.putln('PyObject* value;')
                for i, arg in optional_args:
                    pystring_cname = code.intern_identifier(arg.name)
                    code.putln(
                        'value = PyDict_GetItem(%s, %s);' % (
                        Naming.kwds_cname, pystring_cname))
                    code.putln(
                        'if (value) { values[%d] = value; if (!(--kw_args)) break; }' % i)
                code.putln('break;')
                code.putln('}')

        code.putln('if (unlikely(kw_args > 0)) {')
        # non-positional/-required kw args left in dict: default args,
        # kw-only args, **kwargs or error
        #
        # This is sort of a catch-all: except for checking required
        # arguments, this will always do the right thing for unpacking
        # keyword arguments, so that we can concentrate on optimising
        # common cases above.
        if max_positional_args == 0:
            pos_arg_count = "0"
        elif self.star_arg:
            code.putln("const Py_ssize_t used_pos_args = (PyTuple_GET_SIZE(%s) < %d) ? PyTuple_GET_SIZE(%s) : %d;" % (
                    Naming.args_cname, max_positional_args,
                    Naming.args_cname, max_positional_args))
            pos_arg_count = "used_pos_args"
        else:
            pos_arg_count = "PyTuple_GET_SIZE(%s)" % Naming.args_cname
        code.globalstate.use_utility_code(parse_keywords_utility_code)
        code.put(
            'if (unlikely(__Pyx_ParseOptionalKeywords(%s, %s, %s, values, %s, "%s") < 0)) ' % (
                Naming.kwds_cname,
                Naming.pykwdlist_cname,
                self.starstar_arg and self.starstar_arg.entry.cname or '0',
                pos_arg_count,
                self.name))
        code.putln(code.error_goto(self.pos))
        code.putln('}')

        # convert arg values to their final type and assign them
        for i, arg in enumerate(all_args):
            if arg.default and not arg.type.is_pyobject:
                code.putln("if (values[%d]) {" % i)
            self.generate_arg_assignment(arg, "values[%d]" % i, code)
            if arg.default and not arg.type.is_pyobject:
                code.putln('} else {')
                code.putln(
                    "%s = %s;" % (
                        arg.entry.cname,
                        arg.calculate_default_value_code(code)))
                code.putln('}')

    def generate_argument_conversion_code(self, code):
        # Generate code to convert arguments from
        # signature type to declared type, if needed.
        for arg in self.args:
            if arg.needs_conversion:
                self.generate_arg_conversion(arg, code)

    def generate_arg_conversion(self, arg, code):
        # Generate conversion code for one argument.
        old_type = arg.hdr_type
        new_type = arg.type
        if old_type.is_pyobject:
            if arg.default:
                code.putln("if (%s) {" % arg.hdr_cname)
            else:
                code.putln("assert(%s); {" % arg.hdr_cname)
            self.generate_arg_conversion_from_pyobject(arg, code)
            code.putln("}")
        elif new_type.is_pyobject:
            self.generate_arg_conversion_to_pyobject(arg, code)
        else:
            if new_type.assignable_from(old_type):
                code.putln(
                    "%s = %s;" % (arg.entry.cname, arg.hdr_cname))
            else:
                error(arg.pos,
                    "Cannot convert 1 argument from '%s' to '%s'" %
                        (old_type, new_type))
    
    def generate_arg_conversion_from_pyobject(self, arg, code):
        new_type = arg.type
        func = new_type.from_py_function
        # copied from CoerceFromPyTypeNode
        if func:
            code.putln("%s = %s(%s); %s" % (
                arg.entry.cname,
                func,
                arg.hdr_cname,
                code.error_goto_if(new_type.error_condition(arg.entry.cname), arg.pos)))
        else:
            error(arg.pos, 
                "Cannot convert Python object argument to type '%s'" 
                    % new_type)
    
    def generate_arg_conversion_to_pyobject(self, arg, code):
        old_type = arg.hdr_type
        func = old_type.to_py_function
        if func:
            code.putln("%s = %s(%s); %s" % (
                arg.entry.cname,
                func,
                arg.hdr_cname,
                code.error_goto_if_null(arg.entry.cname, arg.pos)))
            code.put_var_gotref(arg.entry)
        else:
            error(arg.pos,
                "Cannot convert argument of type '%s' to Python object"
                    % old_type)

    def generate_argument_type_tests(self, code):
        # Generate type tests for args whose signature
        # type is PyObject * and whose declared type is
        # a subtype thereof.
        for arg in self.args:
            if arg.needs_type_test:
                self.generate_arg_type_test(arg, code)
    
    def generate_arg_type_test(self, arg, code):
        # Generate type test for one argument.
        if arg.type.typeobj_is_available():
            typeptr_cname = arg.type.typeptr_cname
            arg_code = "((PyObject *)%s)" % arg.entry.cname
            code.putln(
                'if (unlikely(!__Pyx_ArgTypeTest(%s, %s, %d, "%s", %s))) %s' % (
                    arg_code, 
                    typeptr_cname,
                    not arg.not_none,
                    arg.name,
                    arg.type.is_builtin_type,
                    code.error_goto(arg.pos)))
        else:
            error(arg.pos, "Cannot test type of extern C class "
                "without type object name specification")
    
    def error_value(self):
        return self.entry.signature.error_value
    
    def caller_will_check_exceptions(self):
        return 1
            
class OverrideCheckNode(StatNode):
    # A Node for dispatching to the def method if it
    # is overriden. 
    #
    #  py_func
    #
    #  args
    #  func_temp
    #  body
    
    child_attrs = ['body']
    
    body = None

    def analyse_expressions(self, env):
        self.args = env.arg_entries
        if self.py_func.is_module_scope:
            first_arg = 0
        else:
            first_arg = 1
        import ExprNodes
        self.func_node = ExprNodes.RawCNameExprNode(self.pos, py_object_type)
        call_tuple = ExprNodes.TupleNode(self.pos, args=[ExprNodes.NameNode(self.pos, name=arg.name) for arg in self.args[first_arg:]])
        call_node = ExprNodes.SimpleCallNode(self.pos,
                                             function=self.func_node, 
                                             args=[ExprNodes.NameNode(self.pos, name=arg.name) for arg in self.args[first_arg:]])
        self.body = ReturnStatNode(self.pos, value=call_node)
        self.body.analyse_expressions(env)
        
    def generate_execution_code(self, code):
        interned_attr_cname = code.intern_identifier(self.py_func.entry.name)
        # Check to see if we are an extension type
        if self.py_func.is_module_scope:
            self_arg = "((PyObject *)%s)" % Naming.module_cname
        else:
            self_arg = "((PyObject *)%s)" % self.args[0].cname
        code.putln("/* Check if called by wrapper */")
        code.putln("if (unlikely(%s)) ;" % Naming.skip_dispatch_cname)
        code.putln("/* Check if overriden in Python */")
        if self.py_func.is_module_scope:
            code.putln("else {")
        else:
            code.putln("else if (unlikely(Py_TYPE(%s)->tp_dictoffset != 0)) {" % self_arg)
        func_node_temp = code.funcstate.allocate_temp(py_object_type, manage_ref=True)
        self.func_node.set_cname(func_node_temp)
        # need to get attribute manually--scope would return cdef method
        err = code.error_goto_if_null(func_node_temp, self.pos)
        code.putln("%s = PyObject_GetAttr(%s, %s); %s" % (
            func_node_temp, self_arg, interned_attr_cname, err))
        code.put_gotref(func_node_temp)
        is_builtin_function_or_method = "PyCFunction_Check(%s)" % func_node_temp
        is_overridden = "(PyCFunction_GET_FUNCTION(%s) != (void *)&%s)" % (
            func_node_temp, self.py_func.entry.func_cname)
        code.putln("if (!%s || %s) {" % (is_builtin_function_or_method, is_overridden))
        self.body.generate_execution_code(code)
        code.putln("}")
        code.put_decref_clear(func_node_temp, PyrexTypes.py_object_type)
        code.funcstate.release_temp(func_node_temp)
        code.putln("}")

class ClassDefNode(StatNode, BlockNode):
    pass

class PyClassDefNode(ClassDefNode):
    #  A Python class definition.
    #
    #  name     EncodedString   Name of the class
    #  doc      string or None
    #  body     StatNode        Attribute definition code
    #  entry    Symtab.Entry
    #  scope    PyClassScope
    #  decorators    [DecoratorNode]        list of decorators or None
    #
    #  The following subnodes are constructed internally:
    #
    #  dict     DictNode   Class dictionary
    #  classobj ClassNode  Class object
    #  target   NameNode   Variable to assign class object to

    child_attrs = ["body", "dict", "classobj", "target"]
    decorators = None
    
    def __init__(self, pos, name, bases, doc, body, decorators = None):
        StatNode.__init__(self, pos)
        self.name = name
        self.doc = doc
        self.body = body
        self.decorators = decorators
        import ExprNodes
        self.dict = ExprNodes.DictNode(pos, key_value_pairs = [])
        if self.doc and Options.docstrings:
            doc = embed_position(self.pos, self.doc)
            # FIXME: correct string node?
            doc_node = ExprNodes.StringNode(pos, value = doc)
        else:
            doc_node = None
        self.classobj = ExprNodes.ClassNode(pos, name = name,
            bases = bases, dict = self.dict, doc = doc_node)
        self.target = ExprNodes.NameNode(pos, name = name)
        
    def as_cclass(self):
        """
        Return this node as if it were declared as an extension class
        """
        bases = self.classobj.bases.args
        if len(bases) == 0:
            base_class_name = None
            base_class_module = None
        elif len(bases) == 1:
            base = bases[0]
            path = []
            from ExprNodes import AttributeNode, NameNode
            while isinstance(base, AttributeNode):
                path.insert(0, base.attribute)
                base = base.obj
            if isinstance(base, NameNode):
                path.insert(0, base.name)
                base_class_name = path[-1]
                if len(path) > 1:
                    base_class_module = u'.'.join(path[:-1])
                else:
                    base_class_module = None
            else:
                error(self.classobj.bases.args.pos, "Invalid base class")
        else:
            error(self.classobj.bases.args.pos, "C class may only have one base class")
            return None
        
        return CClassDefNode(self.pos, 
                             visibility = 'private',
                             module_name = None,
                             class_name = self.name,
                             base_class_module = base_class_module,
                             base_class_name = base_class_name,
                             decorators = self.decorators,
                             body = self.body,
                             in_pxd = False,
                             doc = self.doc)
        
    def create_scope(self, env):
        genv = env
        while env.is_py_class_scope or env.is_c_class_scope:
            env = env.outer_scope
        cenv = self.scope = PyClassScope(name = self.name, outer_scope = genv)
        return cenv
    
    def analyse_declarations(self, env):
        self.target.analyse_target_declaration(env)
        cenv = self.create_scope(env)
        cenv.directives = env.directives
        cenv.class_obj_cname = self.target.entry.cname
        self.body.analyse_declarations(cenv)
    
    def analyse_expressions(self, env):
        self.dict.analyse_expressions(env)
        self.classobj.analyse_expressions(env)
        genv = env.global_scope()
        cenv = self.scope
        self.body.analyse_expressions(cenv)
        self.target.analyse_target_expression(env, self.classobj)
    
    def generate_function_definitions(self, env, code):
        self.body.generate_function_definitions(self.scope, code)
    
    def generate_execution_code(self, code):
        code.pyclass_stack.append(self)
        cenv = self.scope
        self.dict.generate_evaluation_code(code)
        self.classobj.generate_evaluation_code(code)
        cenv.namespace_cname = cenv.class_obj_cname = self.classobj.result()
        self.body.generate_execution_code(code)
        self.target.generate_assignment_code(self.classobj, code)
        self.dict.generate_disposal_code(code)
        self.dict.free_temps(code)
        code.pyclass_stack.pop()


class CClassDefNode(ClassDefNode):
    #  An extension type definition.
    #
    #  visibility         'private' or 'public' or 'extern'
    #  typedef_flag       boolean
    #  api                boolean
    #  module_name        string or None    For import of extern type objects
    #  class_name         string            Unqualified name of class
    #  as_name            string or None    Name to declare as in this scope
    #  base_class_module  string or None    Module containing the base class
    #  base_class_name    string or None    Name of the base class
    #  objstruct_name     string or None    Specified C name of object struct
    #  typeobj_name       string or None    Specified C name of type object
    #  in_pxd             boolean           Is in a .pxd file
    #  decorators         [DecoratorNode]   list of decorators or None
    #  doc                string or None
    #  body               StatNode or None
    #  entry              Symtab.Entry
    #  base_type          PyExtensionType or None
    #  buffer_defaults_node DictNode or None Declares defaults for a buffer
    #  buffer_defaults_pos

    child_attrs = ["body"]
    buffer_defaults_node = None
    buffer_defaults_pos = None
    typedef_flag = False
    api = False
    objstruct_name = None
    typeobj_name = None
    decorators = None

    def analyse_declarations(self, env):
        #print "CClassDefNode.analyse_declarations:", self.class_name
        #print "...visibility =", self.visibility
        #print "...module_name =", self.module_name

        import Buffer
        if self.buffer_defaults_node:
            buffer_defaults = Buffer.analyse_buffer_options(self.buffer_defaults_pos,
                                                            env, [], self.buffer_defaults_node,
                                                            need_complete=False)
        else:
            buffer_defaults = None

        if env.in_cinclude and not self.objstruct_name:
            error(self.pos, "Object struct name specification required for "
                "C class defined in 'extern from' block")
        self.base_type = None
        # Now that module imports are cached, we need to 
        # import the modules for extern classes. 
        if self.module_name:
            self.module = None
            for module in env.cimported_modules:
                if module.name == self.module_name:
                    self.module = module
            if self.module is None:
                self.module = ModuleScope(self.module_name, None, env.context)
                self.module.has_extern_class = 1
                env.add_imported_module(self.module)

        if self.base_class_name:
            if self.base_class_module:
                base_class_scope = env.find_module(self.base_class_module, self.pos)
            else:
                base_class_scope = env
            if self.base_class_name == 'object':
                # extension classes are special and don't need to inherit from object
                if base_class_scope is None or base_class_scope.lookup('object') is None:
                    self.base_class_name = None
                    self.base_class_module = None
                    base_class_scope = None
            if base_class_scope:
                base_class_entry = base_class_scope.find(self.base_class_name, self.pos)
                if base_class_entry:
                    if not base_class_entry.is_type:
                        error(self.pos, "'%s' is not a type name" % self.base_class_name)
                    elif not base_class_entry.type.is_extension_type:
                        error(self.pos, "'%s' is not an extension type" % self.base_class_name)
                    elif not base_class_entry.type.is_complete():
                        error(self.pos, "Base class '%s' is incomplete" % self.base_class_name)
                    else:
                        self.base_type = base_class_entry.type
        has_body = self.body is not None
        if self.module_name and self.visibility != 'extern':
            module_path = self.module_name.split(".")
            home_scope = env.find_imported_module(module_path, self.pos)
            if not home_scope:
                return
        else:
            home_scope = env

        if self.visibility == 'extern':
            if self.module_name == '__builtin__' and self.class_name in Builtin.builtin_types:
                warning(self.pos, "%s already a builtin Cython type" % self.class_name, 1)

        self.entry = home_scope.declare_c_class(
            name = self.class_name, 
            pos = self.pos,
            defining = has_body and self.in_pxd,
            implementing = has_body and not self.in_pxd,
            module_name = self.module_name,
            base_type = self.base_type,
            objstruct_cname = self.objstruct_name,
            typeobj_cname = self.typeobj_name,
            visibility = self.visibility,
            typedef_flag = self.typedef_flag,
            api = self.api,
            buffer_defaults = buffer_defaults)
        if home_scope is not env and self.visibility == 'extern':
            env.add_imported_entry(self.class_name, self.entry, pos)
        self.scope = scope = self.entry.type.scope
        if scope is not None:
            scope.directives = env.directives

        if self.doc and Options.docstrings:
            scope.doc = embed_position(self.pos, self.doc)
            
        if has_body:
            self.body.analyse_declarations(scope)
            if self.in_pxd:
                scope.defined = 1
            else:
                scope.implemented = 1
        env.allocate_vtable_names(self.entry)
        
    def analyse_expressions(self, env):
        if self.body:
            scope = self.entry.type.scope
            self.body.analyse_expressions(scope)
    
    def generate_function_definitions(self, env, code):
        if self.body:
            self.body.generate_function_definitions(
                self.entry.type.scope, code)
    
    def generate_execution_code(self, code):
        # This is needed to generate evaluation code for
        # default values of method arguments.
        if self.body:
            self.body.generate_execution_code(code)
            
    def annotate(self, code):
        if self.body:
            self.body.annotate(code)


class PropertyNode(StatNode):
    #  Definition of a property in an extension type.
    #
    #  name   string
    #  doc    EncodedString or None    Doc string
    #  body   StatListNode
    
    child_attrs = ["body"]

    def analyse_declarations(self, env):
        entry = env.declare_property(self.name, self.doc, self.pos)
        if entry:
            entry.scope.directives = env.directives
            self.body.analyse_declarations(entry.scope)

    def analyse_expressions(self, env):
        self.body.analyse_expressions(env)
    
    def generate_function_definitions(self, env, code):
        self.body.generate_function_definitions(env, code)

    def generate_execution_code(self, code):
        pass

    def annotate(self, code):
        self.body.annotate(code)


class GlobalNode(StatNode):
    # Global variable declaration.
    #
    # names    [string]
    
    child_attrs = []

    def analyse_declarations(self, env):
        for name in self.names:
            env.declare_global(name, self.pos)

    def analyse_expressions(self, env):
        pass
    
    def generate_execution_code(self, code):
        pass


class ExprStatNode(StatNode):
    #  Expression used as a statement.
    #
    #  expr   ExprNode

    child_attrs = ["expr"]
    
    def analyse_declarations(self, env):
        import ExprNodes
        if isinstance(self.expr, ExprNodes.GeneralCallNode):
            func = self.expr.function.as_cython_attribute()
            if func == u'declare':
                args, kwds = self.expr.explicit_args_kwds()
                if len(args):
                    error(self.expr.pos, "Variable names must be specified.")
                for var, type_node in kwds.key_value_pairs:
                    type = type_node.analyse_as_type(env)
                    if type is None:
                        error(type_node.pos, "Unknown type")
                    else:
                        env.declare_var(var.value, type, var.pos, is_cdef = True)
                self.__class__ = PassStatNode
    
    def analyse_expressions(self, env):
        self.expr.analyse_expressions(env)
    
    def generate_execution_code(self, code):
        self.expr.generate_evaluation_code(code)
        if not self.expr.is_temp and self.expr.result():
            code.putln("%s;" % self.expr.result())
        self.expr.generate_disposal_code(code)
        self.expr.free_temps(code)

    def annotate(self, code):
        self.expr.annotate(code)


class AssignmentNode(StatNode):
    #  Abstract base class for assignment nodes.
    #
    #  The analyse_expressions and generate_execution_code
    #  phases of assignments are split into two sub-phases
    #  each, to enable all the right hand sides of a
    #  parallel assignment to be evaluated before assigning
    #  to any of the left hand sides.

    def analyse_expressions(self, env):
        self.analyse_types(env)

#       def analyse_expressions(self, env):
#           self.analyse_expressions_1(env)
#           self.analyse_expressions_2(env)

    def generate_execution_code(self, code):
        self.generate_rhs_evaluation_code(code)
        self.generate_assignment_code(code)
        

class SingleAssignmentNode(AssignmentNode):
    #  The simplest case:
    #
    #    a = b
    #
    #  lhs      ExprNode      Left hand side
    #  rhs      ExprNode      Right hand side
    #  first    bool          Is this guaranteed the first assignment to lhs?
    
    child_attrs = ["lhs", "rhs"]
    first = False
    declaration_only = False

    def analyse_declarations(self, env):
        import ExprNodes
        
        # handle declarations of the form x = cython.foo()
        if isinstance(self.rhs, ExprNodes.CallNode):
            func_name = self.rhs.function.as_cython_attribute()
            if func_name:
                args, kwds = self.rhs.explicit_args_kwds()
                
                if func_name in ['declare', 'typedef']:
                    if len(args) > 2 or kwds is not None:
                        error(rhs.pos, "Can only declare one type at a time.")
                        return
                    type = args[0].analyse_as_type(env)
                    if type is None:
                        error(args[0].pos, "Unknown type")
                        return
                    lhs = self.lhs
                    if func_name == 'declare':
                        if isinstance(lhs, ExprNodes.NameNode):
                            vars = [(lhs.name, lhs.pos)]
                        elif isinstance(lhs, ExprNodes.TupleNode):
                            vars = [(var.name, var.pos) for var in lhs.args]
                        else:
                            error(lhs.pos, "Invalid declaration")
                            return
                        for var, pos in vars:
                            env.declare_var(var, type, pos, is_cdef = True)
                        if len(args) == 2:
                            # we have a value
                            self.rhs = args[1]
                        else:
                            self.declaration_only = True
                    else:
                        self.declaration_only = True
                        if not isinstance(lhs, ExprNodes.NameNode):
                            error(lhs.pos, "Invalid declaration.")
                        env.declare_typedef(lhs.name, type, self.pos, visibility='private')
                    
                elif func_name in ['struct', 'union']:
                    self.declaration_only = True
                    if len(args) > 0 or kwds is None:
                        error(rhs.pos, "Struct or union members must be given by name.")
                        return
                    members = []
                    for member, type_node in kwds.key_value_pairs:
                        type = type_node.analyse_as_type(env)
                        if type is None:
                            error(type_node.pos, "Unknown type")
                        else:
                            members.append((member.value, type, member.pos))
                    if len(members) < len(kwds.key_value_pairs):
                        return
                    if not isinstance(self.lhs, ExprNodes.NameNode):
                        error(self.lhs.pos, "Invalid declaration.")
                    name = self.lhs.name
                    scope = StructOrUnionScope(name)
                    env.declare_struct_or_union(name, func_name, scope, False, self.rhs.pos)
                    for member, type, pos in members:
                        scope.declare_var(member, type, pos)
                    
        if self.declaration_only:
            return
        else:
            self.lhs.analyse_target_declaration(env)
    
    def analyse_types(self, env, use_temp = 0):
        self.rhs.analyse_types(env)
        self.lhs.analyse_target_types(env)
        self.lhs.gil_assignment_check(env)
        self.rhs = self.rhs.coerce_to(self.lhs.type, env)
        if use_temp:
            self.rhs = self.rhs.coerce_to_temp(env)
    
    def generate_rhs_evaluation_code(self, code):
        self.rhs.generate_evaluation_code(code)
    
    def generate_assignment_code(self, code):
        self.lhs.generate_assignment_code(self.rhs, code)

    def annotate(self, code):
        self.lhs.annotate(code)
        self.rhs.annotate(code)


class CascadedAssignmentNode(AssignmentNode):
    #  An assignment with multiple left hand sides:
    #
    #    a = b = c
    #
    #  lhs_list   [ExprNode]   Left hand sides
    #  rhs        ExprNode     Right hand sides
    #
    #  Used internally:
    #
    #  coerced_rhs_list   [ExprNode]   RHS coerced to type of each LHS
    
    child_attrs = ["lhs_list", "rhs", "coerced_rhs_list"]
    coerced_rhs_list = None

    def analyse_declarations(self, env):
        for lhs in self.lhs_list:
            lhs.analyse_target_declaration(env)
    
    def analyse_types(self, env, use_temp = 0):
        self.rhs.analyse_types(env)
        if not self.rhs.is_simple():
            if use_temp:
                self.rhs = self.rhs.coerce_to_temp(env)
            else:
                self.rhs = self.rhs.coerce_to_simple(env)
        from ExprNodes import CloneNode
        self.coerced_rhs_list = []
        for lhs in self.lhs_list:
            lhs.analyse_target_types(env)
            lhs.gil_assignment_check(env)
            rhs = CloneNode(self.rhs)
            rhs = rhs.coerce_to(lhs.type, env)
            self.coerced_rhs_list.append(rhs)

    def generate_rhs_evaluation_code(self, code):
        self.rhs.generate_evaluation_code(code)
    
    def generate_assignment_code(self, code):
        for i in range(len(self.lhs_list)):
            lhs = self.lhs_list[i]
            rhs = self.coerced_rhs_list[i]
            rhs.generate_evaluation_code(code)
            lhs.generate_assignment_code(rhs, code)
            # Assignment has disposed of the cloned RHS
        self.rhs.generate_disposal_code(code)
        self.rhs.free_temps(code)

    def annotate(self, code):
        for i in range(len(self.lhs_list)):
            lhs = self.lhs_list[i].annotate(code)
            rhs = self.coerced_rhs_list[i].annotate(code)
        self.rhs.annotate(code)
        

class ParallelAssignmentNode(AssignmentNode):
    #  A combined packing/unpacking assignment:
    #
    #    a, b, c =  d, e, f
    #
    #  This has been rearranged by the parser into
    #
    #    a = d ; b = e ; c = f
    #
    #  but we must evaluate all the right hand sides
    #  before assigning to any of the left hand sides.
    #
    #  stats     [AssignmentNode]   The constituent assignments
    
    child_attrs = ["stats"]

    def analyse_declarations(self, env):
        for stat in self.stats:
            stat.analyse_declarations(env)
    
    def analyse_expressions(self, env):
        for stat in self.stats:
            stat.analyse_types(env, use_temp = 1)

#    def analyse_expressions(self, env):
#        for stat in self.stats:
#            stat.analyse_expressions_1(env, use_temp = 1)
#        for stat in self.stats:
#            stat.analyse_expressions_2(env)
    
    def generate_execution_code(self, code):
        for stat in self.stats:
            stat.generate_rhs_evaluation_code(code)
        for stat in self.stats:
            stat.generate_assignment_code(code)

    def annotate(self, code):
        for stat in self.stats:
            stat.annotate(code)


class InPlaceAssignmentNode(AssignmentNode):
    #  An in place arithmatic operand:
    #
    #    a += b
    #    a -= b
    #    ...
    #
    #  lhs      ExprNode      Left hand side
    #  rhs      ExprNode      Right hand side
    #  op       char          one of "+-*/%^&|"
    #  dup     (ExprNode)     copy of lhs used for operation (auto-generated)
    #
    #  This code is a bit tricky because in order to obey Python 
    #  semantics the sub-expressions (e.g. indices) of the lhs must 
    #  not be evaluated twice. So we must re-use the values calculated 
    #  in evaluation phase for the assignment phase as well. 
    #  Fortunately, the type of the lhs node is fairly constrained 
    #  (it must be a NameNode, AttributeNode, or IndexNode).     
    
    child_attrs = ["lhs", "rhs"]
    dup = None

    def analyse_declarations(self, env):
        self.lhs.analyse_target_declaration(env)
        
    def analyse_types(self, env):
        self.dup = self.create_dup_node(env) # re-assigns lhs to a shallow copy
        self.rhs.analyse_types(env)
        self.lhs.analyse_target_types(env)
        import ExprNodes
        if self.lhs.type.is_pyobject:
            self.rhs = self.rhs.coerce_to_pyobject(env)
        elif self.rhs.type.is_pyobject:
            self.rhs = self.rhs.coerce_to(self.lhs.type, env)
        if self.lhs.type.is_pyobject:
            self.result_value_temp = ExprNodes.PyTempNode(self.pos, env)
            self.result_value = self.result_value_temp.coerce_to(self.lhs.type, env)
        
    def generate_execution_code(self, code):
        import ExprNodes
        self.rhs.generate_evaluation_code(code)
        self.dup.generate_subexpr_evaluation_code(code)
        if self.dup.is_temp:
            self.dup.allocate_temp_result(code)
        # self.dup.generate_result_code is run only if it is not buffer access
        if self.operator == "**":
            extra = ", Py_None"
        else:
            extra = ""
        if self.lhs.type.is_pyobject:
            if isinstance(self.lhs, ExprNodes.IndexNode) and self.lhs.is_buffer_access:
                error(self.pos, "In-place operators not allowed on object buffers in this release.")
            self.dup.generate_result_code(code)
            self.result_value_temp.allocate(code)
            code.putln(
                "%s = %s(%s, %s%s); %s" % (
                    self.result_value.result(), 
                    self.py_operation_function(), 
                    self.dup.py_result(),
                    self.rhs.py_result(),
                    extra,
                    code.error_goto_if_null(self.result_value.py_result(), self.pos)))
            code.put_gotref(self.result_value.py_result())
            self.result_value.generate_evaluation_code(code) # May be a type check...
            self.rhs.generate_disposal_code(code)
            self.rhs.free_temps(code)
            self.dup.generate_disposal_code(code)
            self.dup.free_temps(code)
            self.lhs.generate_assignment_code(self.result_value, code)
            self.result_value_temp.release(code)
        else: 
            c_op = self.operator
            if c_op == "//":
                c_op = "/"
            elif c_op == "**":
                error(self.pos, "No C inplace power operator")
            elif self.lhs.type.is_complex:
                error(self.pos, "Inplace operators not implemented for complex types.")
                
            # have to do assignment directly to avoid side-effects
            if isinstance(self.lhs, ExprNodes.IndexNode) and self.lhs.is_buffer_access:
                self.lhs.generate_buffer_setitem_code(self.rhs, code, c_op)
            else:
                self.dup.generate_result_code(code)
                code.putln("%s %s= %s;" % (self.lhs.result(), c_op, self.rhs.result()) )
            self.rhs.generate_disposal_code(code)
            self.rhs.free_temps(code)
        if self.dup.is_temp:
            self.dup.generate_subexpr_disposal_code(code)
            self.dup.free_subexpr_temps(code)
            
    def create_dup_node(self, env): 
        import ExprNodes
        self.dup = self.lhs
        self.dup.analyse_types(env)
        if isinstance(self.lhs, ExprNodes.NameNode):
            target_lhs = ExprNodes.NameNode(self.dup.pos,
                                            name = self.dup.name,
                                            is_temp = self.dup.is_temp,
                                            entry = self.dup.entry)
        elif isinstance(self.lhs, ExprNodes.AttributeNode):
            target_lhs = ExprNodes.AttributeNode(self.dup.pos,
                                                 obj = ExprNodes.CloneNode(self.lhs.obj),
                                                 attribute = self.dup.attribute,
                                                 is_temp = self.dup.is_temp)
        elif isinstance(self.lhs, ExprNodes.IndexNode):
            if self.lhs.index:
                index = ExprNodes.CloneNode(self.lhs.index)
            else:
                index = None
            if self.lhs.indices:
                indices = [ExprNodes.CloneNode(x) for x in self.lhs.indices]
            else:
                indices = []
            target_lhs = ExprNodes.IndexNode(self.dup.pos,
                                             base = ExprNodes.CloneNode(self.dup.base),
                                             index = index,
                                             indices = indices,
                                             is_temp = self.dup.is_temp)
        else:
            assert False
        self.lhs = target_lhs
        return self.dup
    
    def py_operation_function(self):
        return self.py_functions[self.operator]

    py_functions = {
        "|":        "PyNumber_InPlaceOr",
        "^":        "PyNumber_InPlaceXor",
        "&":        "PyNumber_InPlaceAnd",
        "+":        "PyNumber_InPlaceAdd",
        "-":        "PyNumber_InPlaceSubtract",
        "*":        "PyNumber_InPlaceMultiply",
        "/":        "__Pyx_PyNumber_InPlaceDivide",
        "%":        "PyNumber_InPlaceRemainder",
        "<<":        "PyNumber_InPlaceLshift",
        ">>":        "PyNumber_InPlaceRshift",
        "**":        "PyNumber_InPlacePower",
        "//":        "PyNumber_InPlaceFloorDivide",
    }

    def annotate(self, code):
        self.lhs.annotate(code)
        self.rhs.annotate(code)
        self.dup.annotate(code)
    
    def create_binop_node(self):
        import ExprNodes
        return ExprNodes.binop_node(self.pos, self.operator, self.lhs, self.rhs)


class PrintStatNode(StatNode):
    #  print statement
    #
    #  arg_tuple         TupleNode
    #  append_newline    boolean

    child_attrs = ["arg_tuple"]

    def analyse_expressions(self, env):
        self.arg_tuple.analyse_expressions(env)
        self.arg_tuple = self.arg_tuple.coerce_to_pyobject(env)
        env.use_utility_code(printing_utility_code)
        if len(self.arg_tuple.args) == 1 and self.append_newline:
            env.use_utility_code(printing_one_utility_code)

    nogil_check = Node.gil_error
    gil_message = "Python print statement"

    def generate_execution_code(self, code):
        if len(self.arg_tuple.args) == 1 and self.append_newline:
            arg = self.arg_tuple.args[0]
            arg.generate_evaluation_code(code)
            
            code.putln(
                "if (__Pyx_PrintOne(%s) < 0) %s" % (
                    arg.py_result(),
                    code.error_goto(self.pos)))
            arg.generate_disposal_code(code)
            arg.free_temps(code)
        else:
            self.arg_tuple.generate_evaluation_code(code)
            code.putln(
                "if (__Pyx_Print(%s, %d) < 0) %s" % (
                    self.arg_tuple.py_result(),
                    self.append_newline,
                    code.error_goto(self.pos)))
            self.arg_tuple.generate_disposal_code(code)
            self.arg_tuple.free_temps(code)

    def annotate(self, code):
        self.arg_tuple.annotate(code)


class ExecStatNode(StatNode):
    #  exec statement
    #
    #  args     [ExprNode]

    child_attrs = ["args"]

    def analyse_expressions(self, env):
        for i, arg in enumerate(self.args):
            arg.analyse_expressions(env)
            arg = arg.coerce_to_pyobject(env)
            self.args[i] = arg
        env.use_utility_code(Builtin.pyexec_utility_code)

    nogil_check = Node.gil_error
    gil_message = "Python exec statement"

    def generate_execution_code(self, code):
        args = []
        for arg in self.args:
            arg.generate_evaluation_code(code)
            args.append( arg.py_result() )
        args = tuple(args + ['0', '0'][:3-len(args)])
        temp_result = code.funcstate.allocate_temp(PyrexTypes.py_object_type, manage_ref=True)
        code.putln("%s = __Pyx_PyRun(%s, %s, %s);" % (
                (temp_result,) + args))
        for arg in self.args:
            arg.generate_disposal_code(code)
            arg.free_temps(code)
        code.putln(
            code.error_goto_if_null(temp_result, self.pos))
        code.put_gotref(temp_result)
        code.put_decref_clear(temp_result, py_object_type)
        code.funcstate.release_temp(temp_result)

    def annotate(self, code):
        for arg in self.args:
            arg.annotate(code)


class DelStatNode(StatNode):
    #  del statement
    #
    #  args     [ExprNode]
    
    child_attrs = ["args"]

    def analyse_declarations(self, env):
        for arg in self.args:
            arg.analyse_target_declaration(env)
    
    def analyse_expressions(self, env):
        for arg in self.args:
            arg.analyse_target_expression(env, None)
<<<<<<< HEAD
            if arg.type.is_pyobject:
                self.gil_check(env)
            elif arg.type.is_ptr and arg.type.base_type.is_cpp_class:
                self.cpp_check(env)
            elif arg.type.is_cpp_class:
                error(arg.pos, "Deletion of non-heap C++ object")
            else:
                error(arg.pos, "Deletion of non-Python, non-C++ object")
=======
            if not arg.type.is_pyobject:
                error(arg.pos, "Deletion of non-Python object")
>>>>>>> 5109df24
            #arg.release_target_temp(env)

    def nogil_check(self, env):
        for arg in self.args:
            if arg.type.is_pyobject:
                self.gil_error()

    gil_message = "Deleting Python object"

    def generate_execution_code(self, code):
        for arg in self.args:
            if arg.type.is_pyobject:
                arg.generate_deletion_code(code)
            elif arg.type.is_ptr and arg.type.base_type.is_cpp_class:
                arg.generate_result_code(code)
                code.putln("delete %s;" % arg.result())
            # else error reported earlier

    def annotate(self, code):
        for arg in self.args:
            arg.annotate(code)


class PassStatNode(StatNode):
    #  pass statement

    child_attrs = []
    
    def analyse_expressions(self, env):
        pass
    
    def generate_execution_code(self, code):
        pass


class BreakStatNode(StatNode):

    child_attrs = []

    def analyse_expressions(self, env):
        pass
    
    def generate_execution_code(self, code):
        if not code.break_label:
            error(self.pos, "break statement not inside loop")
        else:
            code.put_goto(code.break_label)


class ContinueStatNode(StatNode):

    child_attrs = []

    def analyse_expressions(self, env):
        pass
    
    def generate_execution_code(self, code):
        if code.funcstate.in_try_finally:
            error(self.pos, "continue statement inside try of try...finally")
        elif not code.continue_label:
            error(self.pos, "continue statement not inside loop")
        else:
            code.put_goto(code.continue_label)


class ReturnStatNode(StatNode):
    #  return statement
    #
    #  value         ExprNode or None
    #  return_type   PyrexType
    
    child_attrs = ["value"]

    def analyse_expressions(self, env):
        return_type = env.return_type
        self.return_type = return_type
        if not return_type:
            error(self.pos, "Return not inside a function body")
            return
        if self.value:
            self.value.analyse_types(env)
            if return_type.is_void or return_type.is_returncode:
                error(self.value.pos, 
                    "Return with value in void function")
            else:
                self.value = self.value.coerce_to(env.return_type, env)
        else:
            if (not return_type.is_void
                and not return_type.is_pyobject
                and not return_type.is_returncode):
                    error(self.pos, "Return value required")

    def nogil_check(self, env):
        if self.return_type.is_pyobject:
            self.gil_error()

    gil_message = "Returning Python object"

    def generate_execution_code(self, code):
        code.mark_pos(self.pos)
        if not self.return_type:
            # error reported earlier
            return
        if self.return_type.is_pyobject:
            code.put_xdecref(Naming.retval_cname,
                             self.return_type)
        if self.value:
            self.value.generate_evaluation_code(code)
            self.value.make_owned_reference(code)
            code.putln(
                "%s = %s;" % (
                    Naming.retval_cname,
                    self.value.result_as(self.return_type)))
            self.value.generate_post_assignment_code(code)
            self.value.free_temps(code)
        else:
            if self.return_type.is_pyobject:
                code.put_init_to_py_none(Naming.retval_cname, self.return_type)
            elif self.return_type.is_returncode:
                code.putln(
                    "%s = %s;" % (
                        Naming.retval_cname,
                        self.return_type.default_value))
        for cname, type in code.funcstate.temps_holding_reference():
            code.put_decref_clear(cname, type)
        code.put_goto(code.return_label)
        
    def annotate(self, code):
        if self.value:
            self.value.annotate(code)


class RaiseStatNode(StatNode):
    #  raise statement
    #
    #  exc_type    ExprNode or None
    #  exc_value   ExprNode or None
    #  exc_tb      ExprNode or None
    
    child_attrs = ["exc_type", "exc_value", "exc_tb"]

    def analyse_expressions(self, env):
        if self.exc_type:
            self.exc_type.analyse_types(env)
            self.exc_type = self.exc_type.coerce_to_pyobject(env)
        if self.exc_value:
            self.exc_value.analyse_types(env)
            self.exc_value = self.exc_value.coerce_to_pyobject(env)
        if self.exc_tb:
            self.exc_tb.analyse_types(env)
            self.exc_tb = self.exc_tb.coerce_to_pyobject(env)
        env.use_utility_code(raise_utility_code)

    nogil_check = Node.gil_error
    gil_message = "Raising exception"

    def generate_execution_code(self, code):
        if self.exc_type:
            self.exc_type.generate_evaluation_code(code)
            type_code = self.exc_type.py_result()
        else:
            type_code = "0"
        if self.exc_value:
            self.exc_value.generate_evaluation_code(code)
            value_code = self.exc_value.py_result()
        else:
            value_code = "0"
        if self.exc_tb:
            self.exc_tb.generate_evaluation_code(code)
            tb_code = self.exc_tb.py_result()
        else:
            tb_code = "0"
        code.putln(
            "__Pyx_Raise(%s, %s, %s);" % (
                type_code,
                value_code,
                tb_code))
        for obj in (self.exc_type, self.exc_value, self.exc_tb):
            if obj:
                obj.generate_disposal_code(code)
                obj.free_temps(code)
        code.putln(
            code.error_goto(self.pos))

    def annotate(self, code):
        if self.exc_type:
            self.exc_type.annotate(code)
        if self.exc_value:
            self.exc_value.annotate(code)
        if self.exc_tb:
            self.exc_tb.annotate(code)


class ReraiseStatNode(StatNode):

    child_attrs = []

    def analyse_expressions(self, env):
        env.use_utility_code(restore_exception_utility_code)

    nogil_check = Node.gil_error
    gil_message = "Raising exception"

    def generate_execution_code(self, code):
        vars = code.funcstate.exc_vars
        if vars:
            for varname in vars:
                code.put_giveref(varname)
            code.putln("__Pyx_ErrRestore(%s, %s, %s);" % tuple(vars))
            for varname in vars:
                code.put("%s = 0; " % varname)
            code.putln()
            code.putln(code.error_goto(self.pos))
        else:
            error(self.pos, "Reraise not inside except clause")
        

class AssertStatNode(StatNode):
    #  assert statement
    #
    #  cond    ExprNode
    #  value   ExprNode or None
    
    child_attrs = ["cond", "value"]

    def analyse_expressions(self, env):
        self.cond = self.cond.analyse_boolean_expression(env)
        if self.value:
            self.value.analyse_types(env)
            self.value = self.value.coerce_to_pyobject(env)

    nogil_check = Node.gil_error
    gil_message = "Raising exception"
    
    def generate_execution_code(self, code):
        code.putln("#ifndef PYREX_WITHOUT_ASSERTIONS")
        self.cond.generate_evaluation_code(code)
        code.putln(
            "if (unlikely(!%s)) {" %
                self.cond.result())
        if self.value:
            self.value.generate_evaluation_code(code)
            code.putln(
                "PyErr_SetObject(PyExc_AssertionError, %s);" %
                    self.value.py_result())
            self.value.generate_disposal_code(code)
            self.value.free_temps(code)
        else:
            code.putln(
                "PyErr_SetNone(PyExc_AssertionError);")
        code.putln(
                code.error_goto(self.pos))
        code.putln(
            "}")
        self.cond.generate_disposal_code(code)
        self.cond.free_temps(code)
        code.putln("#endif")

    def annotate(self, code):
        self.cond.annotate(code)
        if self.value:
            self.value.annotate(code)


class IfStatNode(StatNode):
    #  if statement
    #
    #  if_clauses   [IfClauseNode]
    #  else_clause  StatNode or None

    child_attrs = ["if_clauses", "else_clause"]
    
    def analyse_control_flow(self, env):
        env.start_branching(self.pos)
        for if_clause in self.if_clauses:
            if_clause.analyse_control_flow(env)
            env.next_branch(if_clause.end_pos())
        if self.else_clause:
            self.else_clause.analyse_control_flow(env)
        env.finish_branching(self.end_pos())

    def analyse_declarations(self, env):
        for if_clause in self.if_clauses:
            if_clause.analyse_declarations(env)
        if self.else_clause:
            self.else_clause.analyse_declarations(env)
    
    def analyse_expressions(self, env):
        for if_clause in self.if_clauses:
            if_clause.analyse_expressions(env)
        if self.else_clause:
            self.else_clause.analyse_expressions(env)
    
    def generate_execution_code(self, code):
        code.mark_pos(self.pos)
        end_label = code.new_label()
        for if_clause in self.if_clauses:
            if_clause.generate_execution_code(code, end_label)
        if self.else_clause:
            code.putln("/*else*/ {")
            self.else_clause.generate_execution_code(code)
            code.putln("}")
        code.put_label(end_label)
        
    def annotate(self, code):
        for if_clause in self.if_clauses:
            if_clause.annotate(code)
        if self.else_clause:
            self.else_clause.annotate(code)


class IfClauseNode(Node):
    #  if or elif clause in an if statement
    #
    #  condition   ExprNode
    #  body        StatNode
    
    child_attrs = ["condition", "body"]

    def analyse_control_flow(self, env):
        self.body.analyse_control_flow(env)
        
    def analyse_declarations(self, env):
        self.condition.analyse_declarations(env)
        self.body.analyse_declarations(env)
    
    def analyse_expressions(self, env):
        self.condition = \
            self.condition.analyse_temp_boolean_expression(env)
        self.body.analyse_expressions(env)
    
    def generate_execution_code(self, code, end_label):
        self.condition.generate_evaluation_code(code)
        code.putln(
            "if (%s) {" %
                self.condition.result())
        self.condition.generate_disposal_code(code)
        self.condition.free_temps(code)
        self.body.generate_execution_code(code)
        #code.putln(
        #    "goto %s;" %
        #        end_label)
        code.put_goto(end_label)
        code.putln("}")

    def annotate(self, code):
        self.condition.annotate(code)
        self.body.annotate(code)
        

class SwitchCaseNode(StatNode):
    # Generated in the optimization of an if-elif-else node
    #
    # conditions    [ExprNode]
    # body          StatNode
    
    child_attrs = ['conditions', 'body']

    def generate_execution_code(self, code):
        for cond in self.conditions:
            code.mark_pos(cond.pos)
            cond.generate_evaluation_code(code)
            code.putln("case %s:" % cond.result())
        self.body.generate_execution_code(code)
        code.putln("break;")
        
    def annotate(self, code):
        for cond in self.conditions:
            cond.annotate(code)
        self.body.annotate(code)

class SwitchStatNode(StatNode):
    # Generated in the optimization of an if-elif-else node
    #
    # test          ExprNode
    # cases         [SwitchCaseNode]
    # else_clause   StatNode or None
    
    child_attrs = ['test', 'cases', 'else_clause']
    
    def generate_execution_code(self, code):
        code.putln("switch (%s) {" % self.test.result())
        for case in self.cases:
            case.generate_execution_code(code)
        if self.else_clause is not None:
            code.putln("default:")
            self.else_clause.generate_execution_code(code)
            code.putln("break;")
        code.putln("}")

    def annotate(self, code):
        self.test.annotate(code)
        for case in self.cases:
            case.annotate(code)
        if self.else_clause is not None:
            self.else_clause.annotate(code)
            
class LoopNode(object):
    
    def analyse_control_flow(self, env):
        env.start_branching(self.pos)
        self.body.analyse_control_flow(env)
        env.next_branch(self.body.end_pos())
        if self.else_clause:
            self.else_clause.analyse_control_flow(env)
        env.finish_branching(self.end_pos())

    
class WhileStatNode(LoopNode, StatNode):
    #  while statement
    #
    #  condition    ExprNode
    #  body         StatNode
    #  else_clause  StatNode

    child_attrs = ["condition", "body", "else_clause"]

    def analyse_declarations(self, env):
        self.body.analyse_declarations(env)
        if self.else_clause:
            self.else_clause.analyse_declarations(env)
    
    def analyse_expressions(self, env):
        self.condition = \
            self.condition.analyse_temp_boolean_expression(env)
        self.body.analyse_expressions(env)
        if self.else_clause:
            self.else_clause.analyse_expressions(env)
    
    def generate_execution_code(self, code):
        old_loop_labels = code.new_loop_labels()
        code.putln(
            "while (1) {")
        self.condition.generate_evaluation_code(code)
        self.condition.generate_disposal_code(code)
        code.putln(
            "if (!%s) break;" %
                self.condition.result())
        self.condition.free_temps(code)
        self.body.generate_execution_code(code)
        code.put_label(code.continue_label)
        code.putln("}")
        break_label = code.break_label
        code.set_loop_labels(old_loop_labels)
        if self.else_clause:
            code.putln("/*else*/ {")
            self.else_clause.generate_execution_code(code)
            code.putln("}")
        code.put_label(break_label)

    def annotate(self, code):
        self.condition.annotate(code)
        self.body.annotate(code)
        if self.else_clause:
            self.else_clause.annotate(code)


def ForStatNode(pos, **kw):
    if 'iterator' in kw:
        return ForInStatNode(pos, **kw)
    else:
        return ForFromStatNode(pos, **kw)

class ForInStatNode(LoopNode, StatNode):
    #  for statement
    #
    #  target        ExprNode
    #  iterator      IteratorNode
    #  body          StatNode
    #  else_clause   StatNode
    #  item          NextNode       used internally
    
    child_attrs = ["target", "iterator", "body", "else_clause"]
    item = None
    
    def analyse_declarations(self, env):
        self.target.analyse_target_declaration(env)
        self.body.analyse_declarations(env)
        if self.else_clause:
            self.else_clause.analyse_declarations(env)

    def analyse_expressions(self, env):
        import ExprNodes
        self.target.analyse_target_types(env)
        self.iterator.analyse_expressions(env)
        self.item = ExprNodes.NextNode(self.iterator, env)
        self.item = self.item.coerce_to(self.target.type, env)
        self.body.analyse_expressions(env)
        if self.else_clause:
            self.else_clause.analyse_expressions(env)

    def generate_execution_code(self, code):
        old_loop_labels = code.new_loop_labels()
        self.iterator.allocate_counter_temp(code)
        self.iterator.generate_evaluation_code(code)
        code.putln(
            "for (;;) {")
        self.item.generate_evaluation_code(code)
        self.target.generate_assignment_code(self.item, code)
        self.body.generate_execution_code(code)
        code.put_label(code.continue_label)
        code.putln(
            "}")
        break_label = code.break_label
        code.set_loop_labels(old_loop_labels)
        if self.else_clause:
            code.putln("/*else*/ {")
            self.else_clause.generate_execution_code(code)
            code.putln("}")
        code.put_label(break_label)
        self.iterator.release_counter_temp(code)
        self.iterator.generate_disposal_code(code)
        self.iterator.free_temps(code)

    def annotate(self, code):
        self.target.annotate(code)
        self.iterator.annotate(code)
        self.body.annotate(code)
        if self.else_clause:
            self.else_clause.annotate(code)
        self.item.annotate(code)


class ForFromStatNode(LoopNode, StatNode):
    #  for name from expr rel name rel expr
    #
    #  target        NameNode
    #  bound1        ExprNode
    #  relation1     string
    #  relation2     string
    #  bound2        ExprNode
    #  step          ExprNode or None
    #  body          StatNode
    #  else_clause   StatNode or None
    #
    #  Used internally:
    #
    #  from_range         bool
    #  is_py_target       bool
    #  loopvar_node       ExprNode (usually a NameNode or temp node)
    #  py_loopvar_node    PyTempNode or None
    child_attrs = ["target", "bound1", "bound2", "step", "body", "else_clause"]

    is_py_target = False
    loopvar_node = None
    py_loopvar_node = None
    from_range = False

    gil_message = "For-loop using object bounds or target"

    def nogil_check(self, env):
        for x in (self.target, self.bound1, self.bound2):
            if x.type.is_pyobject:
                self.gil_error()

    def analyse_declarations(self, env):
        self.target.analyse_target_declaration(env)
        self.body.analyse_declarations(env)
        if self.else_clause:
            self.else_clause.analyse_declarations(env)

    def analyse_expressions(self, env):
        import ExprNodes
        self.target.analyse_target_types(env)
        self.bound1.analyse_types(env)
        self.bound2.analyse_types(env)
        if self.step is not None:
            if isinstance(self.step, ExprNodes.UnaryMinusNode):
                warning(self.step.pos, "Probable infinite loop in for-from-by statment. Consider switching the directions of the relations.", 2)
            self.step.analyse_types(env)
        
        target_type = self.target.type
        if self.target.type.is_numeric:
            loop_type = self.target.type
        else:
            loop_type = PyrexTypes.c_int_type
            if not self.bound1.type.is_pyobject:
                loop_type = PyrexTypes.widest_numeric_type(loop_type, self.bound1.type)
            if not self.bound2.type.is_pyobject:
                loop_type = PyrexTypes.widest_numeric_type(loop_type, self.bound2.type)
            if self.step is not None and not self.step.type.is_pyobject:
                loop_type = PyrexTypes.widest_numeric_type(loop_type, self.step.type)
        self.bound1 = self.bound1.coerce_to(loop_type, env)
        self.bound2 = self.bound2.coerce_to(loop_type, env)
        if not self.bound2.is_literal:
            self.bound2 = self.bound2.coerce_to_temp(env)
        if self.step is not None:
            self.step = self.step.coerce_to(loop_type, env)            
            if not self.step.is_literal:
                self.step = self.step.coerce_to_temp(env)

        target_type = self.target.type
        if not (target_type.is_pyobject or target_type.is_numeric):
            error(self.target.pos,
                "for-from loop variable must be c numeric type or Python object")
        if target_type.is_numeric:
            self.is_py_target = False
            if isinstance(self.target, ExprNodes.IndexNode) and self.target.is_buffer_access:
                raise error(self.pos, "Buffer indexing not allowed as for loop target.")
            self.loopvar_node = self.target
            self.py_loopvar_node = None
        else:
            self.is_py_target = True
            c_loopvar_node = ExprNodes.TempNode(self.pos, loop_type, env)
            self.loopvar_node = c_loopvar_node
            self.py_loopvar_node = \
                ExprNodes.CloneNode(c_loopvar_node).coerce_to_pyobject(env)
        self.body.analyse_expressions(env)
        if self.else_clause:
            self.else_clause.analyse_expressions(env)
            
    def generate_execution_code(self, code):
        old_loop_labels = code.new_loop_labels()
        from_range = self.from_range
        self.bound1.generate_evaluation_code(code)
        self.bound2.generate_evaluation_code(code)
        offset, incop = self.relation_table[self.relation1]
        if self.step is not None:
            self.step.generate_evaluation_code(code)
            step = self.step.result()
            incop = "%s=%s" % (incop[0], step)
        import ExprNodes
        if isinstance(self.loopvar_node, ExprNodes.TempNode):
            self.loopvar_node.allocate(code)
        if isinstance(self.py_loopvar_node, ExprNodes.TempNode):
            self.py_loopvar_node.allocate(code)
        if from_range:
            loopvar_name = code.funcstate.allocate_temp(self.target.type, False)
        else:
            loopvar_name = self.loopvar_node.result()
        code.putln(
            "for (%s = %s%s; %s %s %s; %s%s) {" % (
                loopvar_name,
                self.bound1.result(), offset,
                loopvar_name, self.relation2, self.bound2.result(),
                loopvar_name, incop))
        if self.py_loopvar_node:
            self.py_loopvar_node.generate_evaluation_code(code)
            self.target.generate_assignment_code(self.py_loopvar_node, code)
        elif from_range:
            code.putln("%s = %s;" % (
                            self.target.result(), loopvar_name))
        self.body.generate_execution_code(code)
        code.put_label(code.continue_label)
        if self.py_loopvar_node:
            # This mess is to make for..from loops with python targets behave 
            # exactly like those with C targets with regards to re-assignment 
            # of the loop variable. 
            import ExprNodes
            if self.target.entry.is_pyglobal:
                # We know target is a NameNode, this is the only ugly case. 
                target_node = ExprNodes.PyTempNode(self.target.pos, None)
                target_node.allocate(code)
                interned_cname = code.intern_identifier(self.target.entry.name)
                code.putln("/*here*/")
                code.putln("%s = __Pyx_GetName(%s, %s); %s" % (
                                target_node.result(),
                                Naming.module_cname, 
                                interned_cname,
                                code.error_goto_if_null(target_node.result(), self.target.pos)))
                code.put_gotref(target_node.result())
            else:
                target_node = self.target
            from_py_node = ExprNodes.CoerceFromPyTypeNode(self.loopvar_node.type, target_node, None)
            from_py_node.temp_code = loopvar_name
            from_py_node.generate_result_code(code)
            if self.target.entry.is_pyglobal:
                code.put_decref(target_node.result(), target_node.type)
                target_node.release(code)
        code.putln("}")
        if self.py_loopvar_node:
            # This is potentially wasteful, but we don't want the semantics to 
            # depend on whether or not the loop is a python type. 
            self.py_loopvar_node.generate_evaluation_code(code)
            self.target.generate_assignment_code(self.py_loopvar_node, code)
        if from_range:
            code.funcstate.release_temp(loopvar_name)
        break_label = code.break_label
        code.set_loop_labels(old_loop_labels)
        if self.else_clause:
            code.putln("/*else*/ {")
            self.else_clause.generate_execution_code(code)
            code.putln("}")
        code.put_label(break_label)
        self.bound1.generate_disposal_code(code)
        self.bound1.free_temps(code)
        self.bound2.generate_disposal_code(code)
        self.bound2.free_temps(code)
        if isinstance(self.loopvar_node, ExprNodes.TempNode):
            self.loopvar_node.release(code)
        if isinstance(self.py_loopvar_node, ExprNodes.TempNode):
            self.py_loopvar_node.release(code)
        if self.step is not None:
            self.step.generate_disposal_code(code)
            self.step.free_temps(code)
    
    relation_table = {
        # {relop : (initial offset, increment op)}
        '<=': ("",   "++"),
        '<' : ("+1", "++"),
        '>=': ("",   "--"),
        '>' : ("-1", "--")
    }
    
    def annotate(self, code):
        self.target.annotate(code)
        self.bound1.annotate(code)
        self.bound2.annotate(code)
        if self.step:
            self.bound2.annotate(code)
        self.body.annotate(code)
        if self.else_clause:
            self.else_clause.annotate(code)


class WithStatNode(StatNode):
    """
    Represents a Python with statement.
    
    This is only used at parse tree level; and is not present in
    analysis or generation phases.
    """
    #  manager          The with statement manager object
    #  target            Node (lhs expression)
    #  body             StatNode
    child_attrs = ["manager", "target", "body"]

class TryExceptStatNode(StatNode):
    #  try .. except statement
    #
    #  body             StatNode
    #  except_clauses   [ExceptClauseNode]
    #  else_clause      StatNode or None

    child_attrs = ["body", "except_clauses", "else_clause"]
    
    def analyse_control_flow(self, env):
        env.start_branching(self.pos)
        self.body.analyse_control_flow(env)
        successful_try = env.control_flow # grab this for later
        env.next_branch(self.body.end_pos())
        env.finish_branching(self.body.end_pos())
        
        env.start_branching(self.except_clauses[0].pos)
        for except_clause in self.except_clauses:
            except_clause.analyse_control_flow(env)
            env.next_branch(except_clause.end_pos())
            
        # the else cause it executed only when the try clause finishes
        env.control_flow.incoming = successful_try
        if self.else_clause:
            self.else_clause.analyse_control_flow(env)
        env.finish_branching(self.end_pos())

    def analyse_declarations(self, env):
        self.body.analyse_declarations(env)
        for except_clause in self.except_clauses:
            except_clause.analyse_declarations(env)
        if self.else_clause:
            self.else_clause.analyse_declarations(env)
        env.use_utility_code(reset_exception_utility_code)

    def analyse_expressions(self, env):
        self.body.analyse_expressions(env)
        default_clause_seen = 0
        for except_clause in self.except_clauses:
            except_clause.analyse_expressions(env)
            if default_clause_seen:
                error(except_clause.pos, "default 'except:' must be last")
            if not except_clause.pattern:
                default_clause_seen = 1
        self.has_default_clause = default_clause_seen
        if self.else_clause:
            self.else_clause.analyse_expressions(env)

    nogil_check = Node.gil_error
    gil_message = "Try-except statement"

    def generate_execution_code(self, code):
        old_return_label = code.return_label
        old_break_label = code.break_label
        old_continue_label = code.continue_label
        old_error_label = code.new_error_label()
        our_error_label = code.error_label
        except_end_label = code.new_label('exception_handled')
        except_error_label = code.new_label('except_error')
        except_return_label = code.new_label('except_return')
        try_return_label = code.new_label('try_return')
        try_break_label = code.new_label('try_break')
        try_continue_label = code.new_label('try_continue')
        try_end_label = code.new_label('try_end')

        code.putln("{")
        code.putln("PyObject %s;" %
                   ', '.join(['*%s' % var for var in Naming.exc_save_vars]))
        code.putln("__Pyx_ExceptionSave(%s);" %
                   ', '.join(['&%s' % var for var in Naming.exc_save_vars]))
        for var in Naming.exc_save_vars:
            code.put_xgotref(var)
        code.putln(
            "/*try:*/ {")
        code.return_label = try_return_label
        code.break_label = try_break_label
        code.continue_label = try_continue_label
        self.body.generate_execution_code(code)
        code.putln(
            "}")
        temps_to_clean_up = code.funcstate.all_free_managed_temps()
        code.error_label = except_error_label
        code.return_label = except_return_label
        if self.else_clause:
            code.putln(
                "/*else:*/ {")
            self.else_clause.generate_execution_code(code)
            code.putln(
                "}")
        for var in Naming.exc_save_vars:
            code.put_xdecref_clear(var, py_object_type)
        code.put_goto(try_end_label)
        if code.label_used(try_return_label):
            code.put_label(try_return_label)
            for var in Naming.exc_save_vars: code.put_xgiveref(var)
            code.putln("__Pyx_ExceptionReset(%s);" %
                       ', '.join(Naming.exc_save_vars))
            code.put_goto(old_return_label)
        code.put_label(our_error_label)
        for temp_name, type in temps_to_clean_up:
            code.put_xdecref_clear(temp_name, type)
        for except_clause in self.except_clauses:
            except_clause.generate_handling_code(code, except_end_label)

        error_label_used = code.label_used(except_error_label)
        if error_label_used or not self.has_default_clause:
            if error_label_used:
                code.put_label(except_error_label)
            for var in Naming.exc_save_vars: code.put_xgiveref(var)
            code.putln("__Pyx_ExceptionReset(%s);" %
                       ', '.join(Naming.exc_save_vars))
            code.put_goto(old_error_label)

        for exit_label, old_label in zip(
            [try_break_label, try_continue_label, except_return_label],
            [old_break_label, old_continue_label, old_return_label]):

            if code.label_used(exit_label):
                code.put_label(exit_label)
                for var in Naming.exc_save_vars: code.put_xgiveref(var)
                code.putln("__Pyx_ExceptionReset(%s);" %
                           ', '.join(Naming.exc_save_vars))
                code.put_goto(old_label)

        if code.label_used(except_end_label):
            code.put_label(except_end_label)
            for var in Naming.exc_save_vars: code.put_xgiveref(var)
            code.putln("__Pyx_ExceptionReset(%s);" %
                       ', '.join(Naming.exc_save_vars))
        code.put_label(try_end_label)
        code.putln("}")

        code.return_label = old_return_label
        code.break_label = old_break_label
        code.continue_label = old_continue_label
        code.error_label = old_error_label

    def annotate(self, code):
        self.body.annotate(code)
        for except_node in self.except_clauses:
            except_node.annotate(code)
        if self.else_clause:
            self.else_clause.annotate(code)


class ExceptClauseNode(Node):
    #  Part of try ... except statement.
    #
    #  pattern        ExprNode
    #  target         ExprNode or None
    #  body           StatNode
    #  excinfo_target NameNode or None   optional target for exception info
    #  match_flag     string             result of exception match
    #  exc_value      ExcValueNode       used internally
    #  function_name  string             qualified name of enclosing function
    #  exc_vars       (string * 3)       local exception variables

    # excinfo_target is never set by the parser, but can be set by a transform
    # in order to extract more extensive information about the exception as a
    # sys.exc_info()-style tuple into a target variable
    
    child_attrs = ["pattern", "target", "body", "exc_value", "excinfo_target"]

    exc_value = None
    excinfo_target = None

    def analyse_declarations(self, env):
        if self.target:
            self.target.analyse_target_declaration(env)
        if self.excinfo_target is not None:
            self.excinfo_target.analyse_target_declaration(env)
        self.body.analyse_declarations(env)
    
    def analyse_expressions(self, env):
        import ExprNodes
        genv = env.global_scope()
        self.function_name = env.qualified_name
        if self.pattern:
            self.pattern.analyse_expressions(env)
            self.pattern = self.pattern.coerce_to_pyobject(env)

        if self.target:
            self.exc_value = ExprNodes.ExcValueNode(self.pos, env)
            self.target.analyse_target_expression(env, self.exc_value)
        if self.excinfo_target is not None:
            import ExprNodes
            self.excinfo_tuple = ExprNodes.TupleNode(pos=self.pos, args=[
                ExprNodes.ExcValueNode(pos=self.pos, env=env) for x in range(3)])
            self.excinfo_tuple.analyse_expressions(env)
            self.excinfo_target.analyse_target_expression(env, self.excinfo_tuple)

        self.body.analyse_expressions(env)

    def generate_handling_code(self, code, end_label):
        code.mark_pos(self.pos)
        if self.pattern:
            self.pattern.generate_evaluation_code(code)
            
            match_flag = code.funcstate.allocate_temp(PyrexTypes.c_int_type, False)
            code.putln(
                "%s = PyErr_ExceptionMatches(%s);" % (
                    match_flag,
                    self.pattern.py_result()))
            self.pattern.generate_disposal_code(code)
            self.pattern.free_temps(code)
            code.putln(
                "if (%s) {" %
                    match_flag)
            code.funcstate.release_temp(match_flag)
        else:
            code.putln("/*except:*/ {")

        if not getattr(self.body, 'stats', True):
            # most simple case: no exception variable, empty body (pass)
            # => reset the exception state, done
            code.putln("PyErr_Restore(0,0,0);")
            code.put_goto(end_label)
            code.putln("}")
            return
        
        exc_vars = [code.funcstate.allocate_temp(py_object_type,
                                                 manage_ref=True)
                    for i in xrange(3)]
        code.putln('__Pyx_AddTraceback("%s");' % self.function_name)
        # We always have to fetch the exception value even if
        # there is no target, because this also normalises the 
        # exception and stores it in the thread state.
        code.globalstate.use_utility_code(get_exception_utility_code)
        exc_args = "&%s, &%s, &%s" % tuple(exc_vars)
        code.putln("if (__Pyx_GetException(%s) < 0) %s" % (exc_args,
            code.error_goto(self.pos)))
        for x in exc_vars:
            code.put_gotref(x)
        if self.target:
            self.exc_value.set_var(exc_vars[1])
            self.exc_value.generate_evaluation_code(code)
            self.target.generate_assignment_code(self.exc_value, code)
        if self.excinfo_target is not None:
            for tempvar, node in zip(exc_vars, self.excinfo_tuple.args):
                node.set_var(tempvar)
            self.excinfo_tuple.generate_evaluation_code(code)
            self.excinfo_target.generate_assignment_code(self.excinfo_tuple, code)

        old_break_label, old_continue_label = code.break_label, code.continue_label
        code.break_label = code.new_label('except_break')
        code.continue_label = code.new_label('except_continue')

        old_exc_vars = code.funcstate.exc_vars
        code.funcstate.exc_vars = exc_vars
        self.body.generate_execution_code(code)
        code.funcstate.exc_vars = old_exc_vars
        for var in exc_vars:
            code.putln("__Pyx_DECREF(%s); %s = 0;" % (var, var))
        code.put_goto(end_label)
        
        if code.label_used(code.break_label):
            code.put_label(code.break_label)
            for var in exc_vars:
                code.putln("__Pyx_DECREF(%s); %s = 0;" % (var, var))
            code.put_goto(old_break_label)
        code.break_label = old_break_label

        if code.label_used(code.continue_label):
            code.put_label(code.continue_label)
            for var in exc_vars:
                code.putln("__Pyx_DECREF(%s); %s = 0;" % (var, var))
            code.put_goto(old_continue_label)
        code.continue_label = old_continue_label

        for temp in exc_vars:
            code.funcstate.release_temp(temp)

        code.putln(
            "}")

    def annotate(self, code):
        if self.pattern:
            self.pattern.annotate(code)
        if self.target:
            self.target.annotate(code)
        self.body.annotate(code)


class TryFinallyStatNode(StatNode):
    #  try ... finally statement
    #
    #  body             StatNode
    #  finally_clause   StatNode
    #
    #  The plan is that we funnel all continue, break
    #  return and error gotos into the beginning of the
    #  finally block, setting a variable to remember which
    #  one we're doing. At the end of the finally block, we
    #  switch on the variable to figure out where to go.
    #  In addition, if we're doing an error, we save the
    #  exception on entry to the finally block and restore
    #  it on exit.

    child_attrs = ["body", "finally_clause"]
    
    preserve_exception = 1
    
    disallow_continue_in_try_finally = 0
    # There doesn't seem to be any point in disallowing
    # continue in the try block, since we have no problem
    # handling it.

    def create_analysed(pos, env, body, finally_clause):
        node = TryFinallyStatNode(pos, body=body, finally_clause=finally_clause)
        return node
    create_analysed = staticmethod(create_analysed)
    
    def analyse_control_flow(self, env):
        env.start_branching(self.pos)
        self.body.analyse_control_flow(env)
        env.next_branch(self.body.end_pos())
        env.finish_branching(self.body.end_pos())
        self.finally_clause.analyse_control_flow(env)

    def analyse_declarations(self, env):
        self.body.analyse_declarations(env)
        self.finally_clause.analyse_declarations(env)
    
    def analyse_expressions(self, env):
        self.body.analyse_expressions(env)
        self.finally_clause.analyse_expressions(env)

    nogil_check = Node.gil_error
    gil_message = "Try-finally statement"

    def generate_execution_code(self, code):
        old_error_label = code.error_label
        old_labels = code.all_new_labels()
        new_labels = code.get_all_labels()
        new_error_label = code.error_label
        catch_label = code.new_label()
        code.putln(
            "/*try:*/ {")
        if self.disallow_continue_in_try_finally:
            was_in_try_finally = code.funcstate.in_try_finally
            code.funcstate.in_try_finally = 1
        self.body.generate_execution_code(code)
        if self.disallow_continue_in_try_finally:
            code.funcstate.in_try_finally = was_in_try_finally
        code.putln(
            "}")
        temps_to_clean_up = code.funcstate.all_free_managed_temps()
        code.putln(
            "/*finally:*/ {")
        cases_used = []
        error_label_used = 0
        for i, new_label in enumerate(new_labels):
            if new_label in code.labels_used:
                cases_used.append(i)
                if new_label == new_error_label:
                    error_label_used = 1
                    error_label_case = i
        if cases_used:
            code.putln(
                    "int __pyx_why;")
            if error_label_used and self.preserve_exception:
                code.putln(
                    "PyObject *%s, *%s, *%s;" % Naming.exc_vars)
                code.putln(
                    "int %s;" % Naming.exc_lineno_name)
                exc_var_init_zero = ''.join(["%s = 0; " % var for var in Naming.exc_vars])
                exc_var_init_zero += '%s = 0;' % Naming.exc_lineno_name
                code.putln(exc_var_init_zero)
            else:
                exc_var_init_zero = None
            code.use_label(catch_label)
            code.putln(
                    "__pyx_why = 0; goto %s;" % catch_label)
            for i in cases_used:
                new_label = new_labels[i]
                #if new_label and new_label != "<try>":
                if new_label == new_error_label and self.preserve_exception:
                    self.put_error_catcher(code, 
                        new_error_label, i+1, catch_label, temps_to_clean_up)
                else:
                    code.put('%s: ' % new_label)
                    if exc_var_init_zero:
                        code.putln(exc_var_init_zero)
                    code.putln("__pyx_why = %s; goto %s;" % (
                            i+1,
                            catch_label))
            code.put_label(catch_label)
        code.set_all_labels(old_labels)
        if error_label_used:
            code.new_error_label()
            finally_error_label = code.error_label
        self.finally_clause.generate_execution_code(code)
        if error_label_used:
            if finally_error_label in code.labels_used and self.preserve_exception:
                over_label = code.new_label()
                code.put_goto(over_label);
                code.put_label(finally_error_label)
                code.putln("if (__pyx_why == %d) {" % (error_label_case + 1))
                for var in Naming.exc_vars:
                    code.putln("Py_XDECREF(%s);" % var)
                code.putln("}")
                code.put_goto(old_error_label)
                code.put_label(over_label)
            code.error_label = old_error_label
        if cases_used:
            code.putln(
                "switch (__pyx_why) {")
            for i in cases_used:
                old_label = old_labels[i]
                if old_label == old_error_label and self.preserve_exception:
                    self.put_error_uncatcher(code, i+1, old_error_label)
                else:
                    code.use_label(old_label)
                    code.putln(
                        "case %s: goto %s;" % (
                            i+1,
                            old_label))
            code.putln(
                "}")
        code.putln(
            "}")

    def put_error_catcher(self, code, error_label, i, catch_label, temps_to_clean_up):
        code.globalstate.use_utility_code(restore_exception_utility_code)
        code.putln(
            "%s: {" %
                error_label)
        code.putln(
                "__pyx_why = %s;" %
                    i)
        for temp_name, type in temps_to_clean_up:
            code.put_xdecref_clear(temp_name, type)
        code.putln(
                "__Pyx_ErrFetch(&%s, &%s, &%s);" %
                    Naming.exc_vars)
        code.putln(
                "%s = %s;" % (
                    Naming.exc_lineno_name, Naming.lineno_cname))
        #code.putln(
        #        "goto %s;" %
        #            catch_label)
        code.put_goto(catch_label)
        code.putln(
            "}")
            
    def put_error_uncatcher(self, code, i, error_label):
        code.globalstate.use_utility_code(restore_exception_utility_code)
        code.putln(
            "case %s: {" %
                i)
        code.putln(
                "__Pyx_ErrRestore(%s, %s, %s);" %
                    Naming.exc_vars)
        code.putln(
                "%s = %s;" % (
                    Naming.lineno_cname, Naming.exc_lineno_name))
        for var in Naming.exc_vars:
            code.putln(
                "%s = 0;" %
                    var)
        code.put_goto(error_label)
        code.putln(
            "}")

    def annotate(self, code):
        self.body.annotate(code)
        self.finally_clause.annotate(code)


class GILStatNode(TryFinallyStatNode):
    #  'with gil' or 'with nogil' statement
    #
    #   state   string   'gil' or 'nogil'

#    child_attrs = []
    
    preserve_exception = 0

    def __init__(self, pos, state, body):
        self.state = state
        TryFinallyStatNode.__init__(self, pos,
            body = body,
            finally_clause = GILExitNode(pos, state = state))

    def analyse_expressions(self, env):
        env.use_utility_code(force_init_threads_utility_code)
        was_nogil = env.nogil
        env.nogil = 1
        TryFinallyStatNode.analyse_expressions(self, env)
        env.nogil = was_nogil

    nogil_check = None

    def generate_execution_code(self, code):
        code.mark_pos(self.pos)
        if self.state == 'gil':
            code.putln("{ PyGILState_STATE _save = PyGILState_Ensure();")
        else:
            code.putln("{ PyThreadState *_save;")
            code.putln("Py_UNBLOCK_THREADS")
        TryFinallyStatNode.generate_execution_code(self, code)
        code.putln("}")


class GILExitNode(StatNode):
    #  Used as the 'finally' block in a GILStatNode
    #
    #  state   string   'gil' or 'nogil'

    child_attrs = []

    def analyse_expressions(self, env):
        pass

    def generate_execution_code(self, code):
        if self.state == 'gil':
            code.putln("PyGILState_Release();")
        else:
            code.putln("Py_BLOCK_THREADS")


class CImportStatNode(StatNode):
    #  cimport statement
    #
    #  module_name   string           Qualified name of module being imported
    #  as_name       string or None   Name specified in "as" clause, if any

    child_attrs = []
    
    def analyse_declarations(self, env):
        if not env.is_module_scope:
            error(self.pos, "cimport only allowed at module level")
            return
        module_scope = env.find_module(self.module_name, self.pos)
        if "." in self.module_name:
            names = [EncodedString(name) for name in self.module_name.split(".")]
            top_name = names[0]
            top_module_scope = env.context.find_submodule(top_name)
            module_scope = top_module_scope
            for name in names[1:]:
                submodule_scope = module_scope.find_submodule(name)
                module_scope.declare_module(name, submodule_scope, self.pos)
                module_scope = submodule_scope
            if self.as_name:
                env.declare_module(self.as_name, module_scope, self.pos)
            else:
                env.declare_module(top_name, top_module_scope, self.pos)
        else:
            name = self.as_name or self.module_name
            env.declare_module(name, module_scope, self.pos)

    def analyse_expressions(self, env):
        pass
    
    def generate_execution_code(self, code):
        pass
    

class FromCImportStatNode(StatNode):
    #  from ... cimport statement
    #
    #  module_name     string                        Qualified name of module
    #  imported_names  [(pos, name, as_name, kind)]  Names to be imported
    
    child_attrs = []

    def analyse_declarations(self, env):
        if not env.is_module_scope:
            error(self.pos, "cimport only allowed at module level")
            return
        module_scope = env.find_module(self.module_name, self.pos)
        env.add_imported_module(module_scope)
        for pos, name, as_name, kind in self.imported_names:
            if name == "*":
                for local_name, entry in module_scope.entries.items():
                    env.add_imported_entry(local_name, entry, pos)
            else:
                entry = module_scope.lookup(name)
                if entry:
                    if kind and not self.declaration_matches(entry, kind):
                        entry.redeclared(pos)
                else:
                    if kind == 'struct' or kind == 'union':
                        entry = module_scope.declare_struct_or_union(name,
                            kind = kind, scope = None, typedef_flag = 0, pos = pos)
                    elif kind == 'class':
                        entry = module_scope.declare_c_class(name, pos = pos,
                            module_name = self.module_name)
                    else:
                        submodule_scope = env.context.find_module(name, relative_to = module_scope, pos = self.pos)
                        if submodule_scope.parent_module is module_scope:
                            env.declare_module(as_name or name, submodule_scope, self.pos)
                        else:
                            error(pos, "Name '%s' not declared in module '%s'"
                                % (name, self.module_name))
                        
                if entry:
                    local_name = as_name or name
                    env.add_imported_entry(local_name, entry, pos)
    
    def declaration_matches(self, entry, kind):
        if not entry.is_type:
            return 0
        type = entry.type
        if kind == 'class':
            if not type.is_extension_type:
                return 0
        else:
            if not type.is_struct_or_union:
                return 0
            if kind != type.kind:
                return 0
        return 1

    def analyse_expressions(self, env):
        pass
    
    def generate_execution_code(self, code):
        pass


class FromImportStatNode(StatNode):
    #  from ... import statement
    #
    #  module           ImportNode
    #  items            [(string, NameNode)]
    #  interned_items   [(string, NameNode, ExprNode)]
    #  item             PyTempNode            used internally
    #  import_star      boolean               used internally

    child_attrs = ["module"]
    import_star = 0
    
    def analyse_declarations(self, env):
        for name, target in self.items:
            if name == "*":
                if not env.is_module_scope:
                    error(self.pos, "import * only allowed at module level")
                    return
                env.has_import_star = 1
                self.import_star = 1
            else:
                target.analyse_target_declaration(env)
    
    def analyse_expressions(self, env):
        import ExprNodes
        self.module.analyse_expressions(env)
        self.item = ExprNodes.RawCNameExprNode(self.pos, py_object_type)
        self.interned_items = []
        for name, target in self.items:
            if name == '*':
                for _, entry in env.entries.items():
                    if not entry.is_type and entry.type.is_extension_type:
                        env.use_utility_code(ExprNodes.type_test_utility_code)
                        break
            else:
                entry =  env.lookup(target.name)
                if entry.is_type and entry.type.name == name and entry.type.module_name == self.module.module_name.value:
                    continue # already cimported
                target.analyse_target_expression(env, None)
                if target.type is py_object_type:
                    coerced_item = None
                else:
                    coerced_item = self.item.coerce_to(target.type, env)
                self.interned_items.append(
                    (name, target, coerced_item))
    
    def generate_execution_code(self, code):
        self.module.generate_evaluation_code(code)
        if self.import_star:
            code.putln(
                'if (%s(%s) < 0) %s;' % (
                    Naming.import_star,
                    self.module.py_result(),
                    code.error_goto(self.pos)))
        item_temp = code.funcstate.allocate_temp(py_object_type, manage_ref=True)
        self.item.set_cname(item_temp)
        for name, target, coerced_item in self.interned_items:
            cname = code.intern_identifier(name)
            code.putln(
                '%s = PyObject_GetAttr(%s, %s); %s' % (
                    item_temp,
                    self.module.py_result(),
                    cname,
                    code.error_goto_if_null(item_temp, self.pos)))
            code.put_gotref(item_temp)
            if coerced_item is None:
                target.generate_assignment_code(self.item, code)
            else:
                coerced_item.allocate_temp_result(code)
                coerced_item.generate_result_code(code)
                target.generate_assignment_code(coerced_item, code)
            code.put_decref_clear(item_temp, py_object_type)
        code.funcstate.release_temp(item_temp)
        self.module.generate_disposal_code(code)
        self.module.free_temps(code)



#------------------------------------------------------------------------------------
#
#  Runtime support code
#
#------------------------------------------------------------------------------------

utility_function_predeclarations = \
"""
#ifdef __GNUC__
#define INLINE __inline__
#elif _WIN32
#define INLINE __inline
#else
#define INLINE 
#endif

typedef struct {PyObject **p; char *s; const long n; const char* encoding; const char is_unicode; const char is_str; const char intern; } __Pyx_StringTabEntry; /*proto*/

"""

if Options.gcc_branch_hints:
    branch_prediction_macros = \
    """
#ifdef __GNUC__
/* Test for GCC > 2.95 */
#if __GNUC__ > 2 || \
              (__GNUC__ == 2 && (__GNUC_MINOR__ > 95)) 
#define likely(x)   __builtin_expect(!!(x), 1)
#define unlikely(x) __builtin_expect(!!(x), 0)
#else /* __GNUC__ > 2 ... */
#define likely(x)   (x)
#define unlikely(x) (x)
#endif /* __GNUC__ > 2 ... */
#else /* __GNUC__ */
#define likely(x)   (x)
#define unlikely(x) (x)
#endif /* __GNUC__ */
    """
else:
    branch_prediction_macros = \
    """
#define likely(x)   (x)
#define unlikely(x) (x)
    """

#get_name_predeclaration = \
#"static PyObject *__Pyx_GetName(PyObject *dict, char *name); /*proto*/"

#get_name_interned_predeclaration = \
#"static PyObject *__Pyx_GetName(PyObject *dict, PyObject *name); /*proto*/"

#------------------------------------------------------------------------------------

printing_utility_code = UtilityCode(
proto = """
static int __Pyx_Print(PyObject *, int); /*proto*/
#if PY_MAJOR_VERSION >= 3
static PyObject* %s = 0;
static PyObject* %s = 0;
#endif
""" % (Naming.print_function, Naming.print_function_kwargs),
impl = r"""
#if PY_MAJOR_VERSION < 3
static PyObject *__Pyx_GetStdout(void) {
    PyObject *f = PySys_GetObject((char *)"stdout");
    if (!f) {
        PyErr_SetString(PyExc_RuntimeError, "lost sys.stdout");
    }
    return f;
}

static int __Pyx_Print(PyObject *arg_tuple, int newline) {
    PyObject *f;
    PyObject* v;
    int i;

    if (!(f = __Pyx_GetStdout()))
        return -1;
    for (i=0; i < PyTuple_GET_SIZE(arg_tuple); i++) {
        if (PyFile_SoftSpace(f, 1)) {
            if (PyFile_WriteString(" ", f) < 0)
                return -1;
        }
        v = PyTuple_GET_ITEM(arg_tuple, i);
        if (PyFile_WriteObject(v, f, Py_PRINT_RAW) < 0)
            return -1;
        if (PyString_Check(v)) {
            char *s = PyString_AsString(v);
            Py_ssize_t len = PyString_Size(v);
            if (len > 0 &&
                isspace(Py_CHARMASK(s[len-1])) &&
                s[len-1] != ' ')
                    PyFile_SoftSpace(f, 0);
        }
    }
    if (newline) {
        if (PyFile_WriteString("\n", f) < 0)
            return -1;
        PyFile_SoftSpace(f, 0);
    }
    return 0;
}

#else /* Python 3 has a print function */

static int __Pyx_Print(PyObject *arg_tuple, int newline) {
    PyObject* kwargs = 0;
    PyObject* result = 0;
    PyObject* end_string;
    if (!%(PRINT_FUNCTION)s) {
        %(PRINT_FUNCTION)s = __Pyx_GetAttrString(%(BUILTINS)s, "print");
        if (!%(PRINT_FUNCTION)s)
            return -1;
    }
    if (!newline) {
        if (!%(PRINT_KWARGS)s) {
            %(PRINT_KWARGS)s = PyDict_New();
            if (!%(PRINT_KWARGS)s)
                return -1;
            end_string = PyUnicode_FromStringAndSize(" ", 1);
            if (!end_string)
                return -1;
            if (PyDict_SetItemString(%(PRINT_KWARGS)s, "end", end_string) < 0) {
                Py_DECREF(end_string);
                return -1;
            }
            Py_DECREF(end_string);
        }
        kwargs = %(PRINT_KWARGS)s;
    }
    result = PyObject_Call(%(PRINT_FUNCTION)s, arg_tuple, kwargs);
    if (!result)
        return -1;
    Py_DECREF(result);
    return 0;
}

#endif
""" % {'BUILTINS'       : Naming.builtins_cname,
       'PRINT_FUNCTION' : Naming.print_function,
       'PRINT_KWARGS'   : Naming.print_function_kwargs}
)


printing_one_utility_code = UtilityCode(
proto = """
static int __Pyx_PrintOne(PyObject *o); /*proto*/
""",
impl = r"""
#if PY_MAJOR_VERSION < 3

static int __Pyx_PrintOne(PyObject *o) {
    PyObject *f;
    if (!(f = __Pyx_GetStdout()))
        return -1;
    if (PyFile_SoftSpace(f, 0)) {
        if (PyFile_WriteString(" ", f) < 0)
            return -1;
    }
    if (PyFile_WriteObject(o, f, Py_PRINT_RAW) < 0)
        return -1;
    if (PyFile_WriteString("\n", f) < 0)
        return -1;
    return 0;
    /* the line below is just to avoid compiler
     * compiler warnings about unused functions */
    return __Pyx_Print(NULL, 0);
}

#else /* Python 3 has a print function */

static int __Pyx_PrintOne(PyObject *o) {
    int res;
    PyObject* arg_tuple = PyTuple_New(1);
    if (unlikely(!arg_tuple))
        return -1;
    Py_INCREF(o);
    PyTuple_SET_ITEM(arg_tuple, 0, o);
    res = __Pyx_Print(arg_tuple, 1);
    Py_DECREF(arg_tuple);
    return res;
}

#endif
""",
requires=[printing_utility_code])



#------------------------------------------------------------------------------------

# Exception raising code
#
# Exceptions are raised by __Pyx_Raise() and stored as plain
# type/value/tb in PyThreadState->curexc_*.  When being caught by an
# 'except' statement, curexc_* is moved over to exc_* by
# __Pyx_GetException()

restore_exception_utility_code = UtilityCode(
proto = """
static INLINE void __Pyx_ErrRestore(PyObject *type, PyObject *value, PyObject *tb); /*proto*/
static INLINE void __Pyx_ErrFetch(PyObject **type, PyObject **value, PyObject **tb); /*proto*/
""",
impl = """
static INLINE void __Pyx_ErrRestore(PyObject *type, PyObject *value, PyObject *tb) {
    PyObject *tmp_type, *tmp_value, *tmp_tb;
    PyThreadState *tstate = PyThreadState_GET();

    tmp_type = tstate->curexc_type;
    tmp_value = tstate->curexc_value;
    tmp_tb = tstate->curexc_traceback;
    tstate->curexc_type = type;
    tstate->curexc_value = value;
    tstate->curexc_traceback = tb;
    Py_XDECREF(tmp_type);
    Py_XDECREF(tmp_value);
    Py_XDECREF(tmp_tb);
}

static INLINE void __Pyx_ErrFetch(PyObject **type, PyObject **value, PyObject **tb) {
    PyThreadState *tstate = PyThreadState_GET();
    *type = tstate->curexc_type;
    *value = tstate->curexc_value;
    *tb = tstate->curexc_traceback;

    tstate->curexc_type = 0;
    tstate->curexc_value = 0;
    tstate->curexc_traceback = 0;
}

""")

# The following function is based on do_raise() from ceval.c. There
# are separate versions for Python2 and Python3 as exception handling
# has changed quite a lot between the two versions.

raise_utility_code = UtilityCode(
proto = """
static void __Pyx_Raise(PyObject *type, PyObject *value, PyObject *tb); /*proto*/
""",
impl = """
#if PY_MAJOR_VERSION < 3
static void __Pyx_Raise(PyObject *type, PyObject *value, PyObject *tb) {
    Py_XINCREF(type);
    Py_XINCREF(value);
    Py_XINCREF(tb);
    /* First, check the traceback argument, replacing None with NULL. */
    if (tb == Py_None) {
        Py_DECREF(tb);
        tb = 0;
    }
    else if (tb != NULL && !PyTraceBack_Check(tb)) {
        PyErr_SetString(PyExc_TypeError,
            "raise: arg 3 must be a traceback or None");
        goto raise_error;
    }
    /* Next, replace a missing value with None */
    if (value == NULL) {
        value = Py_None;
        Py_INCREF(value);
    }
    #if PY_VERSION_HEX < 0x02050000
    if (!PyClass_Check(type))
    #else
    if (!PyType_Check(type))
    #endif
    {
        /* Raising an instance.  The value should be a dummy. */
        if (value != Py_None) {
            PyErr_SetString(PyExc_TypeError,
                "instance exception may not have a separate value");
            goto raise_error;
        }
        /* Normalize to raise <class>, <instance> */
        Py_DECREF(value);
        value = type;
        #if PY_VERSION_HEX < 0x02050000
            if (PyInstance_Check(type)) {
                type = (PyObject*) ((PyInstanceObject*)type)->in_class;
                Py_INCREF(type);
            }
            else {
                type = 0;
                PyErr_SetString(PyExc_TypeError,
                    "raise: exception must be an old-style class or instance");
                goto raise_error;
            }
        #else
            type = (PyObject*) Py_TYPE(type);
            Py_INCREF(type);
            if (!PyType_IsSubtype((PyTypeObject *)type, (PyTypeObject *)PyExc_BaseException)) {
                PyErr_SetString(PyExc_TypeError,
                    "raise: exception class must be a subclass of BaseException");
                goto raise_error;
            }
        #endif
    }

    __Pyx_ErrRestore(type, value, tb);
    return;
raise_error:
    Py_XDECREF(value);
    Py_XDECREF(type);
    Py_XDECREF(tb);
    return;
}

#else /* Python 3+ */

static void __Pyx_Raise(PyObject *type, PyObject *value, PyObject *tb) {
    if (tb == Py_None) {
        tb = 0;
    } else if (tb && !PyTraceBack_Check(tb)) {
        PyErr_SetString(PyExc_TypeError,
            "raise: arg 3 must be a traceback or None");
        goto bad;
    }
    if (value == Py_None)
        value = 0;

    if (PyExceptionInstance_Check(type)) {
        if (value) {
            PyErr_SetString(PyExc_TypeError,
                "instance exception may not have a separate value");
            goto bad;
        }
        value = type;
        type = (PyObject*) Py_TYPE(value);
    } else if (!PyExceptionClass_Check(type)) {
        PyErr_SetString(PyExc_TypeError,
            "raise: exception class must be a subclass of BaseException");
        goto bad;
    }

    PyErr_SetObject(type, value);

    if (tb) {
        PyThreadState *tstate = PyThreadState_GET();
        PyObject* tmp_tb = tstate->curexc_traceback;
        if (tb != tmp_tb) {
            Py_INCREF(tb);
            tstate->curexc_traceback = tb;
            Py_XDECREF(tmp_tb);
        }
    }

bad:
    return;
}
#endif
""",
requires=[restore_exception_utility_code])

#------------------------------------------------------------------------------------

get_exception_utility_code = UtilityCode(
proto = """
static int __Pyx_GetException(PyObject **type, PyObject **value, PyObject **tb); /*proto*/
""",
impl = """
static int __Pyx_GetException(PyObject **type, PyObject **value, PyObject **tb) {
    PyObject *local_type, *local_value, *local_tb;
    PyObject *tmp_type, *tmp_value, *tmp_tb;
    PyThreadState *tstate = PyThreadState_GET();
    local_type = tstate->curexc_type;
    local_value = tstate->curexc_value;
    local_tb = tstate->curexc_traceback;
    tstate->curexc_type = 0;
    tstate->curexc_value = 0;
    tstate->curexc_traceback = 0;
    PyErr_NormalizeException(&local_type, &local_value, &local_tb);
    if (unlikely(tstate->curexc_type))
        goto bad;
    #if PY_MAJOR_VERSION >= 3
    if (unlikely(PyException_SetTraceback(local_value, local_tb) < 0))
        goto bad;
    #endif
    *type = local_type;
    *value = local_value;
    *tb = local_tb;
    Py_INCREF(local_type);
    Py_INCREF(local_value);
    Py_INCREF(local_tb);
    tmp_type = tstate->exc_type;
    tmp_value = tstate->exc_value;
    tmp_tb = tstate->exc_traceback;
    tstate->exc_type = local_type;
    tstate->exc_value = local_value;
    tstate->exc_traceback = local_tb;
    /* Make sure tstate is in a consistent state when we XDECREF
       these objects (XDECREF may run arbitrary code). */
    Py_XDECREF(tmp_type);
    Py_XDECREF(tmp_value);
    Py_XDECREF(tmp_tb);
    return 0;
bad:
    *type = 0;
    *value = 0;
    *tb = 0;
    Py_XDECREF(local_type);
    Py_XDECREF(local_value);
    Py_XDECREF(local_tb);
    return -1;
}

""")

#------------------------------------------------------------------------------------

get_exception_tuple_utility_code = UtilityCode(proto="""
static PyObject *__Pyx_GetExceptionTuple(void); /*proto*/
""",
# I doubt that calling __Pyx_GetException() here is correct as it moves
# the exception from tstate->curexc_* to tstate->exc_*, which prevents
# exception handlers later on from receiving it.
impl = """
static PyObject *__Pyx_GetExceptionTuple(void) {
    PyObject *type = NULL, *value = NULL, *tb = NULL;
    if (__Pyx_GetException(&type, &value, &tb) == 0) {
        PyObject* exc_info = PyTuple_New(3);
        if (exc_info) {
            Py_INCREF(type);
            Py_INCREF(value);
            Py_INCREF(tb);
            PyTuple_SET_ITEM(exc_info, 0, type);
            PyTuple_SET_ITEM(exc_info, 1, value);
            PyTuple_SET_ITEM(exc_info, 2, tb);
            return exc_info;
        }
    }
    return NULL;
}
""",
requires=[get_exception_utility_code])

#------------------------------------------------------------------------------------

reset_exception_utility_code = UtilityCode(
proto = """
static INLINE void __Pyx_ExceptionSave(PyObject **type, PyObject **value, PyObject **tb); /*proto*/
static void __Pyx_ExceptionReset(PyObject *type, PyObject *value, PyObject *tb); /*proto*/
""",
impl = """
static INLINE void __Pyx_ExceptionSave(PyObject **type, PyObject **value, PyObject **tb) {
    PyThreadState *tstate = PyThreadState_GET();
    *type = tstate->exc_type;
    *value = tstate->exc_value;
    *tb = tstate->exc_traceback;
    Py_XINCREF(*type);
    Py_XINCREF(*value);
    Py_XINCREF(*tb);
}

static void __Pyx_ExceptionReset(PyObject *type, PyObject *value, PyObject *tb) {
    PyObject *tmp_type, *tmp_value, *tmp_tb;
    PyThreadState *tstate = PyThreadState_GET();
    tmp_type = tstate->exc_type;
    tmp_value = tstate->exc_value;
    tmp_tb = tstate->exc_traceback;
    tstate->exc_type = type;
    tstate->exc_value = value;
    tstate->exc_traceback = tb;
    Py_XDECREF(tmp_type);
    Py_XDECREF(tmp_value);
    Py_XDECREF(tmp_tb);
}
""")

#------------------------------------------------------------------------------------

arg_type_test_utility_code = UtilityCode(
proto = """
static int __Pyx_ArgTypeTest(PyObject *obj, PyTypeObject *type, int none_allowed,
    const char *name, int exact); /*proto*/
""",
impl = """
static int __Pyx_ArgTypeTest(PyObject *obj, PyTypeObject *type, int none_allowed,
    const char *name, int exact)
{
    if (!type) {
        PyErr_Format(PyExc_SystemError, "Missing type object");
        return 0;
    }
    if (none_allowed && obj == Py_None) return 1;
    else if (exact) {
        if (Py_TYPE(obj) == type) return 1;
    }
    else {
        if (PyObject_TypeCheck(obj, type)) return 1;
    }
    PyErr_Format(PyExc_TypeError,
        "Argument '%s' has incorrect type (expected %s, got %s)",
        name, type->tp_name, Py_TYPE(obj)->tp_name);
    return 0;
}
""")

#------------------------------------------------------------------------------------
#
#  __Pyx_RaiseArgtupleInvalid raises the correct exception when too
#  many or too few positional arguments were found.  This handles
#  Py_ssize_t formatting correctly.

raise_argtuple_invalid_utility_code = UtilityCode(
proto = """
static void __Pyx_RaiseArgtupleInvalid(const char* func_name, int exact,
    Py_ssize_t num_min, Py_ssize_t num_max, Py_ssize_t num_found); /*proto*/
""",
impl = """
static void __Pyx_RaiseArgtupleInvalid(
    const char* func_name,
    int exact,
    Py_ssize_t num_min,
    Py_ssize_t num_max,
    Py_ssize_t num_found)
{
    Py_ssize_t num_expected;
    const char *number, *more_or_less;

    if (num_found < num_min) {
        num_expected = num_min;
        more_or_less = "at least";
    } else {
        num_expected = num_max;
        more_or_less = "at most";
    }
    if (exact) {
        more_or_less = "exactly";
    }
    number = (num_expected == 1) ? "" : "s";
    PyErr_Format(PyExc_TypeError,
        #if PY_VERSION_HEX < 0x02050000
            "%s() takes %s %d positional argument%s (%d given)",
        #else
            "%s() takes %s %zd positional argument%s (%zd given)",
        #endif
        func_name, more_or_less, num_expected, number, num_found);
}
""")

raise_keyword_required_utility_code = UtilityCode(
proto = """
static INLINE void __Pyx_RaiseKeywordRequired(const char* func_name, PyObject* kw_name); /*proto*/
""",
impl = """
static INLINE void __Pyx_RaiseKeywordRequired(
    const char* func_name,
    PyObject* kw_name)
{
    PyErr_Format(PyExc_TypeError,
        #if PY_MAJOR_VERSION >= 3
        "%s() needs keyword-only argument %U", func_name, kw_name);
        #else
        "%s() needs keyword-only argument %s", func_name,
        PyString_AS_STRING(kw_name));
        #endif
}
""")

raise_double_keywords_utility_code = UtilityCode(
proto = """
static void __Pyx_RaiseDoubleKeywordsError(
    const char* func_name, PyObject* kw_name); /*proto*/
""",
impl = """
static void __Pyx_RaiseDoubleKeywordsError(
    const char* func_name,
    PyObject* kw_name)
{
    PyErr_Format(PyExc_TypeError,
        #if PY_MAJOR_VERSION >= 3
        "%s() got multiple values for keyword argument '%U'", func_name, kw_name);
        #else
        "%s() got multiple values for keyword argument '%s'", func_name,
        PyString_AS_STRING(kw_name));
        #endif
}
""")

#------------------------------------------------------------------------------------
#
#  __Pyx_CheckKeywordStrings raises an error if non-string keywords
#  were passed to a function, or if any keywords were passed to a
#  function that does not accept them.

keyword_string_check_utility_code = UtilityCode(
proto = """
static INLINE int __Pyx_CheckKeywordStrings(PyObject *kwdict,
    const char* function_name, int kw_allowed); /*proto*/
""",
impl = """
static INLINE int __Pyx_CheckKeywordStrings(
    PyObject *kwdict,
    const char* function_name,
    int kw_allowed)
{
    PyObject* key = 0;
    Py_ssize_t pos = 0;
    while (PyDict_Next(kwdict, &pos, &key, 0)) {
        #if PY_MAJOR_VERSION < 3
        if (unlikely(!PyString_CheckExact(key)) && unlikely(!PyString_Check(key)))
        #else
        if (unlikely(!PyUnicode_CheckExact(key)) && unlikely(!PyUnicode_Check(key)))
        #endif
            goto invalid_keyword_type;
    }
    if ((!kw_allowed) && unlikely(key))
        goto invalid_keyword;
    return 1;
invalid_keyword_type:
    PyErr_Format(PyExc_TypeError,
        "%s() keywords must be strings", function_name);
    return 0;
invalid_keyword:
    PyErr_Format(PyExc_TypeError,
    #if PY_MAJOR_VERSION < 3
        "%s() got an unexpected keyword argument '%s'",
        function_name, PyString_AsString(key));
    #else
        "%s() got an unexpected keyword argument '%U'",
        function_name, key);
    #endif
    return 0;
}
""")

#------------------------------------------------------------------------------------
#
#  __Pyx_ParseOptionalKeywords copies the optional/unknown keyword
#  arguments from the kwds dict into kwds2.  If kwds2 is NULL, unknown
#  keywords will raise an invalid keyword error.
#
#  Three kinds of errors are checked: 1) non-string keywords, 2)
#  unexpected keywords and 3) overlap with positional arguments.
#
#  If num_posargs is greater 0, it denotes the number of positional
#  arguments that were passed and that must therefore not appear
#  amongst the keywords as well.
#
#  This method does not check for required keyword arguments.
#

parse_keywords_utility_code = UtilityCode(
proto = """
static int __Pyx_ParseOptionalKeywords(PyObject *kwds, PyObject **argnames[], \
    PyObject *kwds2, PyObject *values[], Py_ssize_t num_pos_args, \
    const char* function_name); /*proto*/
""",
impl = """
static int __Pyx_ParseOptionalKeywords(
    PyObject *kwds,
    PyObject **argnames[],
    PyObject *kwds2,
    PyObject *values[],
    Py_ssize_t num_pos_args,
    const char* function_name)
{
    PyObject *key = 0, *value = 0;
    Py_ssize_t pos = 0;
    PyObject*** name;
    PyObject*** first_kw_arg = argnames + num_pos_args;

    while (PyDict_Next(kwds, &pos, &key, &value)) {
        name = first_kw_arg;
        while (*name && (**name != key)) name++;
        if (*name) {
            values[name-argnames] = value;
        } else {
            #if PY_MAJOR_VERSION < 3
            if (unlikely(!PyString_CheckExact(key)) && unlikely(!PyString_Check(key))) {
            #else
            if (unlikely(!PyUnicode_CheckExact(key)) && unlikely(!PyUnicode_Check(key))) {
            #endif
                goto invalid_keyword_type;
            } else {
                for (name = first_kw_arg; *name; name++) {
                    #if PY_MAJOR_VERSION >= 3
                    if (PyUnicode_GET_SIZE(**name) == PyUnicode_GET_SIZE(key) &&
                        PyUnicode_Compare(**name, key) == 0) break;
                    #else
                    if (PyString_GET_SIZE(**name) == PyString_GET_SIZE(key) &&
                        _PyString_Eq(**name, key)) break;
                    #endif
                }
                if (*name) {
                    values[name-argnames] = value;
                } else {
                    /* unexpected keyword found */
                    for (name=argnames; name != first_kw_arg; name++) {
                        if (**name == key) goto arg_passed_twice;
                        #if PY_MAJOR_VERSION >= 3
                        if (PyUnicode_GET_SIZE(**name) == PyUnicode_GET_SIZE(key) &&
                            PyUnicode_Compare(**name, key) == 0) goto arg_passed_twice;
                        #else
                        if (PyString_GET_SIZE(**name) == PyString_GET_SIZE(key) &&
                            _PyString_Eq(**name, key)) goto arg_passed_twice;
                        #endif
                    }
                    if (kwds2) {
                        if (unlikely(PyDict_SetItem(kwds2, key, value))) goto bad;
                    } else {
                        goto invalid_keyword;
                    }
                }
            }
        }
    }
    return 0;
arg_passed_twice:
    __Pyx_RaiseDoubleKeywordsError(function_name, **name);
    goto bad;
invalid_keyword_type:
    PyErr_Format(PyExc_TypeError,
        "%s() keywords must be strings", function_name);
    goto bad;
invalid_keyword:
    PyErr_Format(PyExc_TypeError,
    #if PY_MAJOR_VERSION < 3
        "%s() got an unexpected keyword argument '%s'",
        function_name, PyString_AsString(key));
    #else
        "%s() got an unexpected keyword argument '%U'",
        function_name, key);
    #endif
bad:
    return -1;
}
""")

#------------------------------------------------------------------------------------

traceback_utility_code = UtilityCode(
proto = """
static void __Pyx_AddTraceback(const char *funcname); /*proto*/
""",
impl = """
#include "compile.h"
#include "frameobject.h"
#include "traceback.h"

static void __Pyx_AddTraceback(const char *funcname) {
    PyObject *py_srcfile = 0;
    PyObject *py_funcname = 0;
    PyObject *py_globals = 0;
    PyCodeObject *py_code = 0;
    PyFrameObject *py_frame = 0;

    #if PY_MAJOR_VERSION < 3
    py_srcfile = PyString_FromString(%(FILENAME)s);
    #else
    py_srcfile = PyUnicode_FromString(%(FILENAME)s);
    #endif
    if (!py_srcfile) goto bad;
    if (%(CLINENO)s) {
        #if PY_MAJOR_VERSION < 3
        py_funcname = PyString_FromFormat( "%%s (%%s:%%d)", funcname, %(CFILENAME)s, %(CLINENO)s);
        #else
        py_funcname = PyUnicode_FromFormat( "%%s (%%s:%%d)", funcname, %(CFILENAME)s, %(CLINENO)s);
        #endif
    }
    else {
        #if PY_MAJOR_VERSION < 3
        py_funcname = PyString_FromString(funcname);
        #else
        py_funcname = PyUnicode_FromString(funcname);
        #endif
    }
    if (!py_funcname) goto bad;
    py_globals = PyModule_GetDict(%(GLOBALS)s);
    if (!py_globals) goto bad;
    py_code = PyCode_New(
        0,            /*int argcount,*/
        #if PY_MAJOR_VERSION >= 3
        0,            /*int kwonlyargcount,*/
        #endif
        0,            /*int nlocals,*/
        0,            /*int stacksize,*/
        0,            /*int flags,*/
        %(EMPTY_BYTES)s, /*PyObject *code,*/
        %(EMPTY_TUPLE)s,  /*PyObject *consts,*/
        %(EMPTY_TUPLE)s,  /*PyObject *names,*/
        %(EMPTY_TUPLE)s,  /*PyObject *varnames,*/
        %(EMPTY_TUPLE)s,  /*PyObject *freevars,*/
        %(EMPTY_TUPLE)s,  /*PyObject *cellvars,*/
        py_srcfile,   /*PyObject *filename,*/
        py_funcname,  /*PyObject *name,*/
        %(LINENO)s,   /*int firstlineno,*/
        %(EMPTY_BYTES)s  /*PyObject *lnotab*/
    );
    if (!py_code) goto bad;
    py_frame = PyFrame_New(
        PyThreadState_GET(), /*PyThreadState *tstate,*/
        py_code,             /*PyCodeObject *code,*/
        py_globals,          /*PyObject *globals,*/
        0                    /*PyObject *locals*/
    );
    if (!py_frame) goto bad;
    py_frame->f_lineno = %(LINENO)s;
    PyTraceBack_Here(py_frame);
bad:
    Py_XDECREF(py_srcfile);
    Py_XDECREF(py_funcname);
    Py_XDECREF(py_code);
    Py_XDECREF(py_frame);
}
""" % {
    'FILENAME': Naming.filename_cname,
    'LINENO':  Naming.lineno_cname,
    'CFILENAME': Naming.cfilenm_cname,
    'CLINENO':  Naming.clineno_cname,
    'GLOBALS': Naming.module_cname,
    'EMPTY_TUPLE' : Naming.empty_tuple,
    'EMPTY_BYTES' : Naming.empty_bytes,
})

#------------------------------------------------------------------------------------

unraisable_exception_utility_code = UtilityCode(
proto = """
static void __Pyx_WriteUnraisable(const char *name); /*proto*/
""",
impl = """
static void __Pyx_WriteUnraisable(const char *name) {
    PyObject *old_exc, *old_val, *old_tb;
    PyObject *ctx;
    __Pyx_ErrFetch(&old_exc, &old_val, &old_tb);
    #if PY_MAJOR_VERSION < 3
    ctx = PyString_FromString(name);
    #else
    ctx = PyUnicode_FromString(name);
    #endif
    __Pyx_ErrRestore(old_exc, old_val, old_tb);
    if (!ctx) {
        PyErr_WriteUnraisable(Py_None);
    } else {
        PyErr_WriteUnraisable(ctx);
        Py_DECREF(ctx);
    }
}
""",
requires=[restore_exception_utility_code])

#------------------------------------------------------------------------------------

set_vtable_utility_code = UtilityCode(
proto = """
static int __Pyx_SetVtable(PyObject *dict, void *vtable); /*proto*/
""",
impl = """
static int __Pyx_SetVtable(PyObject *dict, void *vtable) {
#if PY_VERSION_HEX < 0x03010000
    PyObject *ob = PyCObject_FromVoidPtr(vtable, 0);
#else
    PyObject *ob = PyCapsule_New(vtable, 0, 0);
#endif
    if (!ob)
        goto bad;
    if (PyDict_SetItemString(dict, "__pyx_vtable__", ob) < 0)
        goto bad;
    Py_DECREF(ob);
    return 0;
bad:
    Py_XDECREF(ob);
    return -1;
}
""")

#------------------------------------------------------------------------------------

get_vtable_utility_code = UtilityCode(
proto = """
static int __Pyx_GetVtable(PyObject *dict, void *vtabptr); /*proto*/
""",
impl = r"""
static int __Pyx_GetVtable(PyObject *dict, void *vtabptr) {
    PyObject *ob = PyMapping_GetItemString(dict, (char *)"__pyx_vtable__");
    if (!ob)
        goto bad;
#if PY_VERSION_HEX < 0x03010000
    *(void **)vtabptr = PyCObject_AsVoidPtr(ob);
#else
    *(void **)vtabptr = PyCapsule_GetPointer(ob, 0);
#endif
    if (!*(void **)vtabptr)
        goto bad;
    Py_DECREF(ob);
    return 0;
bad:
    Py_XDECREF(ob);
    return -1;
}
""")

#------------------------------------------------------------------------------------

init_string_tab_utility_code = UtilityCode(
proto = """
static int __Pyx_InitStrings(__Pyx_StringTabEntry *t); /*proto*/
""",
impl = """
static int __Pyx_InitStrings(__Pyx_StringTabEntry *t) {
    while (t->p) {
        #if PY_MAJOR_VERSION < 3
        if (t->is_unicode) {
            *t->p = PyUnicode_DecodeUTF8(t->s, t->n - 1, NULL);
        } else if (t->intern) {
            *t->p = PyString_InternFromString(t->s);
        } else {
            *t->p = PyString_FromStringAndSize(t->s, t->n - 1);
        }
        #else  /* Python 3+ has unicode identifiers */
        if (t->is_unicode | t->is_str) {
            if (t->intern) {
                *t->p = PyUnicode_InternFromString(t->s);
            } else if (t->encoding) {
                *t->p = PyUnicode_Decode(t->s, t->n - 1, t->encoding, NULL);
            } else {
                *t->p = PyUnicode_FromStringAndSize(t->s, t->n - 1);
            }
        } else {
            *t->p = PyBytes_FromStringAndSize(t->s, t->n - 1);
        }
        #endif
        if (!*t->p)
            return -1;
        ++t;
    }
    return 0;
}
""")

#------------------------------------------------------------------------------------

force_init_threads_utility_code = UtilityCode(
proto="""
#ifndef __PYX_FORCE_INIT_THREADS
#if PY_VERSION_HEX < 0x02040200
#define __PYX_FORCE_INIT_THREADS 1
#else
#define __PYX_FORCE_INIT_THREADS 0
#endif
#endif
""")

#------------------------------------------------------------------------------------
<<<<<<< HEAD
=======

# Note that cPython ignores PyTrace_EXCEPTION, 
# but maybe some other profilers don't. 

profile_utility_code = UtilityCode(proto="""
#ifndef CYTHON_PROFILE
#define CYTHON_PROFILE 1
#endif

#ifndef CYTHON_PROFILE_REUSE_FRAME
#define CYTHON_PROFILE_REUSE_FRAME 0
#endif

#if CYTHON_PROFILE

#include "compile.h"
#include "frameobject.h"
#include "traceback.h"

#if CYTHON_PROFILE_REUSE_FRAME
#define CYTHON_FRAME_MODIFIER static
#define CYTHON_FRAME_DEL
#else
#define CYTHON_FRAME_MODIFIER
#define CYTHON_FRAME_DEL Py_DECREF(%(FRAME)s)
#endif

#define __Pyx_TraceCall(funcname, srcfile, firstlineno)                            \\
static PyCodeObject *%(FRAME_CODE)s = NULL;                                        \\
CYTHON_FRAME_MODIFIER PyFrameObject *%(FRAME)s = NULL;                             \\
int __Pyx_use_tracing = 0;                                                         \\
if (unlikely(PyThreadState_GET()->use_tracing && PyThreadState_GET()->c_profilefunc)) {      \\
    __Pyx_use_tracing = __Pyx_TraceSetupAndCall(&%(FRAME_CODE)s, &%(FRAME)s, funcname, srcfile, firstlineno);  \\
}

#define __Pyx_TraceException()                                                           \\
if (unlikely(__Pyx_use_tracing( && PyThreadState_GET()->use_tracing && PyThreadState_GET()->c_profilefunc) {  \\
    PyObject *exc_info = __Pyx_GetExceptionTuple();                                      \\
    if (exc_info) {                                                                      \\
        PyThreadState_GET()->c_profilefunc(                                              \\
            PyThreadState_GET()->c_profileobj, %(FRAME)s, PyTrace_EXCEPTION, exc_info);  \\
        Py_DECREF(exc_info);                                                             \\
    }                                                                                    \\
}

#define __Pyx_TraceReturn(result)                                                  \\
if (unlikely(__Pyx_use_tracing) && PyThreadState_GET()->use_tracing && PyThreadState_GET()->c_profilefunc) {  \\
    PyThreadState_GET()->c_profilefunc(                                            \\
        PyThreadState_GET()->c_profileobj, %(FRAME)s, PyTrace_RETURN, (PyObject*)result);     \\
    CYTHON_FRAME_DEL;                                                               \\
}

static PyCodeObject *__Pyx_createFrameCodeObject(const char *funcname, const char *srcfile, int firstlineno); /*proto*/
static int __Pyx_TraceSetupAndCall(PyCodeObject** code, PyFrameObject** frame, const char *funcname, const char *srcfile, int firstlineno); /*proto*/

#else
#define __Pyx_TraceCall(funcname, srcfile, firstlineno) 
#define __Pyx_TraceException() 
#define __Pyx_TraceReturn(result) 
#endif /* CYTHON_PROFILE */
""" 
% {
    "FRAME": Naming.frame_cname,
    "FRAME_CODE": Naming.frame_code_cname,
},
impl = """

#if CYTHON_PROFILE

static int __Pyx_TraceSetupAndCall(PyCodeObject** code,
                                   PyFrameObject** frame,
                                   const char *funcname,
                                   const char *srcfile,
                                   int firstlineno) {
    if (*frame == NULL || !CYTHON_PROFILE_REUSE_FRAME) {
        if (*code == NULL) {
            *code = __Pyx_createFrameCodeObject(funcname, srcfile, firstlineno);
            if (*code == NULL) return 0;
        }
        *frame = PyFrame_New(
            PyThreadState_GET(),            /*PyThreadState *tstate*/
            *code,                          /*PyCodeObject *code*/
            PyModule_GetDict(%(MODULE)s),      /*PyObject *globals*/
            0                               /*PyObject *locals*/
        );
        if (*frame == NULL) return 0;
    }
    else {
        (*frame)->f_tstate = PyThreadState_GET();
    }
    return PyThreadState_GET()->c_profilefunc(PyThreadState_GET()->c_profileobj, *frame, PyTrace_CALL, NULL) == 0;
}

static PyCodeObject *__Pyx_createFrameCodeObject(const char *funcname, const char *srcfile, int firstlineno) {
    PyObject *py_srcfile = 0;
    PyObject *py_funcname = 0;
    PyCodeObject *py_code = 0;

    #if PY_MAJOR_VERSION < 3
    py_funcname = PyString_FromString(funcname);
    py_srcfile = PyString_FromString(srcfile);
    #else
    py_funcname = PyUnicode_FromString(funcname);
    py_srcfile = PyUnicode_FromString(srcfile);
    #endif
    if (!py_funcname | !py_srcfile) goto bad;

    py_code = PyCode_New(
        0,                /*int argcount,*/
        #if PY_MAJOR_VERSION >= 3
        0,                /*int kwonlyargcount,*/
        #endif
        0,                /*int nlocals,*/
        0,                /*int stacksize,*/
        0,                /*int flags,*/
        %(EMPTY_BYTES)s,  /*PyObject *code,*/
        %(EMPTY_TUPLE)s,  /*PyObject *consts,*/
        %(EMPTY_TUPLE)s,  /*PyObject *names,*/
        %(EMPTY_TUPLE)s,  /*PyObject *varnames,*/
        %(EMPTY_TUPLE)s,  /*PyObject *freevars,*/
        %(EMPTY_TUPLE)s,  /*PyObject *cellvars,*/
        py_srcfile,       /*PyObject *filename,*/
        py_funcname,      /*PyObject *name,*/
        firstlineno,      /*int firstlineno,*/
        %(EMPTY_BYTES)s   /*PyObject *lnotab*/
    );

bad: 
    Py_XDECREF(py_srcfile);
    Py_XDECREF(py_funcname);
    
    return py_code;
}

#endif /* CYTHON_PROFILE */
""" % {
    'EMPTY_TUPLE' : Naming.empty_tuple,
    'EMPTY_BYTES' : Naming.empty_bytes,
    "MODULE": Naming.module_cname,
})
>>>>>>> 5109df24
<|MERGE_RESOLUTION|>--- conflicted
+++ resolved
@@ -19,14 +19,9 @@
 import TypeSlots
 from PyrexTypes import py_object_type, error_type, CFuncType
 from Symtab import ModuleScope, LocalScope, GeneratorLocalScope, \
-<<<<<<< HEAD
     StructOrUnionScope, PyClassScope, CClassScope, CppClassScope
-from Cython.Utils import open_new_file, replace_suffix, UtilityCode
-=======
-    StructOrUnionScope, PyClassScope, CClassScope
 from Cython.Utils import open_new_file, replace_suffix
 from Code import UtilityCode
->>>>>>> 5109df24
 from StringEncoding import EncodedString, escape_byte_string, split_docstring
 import Options
 import ControlFlow
@@ -782,7 +777,6 @@
         if base_type is None:
             base_type = self.base_type_node.analyse(env)
         if base_type.is_error: return base_type
-<<<<<<< HEAD
         
         if base_type.is_cpp_class:
             if len(self.keyword_args.key_value_pairs) != 0:
@@ -804,26 +798,13 @@
                 self.positional_args,
                 self.keyword_args,
                 base_type.buffer_defaults)
-            
+
+            if sys.version_info[0] < 3:
+                # Py 2.x enforces byte strings as keyword arguments ...
+                options = dict([ (name.encode('ASCII'), value)
+                                 for name, value in options.iteritems() ])
+
             self.type = PyrexTypes.BufferType(base_type, **options)
-        
-=======
-        import Buffer
-
-        options = Buffer.analyse_buffer_options(
-            self.pos,
-            env,
-            self.positional_args,
-            self.keyword_args,
-            base_type.buffer_defaults)
-
-        if sys.version_info[0] < 3:
-            # Py 2.x enforces byte strings as keyword arguments ...
-            options = dict([ (name.encode('ASCII'), value)
-                             for name, value in options.iteritems() ])
-
-        self.type = PyrexTypes.BufferType(base_type, **options)
->>>>>>> 5109df24
         return self.type
 
 class CComplexBaseTypeNode(CBaseTypeNode):
@@ -3491,7 +3472,6 @@
     def analyse_expressions(self, env):
         for arg in self.args:
             arg.analyse_target_expression(env, None)
-<<<<<<< HEAD
             if arg.type.is_pyobject:
                 self.gil_check(env)
             elif arg.type.is_ptr and arg.type.base_type.is_cpp_class:
@@ -3500,10 +3480,6 @@
                 error(arg.pos, "Deletion of non-heap C++ object")
             else:
                 error(arg.pos, "Deletion of non-Python, non-C++ object")
-=======
-            if not arg.type.is_pyobject:
-                error(arg.pos, "Deletion of non-Python object")
->>>>>>> 5109df24
             #arg.release_target_temp(env)
 
     def nogil_check(self, env):
@@ -5875,8 +5851,6 @@
 """)
 
 #------------------------------------------------------------------------------------
-<<<<<<< HEAD
-=======
 
 # Note that cPython ignores PyTrace_EXCEPTION, 
 # but maybe some other profilers don't. 
@@ -6016,5 +5990,4 @@
     'EMPTY_TUPLE' : Naming.empty_tuple,
     'EMPTY_BYTES' : Naming.empty_bytes,
     "MODULE": Naming.module_cname,
-})
->>>>>>> 5109df24
+})