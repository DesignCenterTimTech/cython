--- conflicted
+++ resolved
@@ -156,11 +156,8 @@
     'cclass' : None,
     'returns' : type,
     'set_initial_path': str,
-<<<<<<< HEAD
+    'freelist': int,
     'c_string_type': one_of('bytes', 'str', 'unicoode'),
-=======
-    'freelist': int,
->>>>>>> 4ebc647c
     }
 
 for key, val in directive_defaults.items():
@@ -177,13 +174,10 @@
     'set_initial_path' : ('module',),
     'test_assert_path_exists' : ('function', 'class', 'cclass'),
     'test_fail_if_path_exists' : ('function', 'class', 'cclass'),
-<<<<<<< HEAD
-    # Avoid scope-specific to/from_py_functions.
+    'freelist': ('cclass',),
+    # Avoid scope-specific to/from_py_functions for c_string.
     'c_string_type': ('module',),
     'c_string_encoding': ('module',),
-=======
-    'freelist': ('cclass',),
->>>>>>> 4ebc647c
 }
 
 def parse_directive_value(name, value, relaxed_bool=False):
