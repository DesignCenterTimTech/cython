#
#  Cython - Compilation-wide options and pragma declarations
#

cache_builtins = 1  #  Perform lookups on builtin names only once

embed_pos_in_docstring = 0
gcc_branch_hints = 1

pre_import = None
docstrings = True

# This is a SAGE-specific option that will 
# cause Cython to incref local variables before
# performing a binary operation on them, for 
# safe detection of inplace operators. 
incref_local_binop = 0

# Decref global variables in this module on exit for garbage collection. 
# 0: None, 1+: interned objects, 2+: cdef globals, 3+: types objects
# Mostly for reducing noise for Valgrind, only executes at process exit
# (when all memory will be reclaimed anyways). 
generate_cleanup_code = 0

annotate = 0

# This will convert statements of the form "for i in range(...)" 
# to "for i from ..." when i is a cdef'd integer type, and the direction
# (i.e. sign of step) can be determined. 
# WARNING: This may change the symantics if the range causes assignment to 
# i to overflow. Specifically, if this option is set, an error will be
# raised before the loop is entered, wheras without this option the loop
# will execute util a overflowing value is encountered. 
convert_range = 1

# Enable this to allow one to write your_module.foo = ... to overwrite the 
# definition if the cpdef function foo, at the cost of an extra dictionary 
# lookup on every call. 
# If this is 0 it simply creates a wrapper. 
lookup_module_cpdef = 0

# This will set local variables to None rather than NULL which may cause 
# surpress what would be an UnboundLocalError in pure Python but eliminates 
# checking for NULL on every use, and can decref rather than xdecref at the end. 
# WARNING: This is a work in progress, may currently segfault.
init_local_none = 1

# Append the c file and line number to the traceback for exceptions. 
c_line_in_traceback = 1

# Whether or not to embed the Python interpreter, for use in making a 
# standalone executable. This will provide a main() method which simply 
# executes the body of this module. 
embed = False


# Declare compiler directives
option_defaults = {
    'boundscheck' : True,
    'nonecheck' : False,
    'embedsignature' : False,
    'locals' : {},
    'auto_cpdef': False,
    'cdivision': False, # was True before 0.12
    'cdivision_warnings': False,
    'always_allow_keywords': False,
    'wraparound' : True,
    'c99_complex' : False, # Don't use macro wrappers for complex arith, not sure what to name this...
    'callspec' : "",
    'profile': False,
<<<<<<< HEAD
    'autotestdict': True
=======
    'doctesthack': False,

# test support
    'test_assert_path_exists' : [],
    'test_fail_if_path_exists' : [],
>>>>>>> fbc20b57
}

# Override types possibilities above, if needed
option_types = {}

for key, val in option_defaults.items():
    if key not in option_types:
        option_types[key] = type(val)

option_scopes = { # defaults to available everywhere
    # 'module', 'function', 'class', 'with statement'
<<<<<<< HEAD
    'autotestdict' : ('module',)
=======
    'doctesthack' : ('module',),
    'test_assert_path_exists' : ('function',),
    'test_fail_if_path_exists' : ('function',),
>>>>>>> fbc20b57
}

def parse_option_value(name, value):
    """
    Parses value as an option value for the given name and returns
    the interpreted value. None is returned if the option does not exist.    

    >>> print parse_option_value('nonexisting', 'asdf asdfd')
    None
    >>> parse_option_value('boundscheck', 'True')
    True
    >>> parse_option_value('boundscheck', 'true')
    Traceback (most recent call last):
       ...
    ValueError: boundscheck directive must be set to True or False
    
    """
    type = option_types.get(name)
    if not type: return None
    if type is bool:
        if value == "True": return True
        elif value == "False": return False
        else: raise ValueError("%s directive must be set to True or False" % name)
    elif type is int:
        try:
            return int(value)
        except ValueError:
            raise ValueError("%s directive must be set to an integer" % name)
    else:
        assert False

def parse_option_list(s):
    """
    Parses a comma-seperated list of pragma options. Whitespace
    is not considered.

    >>> parse_option_list('      ')
    {}
    >>> (parse_option_list('boundscheck=True') ==
    ... {'boundscheck': True})
    True
    >>> parse_option_list('  asdf')
    Traceback (most recent call last):
       ...
    ValueError: Expected "=" in option "asdf"
    >>> parse_option_list('boundscheck=hey')
    Traceback (most recent call last):
       ...
    ValueError: Must pass a boolean value for option "boundscheck"
    >>> parse_option_list('unknown=True')
    Traceback (most recent call last):
       ...
    ValueError: Unknown option: "unknown"
    """
    result = {}
    for item in s.split(','):
        item = item.strip()
        if not item: continue
        if not '=' in item: raise ValueError('Expected "=" in option "%s"' % item)
        name, value = item.strip().split('=')
        try:
            type = option_types[name]
        except KeyError:
            raise ValueError('Unknown option: "%s"' % name)
        if type is bool:
            value = value.lower()
            if value in ('true', 'yes'):
                value = True
            elif value in ('false', 'no'):
                value = False
            else: raise ValueError('Must pass a boolean value for option "%s"' % name)
            result[name] = value
        else:
            assert False
    return result<|MERGE_RESOLUTION|>--- conflicted
+++ resolved
@@ -68,15 +68,11 @@
     'c99_complex' : False, # Don't use macro wrappers for complex arith, not sure what to name this...
     'callspec' : "",
     'profile': False,
-<<<<<<< HEAD
-    'autotestdict': True
-=======
-    'doctesthack': False,
+    'autotestdict': True,
 
 # test support
     'test_assert_path_exists' : [],
     'test_fail_if_path_exists' : [],
->>>>>>> fbc20b57
 }
 
 # Override types possibilities above, if needed
@@ -88,13 +84,9 @@
 
 option_scopes = { # defaults to available everywhere
     # 'module', 'function', 'class', 'with statement'
-<<<<<<< HEAD
-    'autotestdict' : ('module',)
-=======
-    'doctesthack' : ('module',),
+    'autotestdict' : ('module',),
     'test_assert_path_exists' : ('function',),
     'test_fail_if_path_exists' : ('function',),
->>>>>>> fbc20b57
 }
 
 def parse_option_value(name, value):
