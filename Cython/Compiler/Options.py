#
#  Cython - Compilation-wide options and pragma declarations
#

cache_builtins = 1  #  Perform lookups on builtin names only once

embed_pos_in_docstring = 0
gcc_branch_hints = 1

pre_import = None
docstrings = True

# This is a SAGE-specific option that will 
# cause Cython to incref local variables before
# performing a binary operation on them, for 
# safe detection of inplace operators. 
incref_local_binop = 0

# Decref global variables in this module on exit for garbage collection. 
# 0: None, 1+: interned objects, 2+: cdef globals, 3+: types objects
# Mostly for reducing noise for Valgrind, only executes at process exit
# (when all memory will be reclaimed anyways). 
generate_cleanup_code = 0

annotate = 0

# This will convert statements of the form "for i in range(...)" 
# to "for i from ..." when i is a cdef'd integer type, and the direction
# (i.e. sign of step) can be determined. 
# WARNING: This may change the symantics if the range causes assignment to 
# i to overflow. Specifically, if this option is set, an error will be
# raised before the loop is entered, wheras without this option the loop
# will execute util a overflowing value is encountered. 
convert_range = 1

# Enable this to allow one to write your_module.foo = ... to overwrite the 
# definition if the cpdef function foo, at the cost of an extra dictionary 
# lookup on every call. 
# If this is 0 it simply creates a wrapper. 
lookup_module_cpdef = 0

# This will set local variables to None rather than NULL which may cause 
# surpress what would be an UnboundLocalError in pure Python but eliminates 
# checking for NULL on every use, and can decref rather than xdecref at the end. 
# WARNING: This is a work in progress, may currently segfault.
init_local_none = 1

# Optimize no argument and one argument methods by using the METH_O and METH_NOARGS
# calling conventions. These are faster calling conventions, but disallow the use of 
# keywords (which, admittedly, are of little use in these cases). 
optimize_simple_methods = 1

# Append the c file and line number to the traceback for exceptions. 
c_line_in_traceback = 1


# Declare pragmas
option_types = {
    'boundscheck' : bool,
<<<<<<< HEAD
    'nonecheck' : bool
=======
    'embedsignature' : bool,
>>>>>>> e05e7c05
}

option_defaults = {
    'boundscheck' : True,
<<<<<<< HEAD
    'nonecheck' : False
=======
    'embedsignature' : False,
>>>>>>> e05e7c05
}

def parse_option_value(name, value):
    """
    Parses value as an option value for the given name and returns
    the interpreted value. None is returned if the option does not exist.    

    >>> print parse_option_value('nonexisting', 'asdf asdfd')
    None
    >>> parse_option_value('boundscheck', 'True')
    True
    >>> parse_option_value('boundscheck', 'true')
    Traceback (most recent call last):
       ...
    ValueError: boundscheck directive must be set to True or False
    
    """
    type = option_types.get(name)
    if not type: return None
    if type is bool:
        if value == "True": return True
        elif value == "False": return False
        else: raise ValueError("%s directive must be set to True or False" % name)
    else:
        assert False

def parse_option_list(s):
    """
    Parses a comma-seperated list of pragma options. Whitespace
    is not considered.

    >>> parse_option_list('      ')
    {}
    >>> (parse_option_list('boundscheck=True') ==
    ... {'boundscheck': True})
    True
    >>> parse_option_list('  asdf')
    Traceback (most recent call last):
       ...
    ValueError: Expected "=" in option "asdf"
    >>> parse_option_list('boundscheck=hey')
    Traceback (most recent call last):
       ...
    ValueError: Must pass a boolean value for option "boundscheck"
    >>> parse_option_list('unknown=True')
    Traceback (most recent call last):
       ...
    ValueError: Unknown option: "unknown"
    """
    result = {}
    for item in s.split(','):
        item = item.strip()
        if not item: continue
        if not '=' in item: raise ValueError('Expected "=" in option "%s"' % item)
        name, value = item.strip().split('=')
        try:
            type = option_types[name]
        except KeyError:
            raise ValueError('Unknown option: "%s"' % name)
        if type is bool:
            value = value.lower()
            if value in ('true', 'yes'):
                value = True
            elif value in ('false', 'no'):
                value = False
            else: raise ValueError('Must pass a boolean value for option "%s"' % name)
            result[name] = value
        else:
            assert False
    return result<|MERGE_RESOLUTION|>--- conflicted
+++ resolved
@@ -57,20 +57,14 @@
 # Declare pragmas
 option_types = {
     'boundscheck' : bool,
-<<<<<<< HEAD
-    'nonecheck' : bool
-=======
-    'embedsignature' : bool,
->>>>>>> e05e7c05
+    'nonecheck' : bool,
+    'embedsignature' : bool
 }
 
 option_defaults = {
     'boundscheck' : True,
-<<<<<<< HEAD
-    'nonecheck' : False
-=======
+    'nonecheck' : False,
     'embedsignature' : False,
->>>>>>> e05e7c05
 }
 
 def parse_option_value(name, value):
