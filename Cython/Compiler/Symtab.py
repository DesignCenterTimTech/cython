#
#   Symbol Table
#

import re
from Cython import Utils
from Errors import warning, error, InternalError
from StringEncoding import EncodedString
import Options, Naming
import PyrexTypes
from PyrexTypes import py_object_type, unspecified_type
import TypeSlots
from TypeSlots import \
    pyfunction_signature, pymethod_signature, \
    get_special_method_signature, get_property_accessor_signature
import ControlFlow
import Code
import __builtin__ as builtins
try:
    set
except NameError:
    from sets import Set as set

possible_identifier = re.compile(ur"(?![0-9])\w+$", re.U).match
nice_identifier = re.compile('^[a-zA-Z0-0_]+$').match

iso_c99_keywords = set(
['auto', 'break', 'case', 'char', 'const', 'continue', 'default', 'do', 
    'double', 'else', 'enum', 'extern', 'float', 'for', 'goto', 'if', 
    'int', 'long', 'register', 'return', 'short', 'signed', 'sizeof', 
    'static', 'struct', 'switch', 'typedef', 'union', 'unsigned', 'void', 
    'volatile', 'while',
    '_Bool', '_Complex'', _Imaginary', 'inline', 'restrict'])

def c_safe_identifier(cname):
    # There are some C limitations on struct entry names.
    if ((cname[:2] == '__'
         and not (cname.startswith(Naming.pyrex_prefix)
                  or cname == '__weakref__'))
        or cname in iso_c99_keywords):
        cname = Naming.pyrex_prefix + cname
    return cname

class BufferAux(object):
    writable_needed = False
    
    def __init__(self, buflocal_nd_var, rcbuf_var):
        self.buflocal_nd_var = buflocal_nd_var
        self.rcbuf_var = rcbuf_var
        
    def __repr__(self):
        return "<BufferAux %r>" % self.__dict__

class Entry(object):
    # A symbol table entry in a Scope or ModuleNamespace.
    #
    # name             string     Python name of entity
    # cname            string     C name of entity
    # type             PyrexType  Type of entity
    # doc              string     Doc string
    # init             string     Initial value
    # visibility       'private' or 'public' or 'extern'
    # is_builtin       boolean    Is an entry in the Python builtins dict
    # is_cglobal       boolean    Is a C global variable
    # is_pyglobal      boolean    Is a Python module-level variable
    #                               or class attribute during
    #                               class construction
    # is_member        boolean    Is an assigned class member
    # is_variable      boolean    Is a variable
    # is_cfunction     boolean    Is a C function
    # is_cmethod       boolean    Is a C method of an extension type
    # is_unbound_cmethod boolean  Is an unbound C method of an extension type
    # is_type          boolean    Is a type definition
    # is_cclass        boolean    Is an extension class
    # is_const         boolean    Is a constant
    # is_property      boolean    Is a property of an extension type:
    # doc_cname        string or None  C const holding the docstring
    # getter_cname     string          C func for getting property
    # setter_cname     string          C func for setting or deleting property
    # is_self_arg      boolean    Is the "self" arg of an exttype method
    # is_arg           boolean    Is the arg of a method
    # is_local         boolean    Is a local variable
    # in_closure       boolean    Is referenced in an inner scope
    # is_readonly      boolean    Can't be assigned to
    # func_cname       string     C func implementing Python func
    # func_modifiers   [string]   C function modifiers ('inline')
    # pos              position   Source position where declared
    # namespace_cname  string     If is_pyglobal, the C variable
    #                               holding its home namespace
    # pymethdef_cname  string     PyMethodDef structure
    # signature        Signature  Arg & return types for Python func
    # init_to_none     boolean    True if initial value should be None
    # as_variable      Entry      Alternative interpretation of extension
    #                               type name or builtin C function as a variable
    # xdecref_cleanup  boolean    Use Py_XDECREF for error cleanup
    # in_cinclude      boolean    Suppress C declaration code
    # enum_values      [Entry]    For enum types, list of values
    # qualified_name   string     "modname.funcname" or "modname.classname"
    #                               or "modname.classname.funcname"
    # is_declared_generic  boolean  Is declared as PyObject * even though its
    #                                 type is an extension type
    # as_module        None       Module scope, if a cimported module
    # is_inherited     boolean    Is an inherited attribute of an extension type
    # pystring_cname   string     C name of Python version of string literal
    # is_interned      boolean    For string const entries, value is interned
    # is_identifier    boolean    For string const entries, value is an identifier
    # used             boolean
    # is_special       boolean    Is a special method or property accessor
    #                               of an extension type
    # defined_in_pxd   boolean    Is defined in a .pxd file (not just declared)
    # api              boolean    Generate C API for C class or function
    # utility_code     string     Utility code needed when this entry is used
    #
    # buffer_aux       BufferAux or None  Extra information needed for buffer variables
    # inline_func_in_pxd boolean  Hacky special case for inline function in pxd file.
    #                             Ideally this should not be necesarry.
<<<<<<< HEAD
    # assignments      [ExprNode] List of expressions that get assigned to this entry.
=======
    #
    # utility_code_definition     For some Cython builtins, the utility code
    #                             which contains the definition of the entry.
    #                             Currently only supported for CythonScope entries.

    # TODO: utility_code and utility_code_definition serves the same purpose...
>>>>>>> e43b0ae0

    inline_func_in_pxd = False
    borrowed = 0
    init = ""
    visibility = 'private'
    is_builtin = 0
    is_cglobal = 0
    is_pyglobal = 0
    is_member = 0
    is_variable = 0
    is_cfunction = 0
    is_cmethod = 0
    is_unbound_cmethod = 0
    is_type = 0
    is_cclass = 0
    is_const = 0
    is_property = 0
    doc_cname = None
    getter_cname = None
    setter_cname = None
    is_self_arg = 0
    is_arg = 0
    is_local = 0
    in_closure = 0
    is_declared_generic = 0
    is_readonly = 0
    func_cname = None
    func_modifiers = []
    doc = None
    init_to_none = 0
    as_variable = None
    xdecref_cleanup = 0
    in_cinclude = 0
    as_module = None
    is_inherited = 0
    pystring_cname = None
    is_identifier = 0
    is_interned = 0
    used = 0
    is_special = 0
    defined_in_pxd = 0
    is_implemented = 0
    api = 0
    utility_code = None
    is_overridable = 0
    buffer_aux = None
    prev_entry = None
    utility_code_definition = None

    def __init__(self, name, cname, type, pos = None, init = None):
        self.name = name
        self.cname = cname
        self.type = type
        self.pos = pos
        self.init = init
        self.assignments = []
    
    def __repr__(self):
        return "Entry(name=%s, type=%s)" % (self.name, self.type)
        
    def redeclared(self, pos):
        error(pos, "'%s' does not match previous declaration" % self.name)
        error(self.pos, "Previous declaration is here")

class Scope(object):
    # name              string             Unqualified name
    # outer_scope       Scope or None      Enclosing scope
    # entries           {string : Entry}   Python name to entry, non-types
    # const_entries     [Entry]            Constant entries
    # type_entries      [Entry]            Struct/union/enum/typedef/exttype entries
    # sue_entries       [Entry]            Struct/union/enum entries
    # arg_entries       [Entry]            Function argument entries
    # var_entries       [Entry]            User-defined variable entries
    # pyfunc_entries    [Entry]            Python function entries
    # cfunc_entries     [Entry]            C function entries
    # c_class_entries   [Entry]            All extension type entries
    # cname_to_entry    {string : Entry}   Temp cname to entry mapping
    # return_type       PyrexType or None  Return type of function owning scope
    # is_py_class_scope boolean            Is a Python class scope
    # is_c_class_scope  boolean            Is an extension type scope
    # scope_prefix      string             Disambiguator for C names
    # in_cinclude       boolean            Suppress C declaration code
    # qualified_name    string             "modname" or "modname.classname"
    #                                        Python strings in this scope
    # control_flow     ControlFlow  Used for keeping track of environment state
    # nogil             boolean            In a nogil section
    # directives       dict                Helper variable for the recursive
    #                                      analysis, contains directive values.

    is_py_class_scope = 0
    is_c_class_scope = 0
    is_module_scope = 0
    scope_prefix = ""
    in_cinclude = 0
    nogil = 0
    
    def __init__(self, name, outer_scope, parent_scope):
        # The outer_scope is the next scope in the lookup chain.
        # The parent_scope is used to derive the qualified name of this scope.
        self.name = name
        self.outer_scope = outer_scope
        self.parent_scope = parent_scope
        mangled_name = "%d%s_" % (len(name), name)
        qual_scope = self.qualifying_scope()
        if qual_scope:
            self.qualified_name = qual_scope.qualify_name(name)
            self.scope_prefix = qual_scope.scope_prefix + mangled_name
        else:
            self.qualified_name = name
            self.scope_prefix = mangled_name
        self.entries = {}
        self.const_entries = []
        self.type_entries = []
        self.sue_entries = []
        self.arg_entries = []
        self.var_entries = []
        self.pyfunc_entries = []
        self.cfunc_entries = []
        self.c_class_entries = []
        self.defined_c_classes = []
        self.imported_c_classes = {}
        self.cname_to_entry = {}
        self.string_to_entry = {}
        self.identifier_to_entry = {}
        self.num_to_entry = {}
        self.obj_to_entry = {}
        self.buffer_entries = []
        self.control_flow = ControlFlow.LinearControlFlow()
<<<<<<< HEAD
        self.return_type = None
        
=======

    def merge_in(self, other):
        # Use with care...
        self.entries.update(other.entries)
        for x in ('const_entries',
                  'type_entries',
                  'sue_entries',
                  'arg_entries',
                  'var_entries',
                  'pyfunc_entries',
                  'cfunc_entries',
                  'c_class_entries'):
            getattr(self, x).extend(getattr(other, x))

>>>>>>> e43b0ae0
    def start_branching(self, pos):
        self.control_flow = self.control_flow.start_branch(pos)
    
    def next_branch(self, pos):
        self.control_flow = self.control_flow.next_branch(pos)
        
    def finish_branching(self, pos):
        self.control_flow = self.control_flow.finish_branch(pos)
        
    def __str__(self):
        return "<%s %s>" % (self.__class__.__name__, self.qualified_name)

    def qualifying_scope(self):
        return self.parent_scope
    
    def mangle(self, prefix, name = None):
        if name:
            return "%s%s%s" % (prefix, self.scope_prefix, name)
        else:
            return self.parent_scope.mangle(prefix, self.name)
    
    def mangle_internal(self, name):
        # Mangle an internal name so as not to clash with any
        # user-defined name in this scope.
        prefix = "%s%s_" % (Naming.pyrex_prefix, name)
        return self.mangle(prefix)
        #return self.parent_scope.mangle(prefix, self.name)
    
    def global_scope(self):
        # Return the module-level scope containing this scope.
        return self.outer_scope.global_scope()
    
    def builtin_scope(self):
        # Return the module-level scope containing this scope.
        return self.outer_scope.builtin_scope()

    def declare(self, name, cname, type, pos, visibility):
        # Create new entry, and add to dictionary if
        # name is not None. Reports a warning if already 
        # declared.
        if not self.in_cinclude and cname and re.match("^_[_A-Z]+$", cname):
            # See http://www.gnu.org/software/libc/manual/html_node/Reserved-Names.html#Reserved-Names 
            warning(pos, "'%s' is a reserved name in C." % cname, -1)
        entries = self.entries
        if name and name in entries:
            if visibility == 'extern':
                warning(pos, "'%s' redeclared " % name, 0)
            elif visibility != 'ignore':
                error(pos, "'%s' redeclared " % name)
        entry = Entry(name, cname, type, pos = pos)
        entry.in_cinclude = self.in_cinclude
        if name:
            entry.qualified_name = self.qualify_name(name)
            entries[name] = entry
        entry.scope = self
        entry.visibility = visibility
        return entry
    
    def qualify_name(self, name):
        return "%s.%s" % (self.qualified_name, name)

    def declare_const(self, name, type, value, pos, cname = None, visibility = 'private'):
        # Add an entry for a named constant.
        if not cname:
            if self.in_cinclude or visibility == 'public':
                cname = name
            else:
                cname = self.mangle(Naming.enum_prefix, name)
        entry = self.declare(name, cname, type, pos, visibility)
        entry.is_const = 1
        entry.value_node = value
        return entry
    
    def declare_type(self, name, type, pos, 
            cname = None, visibility = 'private', defining = 1):
        # Add an entry for a type definition.
        if not cname:
            cname = name
        entry = self.declare(name, cname, type, pos, visibility)
        entry.is_type = 1
        if defining:
            self.type_entries.append(entry)
        # here we would set as_variable to an object representing this type
        return entry
    
    def declare_typedef(self, name, base_type, pos, cname = None,
            visibility = 'private'):
        if not cname:
            if self.in_cinclude or visibility == 'public':
                cname = name
            else:
                cname = self.mangle(Naming.type_prefix, name)
        try:
            type = PyrexTypes.create_typedef_type(cname, base_type, (visibility == 'extern'))
        except ValueError, e:
            error(pos, e.message)
            type = PyrexTypes.error_type
        entry = self.declare_type(name, type, pos, cname, visibility)
        type.qualified_name = entry.qualified_name
        return entry
        
    def declare_struct_or_union(self, name, kind, scope, 
            typedef_flag, pos, cname = None, visibility = 'private',
            packed = False):
        # Add an entry for a struct or union definition.
        if not cname:
            if self.in_cinclude or visibility == 'public':
                cname = name
            else:
                cname = self.mangle(Naming.type_prefix, name)
        entry = self.lookup_here(name)
        if not entry:
            type = PyrexTypes.CStructOrUnionType(
                name, kind, scope, typedef_flag, cname, packed)
            entry = self.declare_type(name, type, pos, cname,
                visibility = visibility, defining = scope is not None)
            self.sue_entries.append(entry)
            type.entry = entry
        else:
            if not (entry.is_type and entry.type.is_struct_or_union
                    and entry.type.kind == kind):
                warning(pos, "'%s' redeclared  " % name, 0)
            elif scope and entry.type.scope:
                warning(pos, "'%s' already defined  (ignoring second definition)" % name, 0)
            else:
                self.check_previous_typedef_flag(entry, typedef_flag, pos)
                self.check_previous_visibility(entry, visibility, pos)
                if scope:
                    entry.type.scope = scope
                    self.type_entries.append(entry)
        if not scope and not entry.type.scope:
            self.check_for_illegal_incomplete_ctypedef(typedef_flag, pos)
        return entry
    
    def check_previous_typedef_flag(self, entry, typedef_flag, pos):
        if typedef_flag != entry.type.typedef_flag:
            error(pos, "'%s' previously declared using '%s'" % (
                entry.name, ("cdef", "ctypedef")[entry.type.typedef_flag]))
    
    def check_previous_visibility(self, entry, visibility, pos):
        if entry.visibility != visibility:
            error(pos, "'%s' previously declared as '%s'" % (
                entry.name, entry.visibility))
    
    def declare_enum(self, name, pos, cname, typedef_flag,
            visibility = 'private'):
        if name:
            if not cname:
                if self.in_cinclude or visibility == 'public':
                    cname = name
                else:
                    cname = self.mangle(Naming.type_prefix, name)
            type = PyrexTypes.CEnumType(name, cname, typedef_flag)
        else:
            type = PyrexTypes.c_anon_enum_type
        entry = self.declare_type(name, type, pos, cname = cname,
            visibility = visibility)
        entry.enum_values = []
        self.sue_entries.append(entry)
        return entry    
    
    def declare_var(self, name, type, pos, 
            cname = None, visibility = 'private', is_cdef = 0):
        # Add an entry for a variable.
        if not cname:
            if visibility != 'private':
                cname = name
            else:
                cname = self.mangle(Naming.var_prefix, name)
        entry = self.declare(name, cname, type, pos, visibility)
        entry.is_variable = 1
        self.control_flow.set_state((), (name, 'initalized'), False)
        return entry
        
    def declare_builtin(self, name, pos):
        return self.outer_scope.declare_builtin(name, pos)
    
    def declare_pyfunction(self, name, pos):
        # Add an entry for a Python function.
        entry = self.lookup_here(name)
        if entry and not entry.type.is_cfunction:
            # This is legal Python, but for now will produce invalid C.
            error(pos, "'%s' already declared" % name)
        entry = self.declare_var(name, py_object_type, pos, visibility='extern')
        entry.signature = pyfunction_signature
        self.pyfunc_entries.append(entry)
        return entry
    
    def register_pyfunction(self, entry):
        self.pyfunc_entries.append(entry)
    
    def declare_cfunction(self, name, type, pos, 
                          cname = None, visibility = 'private', defining = 0,
                          api = 0, in_pxd = 0, modifiers = ()):
        # Add an entry for a C function.
        entry = self.lookup_here(name)
        if entry:
            if visibility != 'private' and visibility != entry.visibility:
                warning(pos, "Function '%s' previously declared as '%s'" % (name, entry.visibility), 1)
            if not entry.type.same_as(type):
                if visibility == 'extern' and entry.visibility == 'extern':
                    warning(pos, "Function signature does not match previous declaration", 1)
                    entry.type = type
                else:
                    error(pos, "Function signature does not match previous declaration")
        else:
            if not cname:
                if api or visibility != 'private':
                    cname = name
                else:
                    cname = self.mangle(Naming.func_prefix, name)
            entry = self.add_cfunction(name, type, pos, cname, visibility, modifiers)
            entry.func_cname = cname
        if in_pxd and visibility != 'extern':
            entry.defined_in_pxd = 1
        if api:
            entry.api = 1
        if not defining and not in_pxd and visibility != 'extern':
            error(pos, "Non-extern C function '%s' declared but not defined" % name)
        if defining:
            entry.is_implemented = True
        if modifiers:
            entry.func_modifiers = modifiers
        return entry
    
    def add_cfunction(self, name, type, pos, cname, visibility, modifiers):
        # Add a C function entry without giving it a func_cname.
        entry = self.declare(name, cname, type, pos, visibility)
        entry.is_cfunction = 1
        if modifiers:
            entry.func_modifiers = modifiers
        self.cfunc_entries.append(entry)
        return entry
    
    def find(self, name, pos):
        # Look up name, report error if not found.
        entry = self.lookup(name)
        if entry:
            return entry
        else:
            error(pos, "'%s' is not declared" % name)
    
    def find_imported_module(self, path, pos):
        # Look up qualified name, must be a module, report error if not found.
        # Path is a list of names.
        scope = self
        for name in path:
            entry = scope.find(name, pos)
            if not entry:
                return None
            if entry.as_module:
                scope = entry.as_module
            else:
                error(pos, "'%s' is not a cimported module" % '.'.join(path))
                return None
        return scope
        
    def lookup(self, name):
        # Look up name in this scope or an enclosing one.
        # Return None if not found.
        return (self.lookup_here(name)
            or (self.outer_scope and self.outer_scope.lookup_from_inner(name))
            or None)

    def lookup_from_inner(self, name):
        # Look up name in this scope or an enclosing one.
        # This is only called from enclosing scopes.
        return (self.lookup_here(name)
            or (self.outer_scope and self.outer_scope.lookup_from_inner(name))
            or None)

    def lookup_here(self, name):
        # Look up in this scope only, return None if not found.
        return self.entries.get(name, None)
        
    def lookup_target(self, name):
        # Look up name in this scope only. Declare as Python
        # variable if not found.
        entry = self.lookup_here(name)
        if not entry:
            entry = self.declare_var(name, py_object_type, None)
        return entry
        
    def lookup_type(self, name):
        entry = self.lookup(name)
        if entry and entry.is_type:
            return entry.type

    def use_utility_code(self, new_code):
        self.global_scope().use_utility_code(new_code)

    def generate_library_function_declarations(self, code):
        # Generate extern decls for C library funcs used.
        pass
        
    def defines_any(self, names):
        # Test whether any of the given names are
        # defined in this scope.
        for name in names:
            if name in self.entries:    
                return 1
        return 0
    
    def infer_types(self):
        from TypeInference import get_type_inferer
        get_type_inferer().infer_types(self)

class PreImportScope(Scope):

    namespace_cname = Naming.preimport_cname

    def __init__(self):
        Scope.__init__(self, Options.pre_import, None, None)
        
    def declare_builtin(self, name, pos):
        entry = self.declare(name, name, py_object_type, pos, 'private')
        entry.is_variable = True
        entry.is_pyglobal = True
        return entry


class BuiltinScope(Scope):
    #  The builtin namespace.
    
    def __init__(self):
        if Options.pre_import is None:
            Scope.__init__(self, "__builtin__", None, None)
        else:
            Scope.__init__(self, "__builtin__", PreImportScope(), None)
        self.type_names = {}
        
        for name, definition in self.builtin_entries.iteritems():
            cname, type = definition
            self.declare_var(name, type, None, cname)
        
    def declare_builtin(self, name, pos):
        if not hasattr(builtins, name):
            if self.outer_scope is not None:
                return self.outer_scope.declare_builtin(name, pos)
            else:
                error(pos, "undeclared name not builtin: %s"%name)
    
    def declare_builtin_cfunction(self, name, type, cname, python_equiv = None,
            utility_code = None):
        # If python_equiv == "*", the Python equivalent has the same name
        # as the entry, otherwise it has the name specified by python_equiv.
        name = EncodedString(name)
        entry = self.declare_cfunction(name, type, None, cname, visibility='extern')
        entry.utility_code = utility_code
        if python_equiv:
            if python_equiv == "*":
                python_equiv = name
            else:
                python_equiv = EncodedString(python_equiv)
            var_entry = Entry(python_equiv, python_equiv, py_object_type)
            var_entry.is_variable = 1
            var_entry.is_builtin = 1
            entry.as_variable = var_entry
        return entry
        
    def declare_builtin_type(self, name, cname, utility_code = None):
        name = EncodedString(name)
        type = PyrexTypes.BuiltinObjectType(name, cname)
        type.set_scope(CClassScope(name, outer_scope=None, visibility='extern'))
        self.type_names[name] = 1
        entry = self.declare_type(name, type, None, visibility='extern')

        var_entry = Entry(name = entry.name,
            type = self.lookup('type').type, # make sure "type" is the first type declared...
            pos = entry.pos,
            cname = "((PyObject*)%s)" % entry.type.typeptr_cname)
        var_entry.is_variable = 1
        var_entry.is_cglobal = 1
        var_entry.is_readonly = 1
        var_entry.is_builtin = 1
        var_entry.utility_code = utility_code
        entry.as_variable = var_entry

        return type

    def builtin_scope(self):
        return self

    builtin_entries = {

        "type":   ["((PyObject*)&PyType_Type)", py_object_type],

        "bool":   ["((PyObject*)&PyBool_Type)", py_object_type],
        "int":    ["((PyObject*)&PyInt_Type)", py_object_type],
        "long":   ["((PyObject*)&PyLong_Type)", py_object_type],
        "float":  ["((PyObject*)&PyFloat_Type)", py_object_type],
        "complex":["((PyObject*)&PyComplex_Type)", py_object_type],

        "bytes":  ["((PyObject*)&PyBytes_Type)", py_object_type],
        "str":    ["((PyObject*)&PyString_Type)", py_object_type],
        "unicode":["((PyObject*)&PyUnicode_Type)", py_object_type],

        "tuple":  ["((PyObject*)&PyTuple_Type)", py_object_type],
        "list":   ["((PyObject*)&PyList_Type)", py_object_type],
        "dict":   ["((PyObject*)&PyDict_Type)", py_object_type],
        "set":    ["((PyObject*)&PySet_Type)", py_object_type],
        "frozenset":   ["((PyObject*)&PyFrozenSet_Type)", py_object_type],

        "slice":  ["((PyObject*)&PySlice_Type)", py_object_type],
        "file":   ["((PyObject*)&PyFile_Type)", py_object_type],

        "None":   ["Py_None", py_object_type],
        "False":  ["Py_False", py_object_type],
        "True":   ["Py_True", py_object_type],
    }

const_counter = 1 # As a temporary solution for compiling code in pxds

class ModuleScope(Scope):
    # module_name          string             Python name of the module
    # module_cname         string             C name of Python module object
    # #module_dict_cname   string             C name of module dict object
    # method_table_cname   string             C name of method table
    # doc                  string             Module doc string
    # doc_cname            string             C name of module doc string
    # utility_code_list    [UtilityCode]      Queuing utility codes for forwarding to Code.py
    # python_include_files [string]           Standard  Python headers to be included
    # include_files        [string]           Other C headers to be included
    # string_to_entry      {string : Entry}   Map string const to entry
    # identifier_to_entry  {string : Entry}   Map identifier string const to entry
    # context              Context
    # parent_module        Scope              Parent in the import namespace
    # module_entries       {string : Entry}   For cimport statements
    # type_names           {string : 1}       Set of type names (used during parsing)
    # included_files       [string]           Cython sources included with 'include'
    # pxd_file_loaded      boolean            Corresponding .pxd file has been processed
    # cimported_modules    [ModuleScope]      Modules imported with cimport
    # types_imported       {PyrexType : 1}    Set of types for which import code generated
    # has_import_star      boolean            Module contains import *
    
    is_module_scope = 1
    has_import_star = 0

    def __init__(self, name, parent_module, context, no_outer_scope=False):
        self.parent_module = parent_module
        if not no_outer_scope:
            outer_scope = context.find_submodule("__builtin__")
            self.type_names = dict(outer_scope.type_names)
        else:
            outer_scope = None
        Scope.__init__(self, name, outer_scope, parent_module)
        if name != "__init__":
            self.module_name = name
        else:
            # Treat Spam/__init__.pyx specially, so that when Python loads
            # Spam/__init__.so, initSpam() is defined.
            self.module_name = parent_module.module_name
        self.context = context
        self.module_cname = Naming.module_cname
        self.module_dict_cname = Naming.moddict_cname
        self.method_table_cname = Naming.methtable_cname
        self.doc = ""
        self.doc_cname = Naming.moddoc_cname
        self.utility_code_list = []
        self.module_entries = {}
        self.python_include_files = ["Python.h", "structmember.h"]
        self.include_files = []
        self.pxd_file_loaded = 0
        self.cimported_modules = []
        self.types_imported = {}
        self.included_files = []
        self.has_extern_class = 0
        self.cached_builtins = []
        self.undeclared_cached_builtins = []
        self.namespace_cname = self.module_cname
        for name in ['__builtins__', '__name__', '__file__', '__doc__']:
            self.declare_var(EncodedString(name), py_object_type, None)
    
    def qualifying_scope(self):
        return self.parent_module
    
    def global_scope(self):
        return self
    
    def declare_builtin(self, name, pos):
        if not hasattr(builtins, name):
            if self.has_import_star:
                entry = self.declare_var(name, py_object_type, pos)
                return entry
            elif self.outer_scope is not None:
                return self.outer_scope.declare_builtin(name, pos)
            else:
                error(pos, "undeclared name not builtin: %s"%name)
        if Options.cache_builtins:
            for entry in self.cached_builtins:
                if entry.name == name:
                    return entry
        entry = self.declare(None, None, py_object_type, pos, 'private')
        if Options.cache_builtins:
            entry.is_builtin = 1
            entry.is_const = 1
            entry.name = name
            entry.cname = Naming.builtin_prefix + name
            self.cached_builtins.append(entry)
            self.undeclared_cached_builtins.append(entry)
        else:
            entry.is_builtin = 1
        return entry

    def find_module(self, module_name, pos):
        # Find a module in the import namespace, interpreting
        # relative imports relative to this module's parent.
        # Finds and parses the module's .pxd file if the module
        # has not been referenced before.
        return self.global_scope().context.find_module(
            module_name, relative_to = self.parent_module, pos = pos)
    
    def find_submodule(self, name):
        # Find and return scope for a submodule of this module,
        # creating a new empty one if necessary. Doesn't parse .pxd.
        scope = self.lookup_submodule(name)
        if not scope:
            scope = ModuleScope(name, 
                parent_module = self, context = self.context)
            self.module_entries[name] = scope
        return scope
    
    def lookup_submodule(self, name):
        # Return scope for submodule of this module, or None.
        return self.module_entries.get(name, None)
    
    def add_include_file(self, filename):
        if filename not in self.python_include_files \
            and filename not in self.include_files:
                self.include_files.append(filename)
    
    def add_imported_module(self, scope):
        if scope not in self.cimported_modules:
            for filename in scope.include_files:
                self.add_include_file(filename)
            self.cimported_modules.append(scope)
            for m in scope.cimported_modules:
                self.add_imported_module(m)
    
    def add_imported_entry(self, name, entry, pos):
        if entry not in self.entries:
            self.entries[name] = entry
        else:
            warning(pos, "'%s' redeclared  " % name, 0)
    
    def declare_module(self, name, scope, pos):
        # Declare a cimported module. This is represented as a
        # Python module-level variable entry with a module
        # scope attached to it. Reports an error and returns
        # None if previously declared as something else.
        entry = self.lookup_here(name)
        if entry:
            if entry.is_pyglobal and entry.as_module is scope:
                return entry # Already declared as the same module
            if not (entry.is_pyglobal and not entry.as_module):
                # SAGE -- I put this here so Pyrex
                # cimport's work across directories.
                # Currently it tries to multiply define
                # every module appearing in an import list.
                # It shouldn't be an error for a module
                # name to appear again, and indeed the generated
                # code compiles fine. 
                return entry
                warning(pos, "'%s' redeclared  " % name, 0)
                return None
        else:
            entry = self.declare_var(name, py_object_type, pos)
        entry.as_module = scope
        self.add_imported_module(scope)
        return entry
    
    def declare_var(self, name, type, pos, 
            cname = None, visibility = 'private', is_cdef = 0):
        # Add an entry for a global variable. If it is a Python
        # object type, and not declared with cdef, it will live 
        # in the module dictionary, otherwise it will be a C 
        # global variable.
        entry = Scope.declare_var(self, name, type, pos, 
            cname, visibility, is_cdef)
        if not visibility in ('private', 'public', 'extern'):
            error(pos, "Module-level variable cannot be declared %s" % visibility)
        if not is_cdef:
            if type is unspecified_type:
                type = py_object_type
            if not (type.is_pyobject and not type.is_extension_type):
                raise InternalError(
                    "Non-cdef global variable is not a generic Python object")
            entry.is_pyglobal = 1
        else:
            entry.is_cglobal = 1
            if entry.type.is_pyobject:
                entry.init = 0
            self.var_entries.append(entry)
        return entry
    
    def declare_global(self, name, pos):
        entry = self.lookup_here(name)
        if not entry:
            self.declare_var(name, py_object_type, pos)
    
    def use_utility_code(self, new_code):
        if new_code is not None:
            self.utility_code_list.append(new_code)

    def declare_c_class(self, name, pos, defining = 0, implementing = 0,
        module_name = None, base_type = None, objstruct_cname = None,
        typeobj_cname = None, typeptr_cname = None, visibility = 'private', typedef_flag = 0, api = 0,
        buffer_defaults = None):
        # If this is a non-extern typedef class, expose the typedef, but use
        # the non-typedef struct internally to avoid needing forward
        # declarations for anonymous structs. 
        if typedef_flag and visibility != 'extern':
            if visibility != 'public':
                warning(pos, "ctypedef only valid for public and extern classes", 2)
            objtypedef_cname = objstruct_cname
            objstruct_cname = None
            typedef_flag = 0
        else:
            objtypedef_cname = None
        #
        #  Look for previous declaration as a type
        #
        entry = self.lookup_here(name)
        if entry:
            type = entry.type
            if not (entry.is_type and type.is_extension_type):
                entry = None # Will cause redeclaration and produce an error
            else:
                scope = type.scope
                if typedef_flag and (not scope or scope.defined):
                    self.check_previous_typedef_flag(entry, typedef_flag, pos)
                if (scope and scope.defined) or (base_type and type.base_type):
                    if base_type and base_type is not type.base_type:
                        error(pos, "Base type does not match previous declaration")
                if base_type and not type.base_type:
                    type.base_type = base_type
        #
        #  Make a new entry if needed
        #
        if not entry:
            type = PyrexTypes.PyExtensionType(name, typedef_flag, base_type, visibility == 'extern')
            type.pos = pos
            type.buffer_defaults = buffer_defaults
            if objtypedef_cname is not None:
                type.objtypedef_cname = objtypedef_cname
            if visibility == 'extern':
                type.module_name = module_name
            else:
                type.module_name = self.qualified_name
            if typeptr_cname:
                type.typeptr_cname = typeptr_cname
            else:
                type.typeptr_cname = self.mangle(Naming.typeptr_prefix, name)
            entry = self.declare_type(name, type, pos, visibility = visibility,
                defining = 0)
            entry.is_cclass = True
            if objstruct_cname:
                type.objstruct_cname = objstruct_cname
            elif not entry.in_cinclude:
                type.objstruct_cname = self.mangle(Naming.objstruct_prefix, name)
            else:
                error(entry.pos, 
                    "Object name required for 'public' or 'extern' C class")
            self.attach_var_entry_to_c_class(entry)
            self.c_class_entries.append(entry)
        #
        #  Check for re-definition and create scope if needed
        #
        if not type.scope:
            if defining or implementing:
                scope = CClassScope(name = name, outer_scope = self,
                    visibility = visibility)
                if base_type and base_type.scope:
                    scope.declare_inherited_c_attributes(base_type.scope)
                type.set_scope(scope)
                self.type_entries.append(entry)
            else:
                self.check_for_illegal_incomplete_ctypedef(typedef_flag, pos)
        else:
            if defining and type.scope.defined:
                error(pos, "C class '%s' already defined" % name)
            elif implementing and type.scope.implemented:
                error(pos, "C class '%s' already implemented" % name)
        #
        #  Fill in options, checking for compatibility with any previous declaration
        #
        if defining:
            entry.defined_in_pxd = 1
        if implementing:   # So that filenames in runtime exceptions refer to
            entry.pos = pos  # the .pyx file and not the .pxd file
        if visibility != 'private' and entry.visibility != visibility:
            error(pos, "Class '%s' previously declared as '%s'"
                % (name, entry.visibility))
        if api:
            entry.api = 1
        if objstruct_cname:
            if type.objstruct_cname and type.objstruct_cname != objstruct_cname:
                error(pos, "Object struct name differs from previous declaration")
            type.objstruct_cname = objstruct_cname        
        if typeobj_cname:
            if type.typeobj_cname and type.typeobj_cname != typeobj_cname:
                    error(pos, "Type object name differs from previous declaration")
            type.typeobj_cname = typeobj_cname
        #
        # Return new or existing entry    
        #
        return entry
    
    def check_for_illegal_incomplete_ctypedef(self, typedef_flag, pos):
        if typedef_flag and not self.in_cinclude:
            error(pos, "Forward-referenced type must use 'cdef', not 'ctypedef'")
    
    def allocate_vtable_names(self, entry):
        #  If extension type has a vtable, allocate vtable struct and
        #  slot names for it.
        type = entry.type
        if type.base_type and type.base_type.vtabslot_cname:
            #print "...allocating vtabslot_cname because base type has one" ###
            type.vtabslot_cname = "%s.%s" % (
                Naming.obj_base_cname, type.base_type.vtabslot_cname)
        elif type.scope and type.scope.cfunc_entries:
            #print "...allocating vtabslot_cname because there are C methods" ###
            type.vtabslot_cname = Naming.vtabslot_cname
        if type.vtabslot_cname:
            #print "...allocating other vtable related cnames" ###
            type.vtabstruct_cname = self.mangle(Naming.vtabstruct_prefix, entry.name)
            type.vtabptr_cname = self.mangle(Naming.vtabptr_prefix, entry.name)

    def check_c_classes_pxd(self):
        # Performs post-analysis checking and finishing up of extension types
        # being implemented in this module. This is called only for the .pxd.
        #
        # Checks all extension types declared in this scope to
        # make sure that:
        #
        #    * The extension type is fully declared
        #
        # Also allocates a name for the vtable if needed.
        #
        for entry in self.c_class_entries:
            # Check defined
            if not entry.type.scope:
                error(entry.pos, "C class '%s' is declared but not defined" % entry.name)
                
    def check_c_classes(self):
        # Performs post-analysis checking and finishing up of extension types
        # being implemented in this module. This is called only for the main
        # .pyx file scope, not for cimported .pxd scopes.
        #
        # Checks all extension types declared in this scope to
        # make sure that:
        #
        #    * The extension type is implemented
        #    * All required object and type names have been specified or generated
        #    * All non-inherited C methods are implemented
        #
        # Also allocates a name for the vtable if needed.
        #
        debug_check_c_classes = 0
        if debug_check_c_classes:
            print("Scope.check_c_classes: checking scope " + self.qualified_name)
        for entry in self.c_class_entries:
            if debug_check_c_classes:
                print("...entry %s %s" % (entry.name, entry))
                print("......type = ",  entry.type)
                print("......visibility = ", entry.visibility)
            type = entry.type
            name = entry.name
            visibility = entry.visibility
            # Check defined
            if not type.scope:
                error(entry.pos, "C class '%s' is declared but not defined" % name)
            # Generate typeobj_cname
            if visibility != 'extern' and not type.typeobj_cname:
                type.typeobj_cname = self.mangle(Naming.typeobj_prefix, name)
            ## Generate typeptr_cname
            #type.typeptr_cname = self.mangle(Naming.typeptr_prefix, name)
            # Check C methods defined
            if type.scope:
                for method_entry in type.scope.cfunc_entries:
                    if not method_entry.is_inherited and not method_entry.func_cname:
                        error(method_entry.pos, "C method '%s' is declared but not defined" %
                            method_entry.name)
            # Allocate vtable name if necessary
            if type.vtabslot_cname:
                #print "ModuleScope.check_c_classes: allocating vtable cname for", self ###
                type.vtable_cname = self.mangle(Naming.vtable_prefix, entry.name)
                
    def check_c_functions(self):
        # Performs post-analysis checking making sure all 
        # defined c functions are actually implemented.
        for name, entry in self.entries.items():
            if entry.is_cfunction:
                if (entry.defined_in_pxd 
                        and entry.scope is self
                        and entry.visibility != 'extern'
                        and not entry.in_cinclude 
                        and not entry.is_implemented):
                    error(entry.pos, "Non-extern C function '%s' declared but not defined" % name)
    
    def attach_var_entry_to_c_class(self, entry):
        # The name of an extension class has to serve as both a type
        # name and a variable name holding the type object. It is
        # represented in the symbol table by a type entry with a
        # variable entry attached to it. For the variable entry,
        # we use a read-only C global variable whose name is an
        # expression that refers to the type object.
        import Builtin
        var_entry = Entry(name = entry.name,
            type = Builtin.type_type,
            pos = entry.pos,
            cname = "((PyObject*)%s)" % entry.type.typeptr_cname)
        var_entry.is_variable = 1
        var_entry.is_cglobal = 1
        var_entry.is_readonly = 1
        entry.as_variable = var_entry
    
    def infer_types(self):
        from TypeInference import PyObjectTypeInferer
        PyObjectTypeInferer().infer_types(self)
        
class LocalScope(Scope):    

    def __init__(self, name, outer_scope, parent_scope = None):
        if parent_scope is None:
            parent_scope = outer_scope
        Scope.__init__(self, name, outer_scope, parent_scope)
    
    def mangle(self, prefix, name):
        return prefix + name

    def declare_arg(self, name, type, pos):
        # Add an entry for an argument of a function.
        cname = self.mangle(Naming.var_prefix, name)
        entry = self.declare(name, cname, type, pos, 'private')
        entry.is_variable = 1
        if type.is_pyobject:
            entry.init = "0"
        entry.is_arg = 1
        #entry.borrowed = 1 # Not using borrowed arg refs for now
        self.arg_entries.append(entry)
        self.control_flow.set_state((), (name, 'source'), 'arg')
        return entry
    
    def declare_var(self, name, type, pos, 
            cname = None, visibility = 'private', is_cdef = 0):
        # Add an entry for a local variable.
        if visibility in ('public', 'readonly'):
            error(pos, "Local variable cannot be declared %s" % visibility)
        entry = Scope.declare_var(self, name, type, pos, 
            cname, visibility, is_cdef)
        if type.is_pyobject and not Options.init_local_none:
            entry.init = "0"
        entry.init_to_none = (type.is_pyobject or type.is_unspecified) and Options.init_local_none
        entry.is_local = 1
        self.var_entries.append(entry)
        return entry
    
    def declare_global(self, name, pos):
        # Pull entry from global scope into local scope.
        if self.lookup_here(name):
            warning(pos, "'%s' redeclared  ", 0)
        else:
            entry = self.global_scope().lookup_target(name)
            self.entries[name] = entry
        
    def lookup_from_inner(self, name):
        entry = self.lookup_here(name)
        if entry:
            entry.in_closure = 1
            return entry
        else:
            return (self.outer_scope and self.outer_scope.lookup_from_inner(name)) or None
            
    def mangle_closure_cnames(self, scope_var):
        for entry in self.entries.values():
            if entry.in_closure:
                if not hasattr(entry, 'orig_cname'):
                    entry.orig_cname = entry.cname
                entry.cname = scope_var + "->" + entry.cname
                

class GeneratorLocalScope(LocalScope):

    def mangle_closure_cnames(self, scope_var):
#        for entry in self.entries.values() + self.temp_entries:
#            entry.in_closure = 1
        LocalScope.mangle_closure_cnames(self, scope_var)
    
#    def mangle(self, prefix, name):
#        return "%s->%s" % (Naming.scope_obj_cname, name)

class StructOrUnionScope(Scope):
    #  Namespace of a C struct or union.
    
    def __init__(self, name="?"):
        Scope.__init__(self, name, None, None)

    def declare_var(self, name, type, pos, 
            cname = None, visibility = 'private', is_cdef = 0, allow_pyobject = 0):
        # Add an entry for an attribute.
        if not cname:
            cname = name
            if visibility == 'private':
                cname = c_safe_identifier(cname)
        if type.is_cfunction:
            type = PyrexTypes.CPtrType(type)
        entry = self.declare(name, cname, type, pos, visibility)
        entry.is_variable = 1
        self.var_entries.append(entry)
        if type.is_pyobject and not allow_pyobject:
            error(pos,
                "C struct/union member cannot be a Python object")
        if visibility != 'private':
            error(pos,
                "C struct/union member cannot be declared %s" % visibility)
        return entry

    def declare_cfunction(self, name, type, pos, 
                          cname = None, visibility = 'private', defining = 0,
                          api = 0, in_pxd = 0, modifiers = ()):
        return self.declare_var(name, type, pos, cname, visibility)

class ClassScope(Scope):
    #  Abstract base class for namespace of
    #  Python class or extension type.
    #
    #  class_name     string   Pyrex name of the class
    #  scope_prefix   string   Additional prefix for names
    #                          declared in the class
    #  doc    string or None   Doc string

    def __init__(self, name, outer_scope):
        Scope.__init__(self, name, outer_scope, outer_scope)
        self.class_name = name
        self.doc = None

    def add_string_const(self, value, identifier = False):
        return self.outer_scope.add_string_const(value, identifier)

    def lookup(self, name):
        entry = Scope.lookup(self, name)
        if entry:
            return entry
        if name == "classmethod":
            # We don't want to use the builtin classmethod here 'cause it won't do the 
            # right thing in this scope (as the class memebers aren't still functions). 
            # Don't want to add a cfunction to this scope 'cause that would mess with 
            # the type definition, so we just return the right entry. 
            self.use_utility_code(classmethod_utility_code)
            entry = Entry(
                "classmethod", 
                "__Pyx_Method_ClassMethod", 
                PyrexTypes.CFuncType(
                    py_object_type,
                    [PyrexTypes.CFuncTypeArg("", py_object_type, None)], 0, 0))
            entry.is_cfunction = 1
        return entry
    

class PyClassScope(ClassScope):
    #  Namespace of a Python class.
    #
    #  class_obj_cname     string   C variable holding class object

    is_py_class_scope = 1
    
    def declare_var(self, name, type, pos, 
            cname = None, visibility = 'private', is_cdef = 0):
        if type is unspecified_type:
            type = py_object_type
        # Add an entry for a class attribute.
        entry = Scope.declare_var(self, name, type, pos, 
            cname, visibility, is_cdef)
        entry.is_pyglobal = 1
        return entry

    def add_default_value(self, type):
        return self.outer_scope.add_default_value(type)


class CClassScope(ClassScope):
    #  Namespace of an extension type.
    #
    #  parent_type           CClassType
    #  #typeobj_cname        string or None
    #  #objstruct_cname      string
    #  method_table_cname    string
    #  member_table_cname    string
    #  getset_table_cname    string
    #  has_pyobject_attrs    boolean  Any PyObject attributes?
    #  public_attr_entries   boolean  public/readonly attrs
    #  property_entries      [Entry]
    #  defined               boolean  Defined in .pxd file
    #  implemented           boolean  Defined in .pyx file
    #  inherited_var_entries [Entry]  Adapted var entries from base class
    
    is_c_class_scope = 1
    
    def __init__(self, name, outer_scope, visibility):
        ClassScope.__init__(self, name, outer_scope)
        if visibility != 'extern':
            self.method_table_cname = outer_scope.mangle(Naming.methtab_prefix, name)
            self.member_table_cname = outer_scope.mangle(Naming.memtab_prefix, name)
            self.getset_table_cname = outer_scope.mangle(Naming.gstab_prefix, name)
        self.has_pyobject_attrs = 0
        self.public_attr_entries = []
        self.property_entries = []
        self.inherited_var_entries = []
        self.defined = 0
        self.implemented = 0
    
    def needs_gc(self):
        # If the type or any of its base types have Python-valued
        # C attributes, then it needs to participate in GC.
        return self.has_pyobject_attrs or \
            (self.parent_type.base_type and
                self.parent_type.base_type.scope is not None and
                self.parent_type.base_type.scope.needs_gc())

    def declare_var(self, name, type, pos, 
            cname = None, visibility = 'private', is_cdef = 0):
        if is_cdef:
            # Add an entry for an attribute.
            if self.defined:
                error(pos,
                    "C attributes cannot be added in implementation part of"
                    " extension type defined in a pxd")
            if get_special_method_signature(name):
                error(pos, 
                    "The name '%s' is reserved for a special method."
                        % name)
            if not cname:
                cname = name
                if visibility == 'private':
                    cname = c_safe_identifier(cname)
            entry = self.declare(name, cname, type, pos, visibility)
            entry.is_variable = 1
            self.var_entries.append(entry)
            if type.is_pyobject:
                self.has_pyobject_attrs = 1
            if visibility not in ('private', 'public', 'readonly'):
                error(pos,
                    "Attribute of extension type cannot be declared %s" % visibility)
            if visibility in ('public', 'readonly'):
                if type.pymemberdef_typecode:
                    self.public_attr_entries.append(entry)
                    if name == "__weakref__":
                        error(pos, "Special attribute __weakref__ cannot be exposed to Python")
                else:
                    error(pos,
                        "C attribute of type '%s' cannot be accessed from Python" % type)
            if visibility == 'public' and type.is_extension_type:
                error(pos,
                    "Non-generic Python attribute cannot be exposed for writing from Python")
            return entry
        else:
            if type is unspecified_type:
                type = py_object_type
            # Add an entry for a class attribute.
            entry = Scope.declare_var(self, name, type, pos, 
                cname, visibility, is_cdef)
            entry.is_member = 1
            entry.is_pyglobal = 1 # xxx: is_pyglobal changes behaviour in so many places that
                                  # I keep it in for now. is_member should be enough
                                  # later on
            self.namespace_cname = "(PyObject *)%s" % self.parent_type.typeptr_cname
            return entry


    def declare_pyfunction(self, name, pos):
        # Add an entry for a method.
        if name in ('__eq__', '__ne__', '__lt__', '__gt__', '__le__', '__ge__'):
            error(pos, "Special method %s must be implemented via __richcmp__" % name)
        if name == "__new__":
            warning(pos, "__new__ method of extension type will change semantics "
                "in a future version of Pyrex and Cython. Use __cinit__ instead.")
            name = EncodedString("__cinit__")
        entry = self.declare_var(name, py_object_type, pos, visibility='extern')
        special_sig = get_special_method_signature(name)
        if special_sig:
            # Special methods get put in the method table with a particular
            # signature declared in advance.
            entry.signature = special_sig
            entry.is_special = 1
        else:
            entry.signature = pymethod_signature
            entry.is_special = 0

        self.pyfunc_entries.append(entry)
        return entry
    
    def lookup_here(self, name):
        if name == "__new__":
            name = EncodedString("__cinit__")
        return ClassScope.lookup_here(self, name)
    
    def declare_cfunction(self, name, type, pos,
                          cname = None, visibility = 'private',
                          defining = 0, api = 0, in_pxd = 0, modifiers = ()):
        if get_special_method_signature(name):
            error(pos, "Special methods must be declared with 'def', not 'cdef'")
        args = type.args
        if not args:
            error(pos, "C method has no self argument")
        elif not args[0].type.same_as(self.parent_type):
            error(pos, "Self argument (%s) of C method '%s' does not match parent type (%s)" %
                  (args[0].type, name, self.parent_type))
        entry = self.lookup_here(name)
        if entry:
            if not entry.is_cfunction:
                warning(pos, "'%s' redeclared  " % name, 0)
            else:
                if defining and entry.func_cname:
                    error(pos, "'%s' already defined" % name)
                #print "CClassScope.declare_cfunction: checking signature" ###
                if type.same_c_signature_as(entry.type, as_cmethod = 1) and type.nogil == entry.type.nogil:
                    pass
                elif type.compatible_signature_with(entry.type, as_cmethod = 1) and type.nogil == entry.type.nogil:
                    entry = self.add_cfunction(name, type, pos, cname or name, visibility='ignore', modifiers=modifiers)
                    defining = 1
                else:
                    error(pos, "Signature not compatible with previous declaration")
                    error(entry.pos, "Previous declaration is here")
        else:
            if self.defined:
                error(pos,
                    "C method '%s' not previously declared in definition part of"
                    " extension type" % name)
            entry = self.add_cfunction(name, type, pos, cname or name,
                                       visibility, modifiers)
        if defining:
            entry.func_cname = self.mangle(Naming.func_prefix, name)
        return entry
        
    def add_cfunction(self, name, type, pos, cname, visibility, modifiers):
        # Add a cfunction entry without giving it a func_cname.
        prev_entry = self.lookup_here(name)
        entry = ClassScope.add_cfunction(self, name, type, pos, cname,
                                         visibility, modifiers)
        entry.is_cmethod = 1
        entry.prev_entry = prev_entry
        return entry
    
    def declare_property(self, name, doc, pos):
        entry = self.lookup_here(name)
        if entry is None:
            entry = self.declare(name, name, py_object_type, pos, 'private')
        entry.is_property = 1
        entry.doc = doc
        entry.scope = PropertyScope(name, 
            outer_scope = self.global_scope(), parent_scope = self)
        entry.scope.parent_type = self.parent_type
        self.property_entries.append(entry)
        return entry
    
    def declare_inherited_c_attributes(self, base_scope):
        # Declare entries for all the C attributes of an
        # inherited type, with cnames modified appropriately
        # to work with this type.
        def adapt(cname):
            return "%s.%s" % (Naming.obj_base_cname, base_entry.cname)
        for base_entry in \
            base_scope.inherited_var_entries + base_scope.var_entries:
                entry = self.declare(base_entry.name, adapt(base_entry.cname), 
                    base_entry.type, None, 'private')
                entry.is_variable = 1
                self.inherited_var_entries.append(entry)
        for base_entry in base_scope.cfunc_entries:
            entry = self.add_cfunction(base_entry.name, base_entry.type,
                                       base_entry.pos, adapt(base_entry.cname),
                                       base_entry.visibility, base_entry.func_modifiers)
            entry.is_inherited = 1
            
        
class PropertyScope(Scope):
    #  Scope holding the __get__, __set__ and __del__ methods for
    #  a property of an extension type.
    #
    #  parent_type   PyExtensionType   The type to which the property belongs
    
    def declare_pyfunction(self, name, pos):
        # Add an entry for a method.
        signature = get_property_accessor_signature(name)
        if signature:
            entry = self.declare(name, name, py_object_type, pos, 'private')
            entry.is_special = 1
            entry.signature = signature
            return entry
        else:
            error(pos, "Only __get__, __set__ and __del__ methods allowed "
                "in a property declaration")
            return None


# Should this go elsewhere (and then get imported)?
#------------------------------------------------------------------------------------

classmethod_utility_code = Code.UtilityCode(
proto = """
#include "descrobject.h"
static PyObject* __Pyx_Method_ClassMethod(PyObject *method); /*proto*/
""",
impl = """
static PyObject* __Pyx_Method_ClassMethod(PyObject *method) {
    /* It appears that PyMethodDescr_Type is not anywhere exposed in the Python/C API */
    static PyTypeObject *methoddescr_type = NULL;
    if (methoddescr_type == NULL) {
       PyObject *meth = __Pyx_GetAttrString((PyObject*)&PyList_Type, "append");
       if (!meth) return NULL;
       methoddescr_type = Py_TYPE(meth);
       Py_DECREF(meth);
    }
    if (PyObject_TypeCheck(method, methoddescr_type)) { /* cdef classes */
        PyMethodDescrObject *descr = (PyMethodDescrObject *)method;
        #if PY_VERSION_HEX < 0x03020000
        PyTypeObject *d_type = descr->d_type;
        #else
        PyTypeObject *d_type = descr->d_common.d_type;
        #endif
        return PyDescr_NewClassMethod(d_type, descr->d_method);
    }
    else if (PyMethod_Check(method)) { /* python classes */
        return PyClassMethod_New(PyMethod_GET_FUNCTION(method));
    }
    else if (PyCFunction_Check(method)) {
        return PyClassMethod_New(method);
    }
    PyErr_Format(PyExc_TypeError,
                 "Class-level classmethod() can only be called on"
                 "a method_descriptor or instance method.");
    return NULL;
}
""")<|MERGE_RESOLUTION|>--- conflicted
+++ resolved
@@ -114,16 +114,12 @@
     # buffer_aux       BufferAux or None  Extra information needed for buffer variables
     # inline_func_in_pxd boolean  Hacky special case for inline function in pxd file.
     #                             Ideally this should not be necesarry.
-<<<<<<< HEAD
     # assignments      [ExprNode] List of expressions that get assigned to this entry.
-=======
-    #
     # utility_code_definition     For some Cython builtins, the utility code
     #                             which contains the definition of the entry.
     #                             Currently only supported for CythonScope entries.
 
     # TODO: utility_code and utility_code_definition serves the same purpose...
->>>>>>> e43b0ae0
 
     inline_func_in_pxd = False
     borrowed = 0
@@ -252,10 +248,7 @@
         self.obj_to_entry = {}
         self.buffer_entries = []
         self.control_flow = ControlFlow.LinearControlFlow()
-<<<<<<< HEAD
         self.return_type = None
-        
-=======
 
     def merge_in(self, other):
         # Use with care...
@@ -270,7 +263,6 @@
                   'c_class_entries'):
             getattr(self, x).extend(getattr(other, x))
 
->>>>>>> e43b0ae0
     def start_branching(self, pos):
         self.control_flow = self.control_flow.start_branch(pos)
     
