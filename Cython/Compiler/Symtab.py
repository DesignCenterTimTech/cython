--- conflicted
+++ resolved
@@ -176,11 +176,8 @@
     buffer_aux = None
     prev_entry = None
     might_overflow = 0
-<<<<<<< HEAD
     fused_cfunction = None
-=======
     in_with_gil_block = 0
->>>>>>> 4d4bb4aa
 
     def __init__(self, name, cname, type, pos = None, init = None):
         self.name = name
@@ -744,11 +741,9 @@
         else:
             return outer.is_cpp()
 
-<<<<<<< HEAD
-=======
     def add_include_file(self, filename):
         self.outer_scope.add_include_file(filename)
->>>>>>> 4d4bb4aa
+
 
 class PreImportScope(Scope):
 
