--- conflicted
+++ resolved
@@ -484,11 +484,7 @@
     value_patterns = []
     double_star_capture_target = None
 
-<<<<<<< HEAD
     initial_child_attrs = PatternNode.initial_child_attrs + [
-=======
-    child_attrs = PatternNode.child_attrs + [
->>>>>>> f9825dde
         "keys",
         "value_patterns",
         "double_star_capture_target",
@@ -526,9 +522,8 @@
 
     def get_main_pattern_targets(self):
         targets = set()
-<<<<<<< HEAD
-        for p in self.positional_patterns + self.keyword_pattern_patterns:
-            self.update_targets_with_targets(targets, p.get_targets())
+        for pattern in self.positional_patterns + self.keyword_pattern_patterns:
+            self.update_targets_with_targets(targets, pattern.get_targets())
         return targets
 
 
@@ -543,8 +538,3 @@
         super(SubstitutedIfStatListNode, self).generate_execution_code(code)
         if not self.is_terminator:
             code.put_goto(self.match_node.end_label)
-=======
-        for pattern in self.positional_patterns + self.keyword_pattern_patterns:
-            self.update_targets_with_targets(targets, pattern.get_targets())
-        return targets
->>>>>>> f9825dde
