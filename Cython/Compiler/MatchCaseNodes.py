# Nodes for structural pattern matching.
#
# In a separate file because they're unlikely to be useful
# for much else

from .Nodes import Node, StatNode
from .Errors import error, local_errors, report_error
from . import Nodes, ExprNodes, PyrexTypes, Builtin
from .Code import UtilityCode, TempitaUtilityCode
from .Options import copy_inherited_directives
from contextlib import contextmanager


class MatchNode(StatNode):
    """
    subject  ExprNode    The expression to be matched
    cases    [MatchCaseBaseNode]  list of cases

    sequence_mapping_temp  None or AssignableTempNode  an int temp to store result of sequence/mapping tests
    """

    child_attrs = ["subject", "cases"]

    subject_clonenode = None  # set to a value if we require a temp
    sequence_mapping_temp = None

    def validate_irrefutable(self):
        found_irrefutable_case = None
        for c in self.cases:
            if found_irrefutable_case:
                error(
                    found_irrefutable_case.pos,
                    (
                        "%s makes remaining patterns unreachable"
                        % found_irrefutable_case.pattern.irrefutable_message()
                    ),
                )
                break
            if c.is_irrefutable():
                found_irrefutable_case = c
            c.validate_irrefutable()

    def refactor_cases(self):
        # An early transform - changes cases that can be represented as
        # a simple if/else statement into them (giving them maximum chance
        # to be optimized by the existing mechanisms). Leaves other cases
        # unchanged
        from .ExprNodes import CloneNode, ProxyNode, NameNode

        self.subject = ProxyNode(self.subject)
        subject = self.subject_clonenode = CloneNode(self.subject)
        current_if_statement = None
        for n, c in enumerate(self.cases + [None]):  # The None is dummy at the end
            if c is not None and c.is_simple_value_comparison():
                body = SubstitutedIfStatListNode(
                    c.body.pos, stats=c.body.stats, match_node=self
                )
                if_clause = Nodes.IfClauseNode(
                    c.pos,
                    condition=c.pattern.get_simple_comparison_node(subject),
                    body=body,
                )
                assignments = c.pattern.generate_target_assignments(subject, None)
                if assignments:
                    if_clause.body.stats.insert(0, assignments)
                if not current_if_statement:
                    current_if_statement = Nodes.IfStatNode(
                        c.pos, if_clauses=[], else_clause=None
                    )
                current_if_statement.if_clauses.append(if_clause)
                self.cases[n] = None  # remove case
            elif current_if_statement:
                # this cannot be simplified, but previous case(s) were
                self.cases[n - 1] = SubstitutedMatchCaseNode(
                    current_if_statement.pos, body=current_if_statement
                )
                current_if_statement = None
        # eliminate optimized cases
        self.cases = [c for c in self.cases if c is not None]

    def analyse_declarations(self, env):
        self.subject.analyse_declarations(env)
        for c in self.cases:
            c.analyse_case_declarations(self.subject_clonenode, env)

    def analyse_expressions(self, env):
        sequence_mapping_count = 0
        for c in self.cases:
            if c.is_sequence_or_mapping():
                sequence_mapping_count += 1
        if sequence_mapping_count >= 2:
            self.sequence_mapping_temp = AssignableTempNode(
                self.pos, PyrexTypes.c_uint_type
            )
            self.sequence_mapping_temp.is_addressable = lambda: True

        self.subject = self.subject.analyse_expressions(env)
        assert isinstance(self.subject, ExprNodes.ProxyNode)
        if not self.subject.arg.is_literal:
            self.subject.arg = self.subject.arg.coerce_to_temp(env)
        subject = self.subject_clonenode.analyse_expressions(env)
        self.cases = [
            c.analyse_case_expressions(subject, env, self.sequence_mapping_temp)
            for c in self.cases
        ]
        self.cases = [c for c in self.cases if c is not None]
        return self

    def generate_execution_code(self, code):
        if self.sequence_mapping_temp:
            self.sequence_mapping_temp.allocate(code)
            code.putln(
                "%s = 0; /* sequence/mapping test temp */"
                % self.sequence_mapping_temp.result()
            )
            # For things that are a sequence at compile-time it's difficult
            # to avoid generating the sequence mapping temp. Therefore, silence
            # an "unused error"
            code.putln("(void)%s;" % self.sequence_mapping_temp.result())
        end_label = self.end_label = code.new_label()
        if self.subject_clonenode:
            self.subject.generate_evaluation_code(code)
        for c in self.cases:
            c.generate_execution_code(code, end_label)
        if self.sequence_mapping_temp:
            self.sequence_mapping_temp.release(code)
        if code.label_used(end_label):
            code.put_label(end_label)
        if self.subject_clonenode:
            self.subject.generate_disposal_code(code)
            self.subject.free_temps(code)


class MatchCaseBaseNode(Node):
    """
    Common base for a MatchCaseNode and a
    substituted node
    """

    pass


class MatchCaseNode(Node):
    """
    pattern    PatternNode
    body       StatListNode
    guard      ExprNode or None

    generated:
    target_assignments  [ SingleAssignmentNodes ]
    comp_node  ExprNode that evaluates to bool
    """

    target_assignments = None
    comp_node = None
    child_attrs = ["pattern", "target_assignments", "comp_node", "guard", "body"]

    def is_irrefutable(self):
        return self.pattern.is_irrefutable() and not self.guard

    def is_simple_value_comparison(self):
        if self.guard:
            return False
        return self.pattern.is_simple_value_comparison()

    def validate_targets(self):
        self.pattern.get_targets()

    def validate_irrefutable(self):
        self.pattern.validate_irrefutable()

    def is_sequence_or_mapping(self):
        return isinstance(
            self.pattern, (MatchSequencePatternNode, MatchMappingPatternNode)
        )

    def analyse_case_declarations(self, subject_node, env):
        self.pattern.analyse_declarations(env)
        self.target_assignments = self.pattern.generate_target_assignments(
            subject_node, env
        )
        if self.target_assignments:
            self.target_assignments.analyse_declarations(env)
        if self.guard:
            self.guard.analyse_declarations(env)
        self.body.analyse_declarations(env)

    def analyse_case_expressions(self, subject_node, env, sequence_mapping_temp):
        with local_errors(True) as errors:
            self.pattern = self.pattern.analyse_pattern_expressions(env, sequence_mapping_temp)
            self.comp_node = self.pattern.get_comparison_node(subject_node, sequence_mapping_temp)
            self.comp_node = self.comp_node.analyse_types(env)

        if self.comp_node and self.comp_node.is_literal:
            self.comp_node.calculate_constant_result()
            if not self.comp_node.constant_result:
                # we know this pattern can't succeed. Ignore any errors and return None
                return None
        for error in errors:
            report_error(error)

        self.comp_node = self.comp_node.coerce_to_boolean(env).coerce_to_simple(env)
        
        if self.target_assignments:
            self.target_assignments = self.target_assignments.analyse_expressions(env)
        if self.guard:
            self.guard = self.guard.analyse_temp_boolean_expression(env)
        self.body = self.body.analyse_expressions(env)
        return self

    def generate_execution_code(self, code, end_label):
        self.pattern.allocate_subject_temps(code)
        self.comp_node.generate_evaluation_code(code)

        end_of_case_label = code.new_label()

<<<<<<< HEAD
        code.putln("if (!%s) { /* !pattern */" % self.pattern.comparison_result())
=======
        code.putln("if (!%s) { /* !pattern */" % self.comp_node.result())
>>>>>>> 8b443790
        self.pattern.dispose_of_subject_temps(code)  # failed, don't need the subjects
        code.put_goto(end_of_case_label)

        code.putln("} else { /* pattern */")
        self.comp_node.generate_disposal_code(code)
        self.comp_node.free_temps(code)
        if self.target_assignments:
            self.target_assignments.generate_execution_code(code)
        self.pattern.dispose_of_subject_temps(code)
        self.pattern.release_subject_temps(code)  # we're done with the subjects here
        if self.guard:
            self.guard.generate_evaluation_code(code)
            code.putln("if (%s) { /* guard */" % self.guard.result())
            self.guard.generate_disposal_code(code)
            self.guard.free_temps(code)
        # body_insertion_point = code.insertion_point()
        self.body.generate_execution_code(code)
        if not self.body.is_terminator:
            code.put_goto(end_label)
        if self.guard:
            code.putln("} /* guard */")
        code.putln("} /* pattern */")
        code.put_label(end_of_case_label)


class SubstitutedMatchCaseNode(MatchCaseBaseNode):
    # body  - Node -  The (probably) if statement that it's replaced with
    child_attrs = ["body"]

    def is_sequence_or_mapping(self):
        return False

    def analyse_case_declarations(self, subject_node, env):
        self.analyse_declarations(env)

    def analyse_declarations(self, env):
        self.body.analyse_declarations(env)

    def analyse_case_expressions(self, subject_node, env, sequence_mapping_temp):
        self.body = self.body.analyse_expressions(env)
        return self

    def generate_execution_code(self, code, end_label):
        self.body.generate_execution_code(code)


class PatternNode(Node):
    """
    DW decided that PatternNode shouldn't be an expression because
    it does several things (evalutating a boolean expression,
    assignment of targets), and they need to be done at different
    times.

    as_targets   [NameNode]    any target assign by "as"

    Generated in analysis:
    comp_node   ExprNode     node to evaluate for the pattern

    ----------------------------------------
    How these nodes are processed:
    1. During "analyse_declarations" PatternNode.generate_target_assignments
       is called on the main PatternNode of the case. This calls its
       sub-patterns generate_target_assignments recursively.
       This creates a StatListNode that is held by the
       MatchCaseNode.
    2. In the "analyse_expressions" phases, the MatchCaseNode calls
       PatternNode.analyse_pattern_expressions, which calls its
       sub-pattern recursively.
    3. At the end of the "analyse_expressions" stage the MatchCaseNode
       class PatternNode.get_comparison_node (which calls 
       PatternNode.get_comparison_node for its sub-patterns). This
       returns an ExprNode which can be evaluated to determine if the
       pattern has matched.
       While generating the comparison we try quite hard not to
       analyse it until right at the end, because otherwise it'll lead
       to a lot of repeated work for deeply nested patterns.
    4. In the code generation stage, PatternNodes hardly generate any
       code themselves. However, they do set up whatever temps they
       need (mainly for sub-pattern subjects), with "allocate_subject_temps",
       "release_subject_temps", and "dispose_of_subject_temps" (which
       they also call recursively on their sub-patterns)
    """

    # useful for type tests
    is_match_value_pattern = False
    is_match_and_assign_pattern = False

    child_attrs = ["as_targets"]

    def __init__(self, pos, **kwds):
        super(PatternNode, self).__init__(pos, **kwds)
        if not hasattr(self, "as_targets"):
            self.as_targets = []

    def is_irrefutable(self):
        return False

    def get_targets(self):
        targets = self.get_main_pattern_targets()
        for t in self.as_targets:
            self.add_target_to_targets(targets, t.name)
        return targets

    def update_targets_with_targets(self, targets, other_targets):
        intersection = targets.intersection(other_targets)
        for i in intersection:
            error(self.pos, "multiple assignments to name '%s' in pattern" % i)
        targets.update(other_targets)

    def add_target_to_targets(self, targets, target):
        if target in targets:
            error(self.pos, "multiple assignments to name '%s in pattern" % target)
        targets.add(target)

    def get_main_pattern_targets(self):
        # exclude "as" target
        raise NotImplementedError

    def is_simple_value_comparison(self):
        # Can this be converted to an "if ... elif: ..." statement?
        # Only worth doing to take advantage of things like SwitchTransform
        # so there's little benefit on doing it too widely
        return False

    def get_simple_comparison_node(self):
        """
        Returns an ExprNode that can be used as the case in an if-statement

        Should only be called if is_simple_value_comparison() is True
        """
        raise NotImplementedError

    def get_comparison_node(self, subject_node, sequence_mapping_temp=None):
        error(self.pos, "This type of pattern is not currently supported %s" % self)
        raise NotImplementedError

    def validate_irrefutable(self):
        for attr in self.child_attrs:
            child = getattr(self, attr)
            if isinstance(child, PatternNode):
                child.validate_irrefutable()

    def analyse_pattern_expressions(self, env, sequence_mapping_temp):
        error(self.pos, "This type of pattern is not currently supported %s" % self)
        raise NotImplementedError

    def generate_result_code(self, code):
        pass

    def generate_target_assignments(self, subject_node, env):
        # Generates the assignment code needed to initialize all the targets.
        # Returns either a StatListNode or None
        assignments = []
        for target in self.as_targets:
            if self.is_match_value_pattern and self.value and self.value.is_simple():
                # in this case we can optimize slightly and just take the value
                subject_node = self.value.clone_node()
            assignments.append(
                Nodes.SingleAssignmentNode(
                    target.pos, lhs=target.clone_node(), rhs=subject_node
                )
            )
        assignments.extend(
            self.generate_main_pattern_assignment_list(subject_node, env)
        )
        if assignments:
            return Nodes.StatListNode(self.pos, stats=assignments)
        else:
            return None

    def generate_main_pattern_assignment_list(self, subject_node, env):
        # generates assignments for everything except the "as_target".
        # Override in subclasses.
        # Returns a list of Nodes
        return []

    def allocate_subject_temps(self, code):
        pass  # Implement in nodes that need it

    def release_subject_temps(self, code):
        pass  # Implement in nodes that need it

    def dispose_of_subject_temps(self, code):
        pass  # Implement in nodes that need it


class MatchValuePatternNode(PatternNode):
    """
    value   ExprNode
    is_is_check   bool     Picks "is" or equality check
    """

    is_match_value_pattern = True

    child_attrs = PatternNode.child_attrs + ["value"]

    is_is_check = False

    def get_main_pattern_targets(self):
        return set()

    def is_simple_value_comparison(self):
        return True

    def get_comparison_node(self, subject_node, sequence_mapping_temp=None):
        # for this node the comparison and "simple" comparison are the same
        return LazyCoerceToBool(self.pos,
            arg=self.get_simple_comparison_node(subject_node)
        )

    def get_simple_comparison_node(self, subject_node):
        op = "is" if self.is_is_check else "=="
        return ExprNodes.PrimaryCmpNode(
            self.pos, operator=op, operand1=subject_node, operand2=self.value
        )

    def analyse_declarations(self, env):
        super(MatchValuePatternNode, self).analyse_declarations(env)
        if self.value:
            self.value.analyse_declarations(env)

    def analyse_pattern_expressions(self, env, sequence_mapping_temp):
        if self.value:
            self.value = self.value.analyse_expressions(env)
        return self


class MatchAndAssignPatternNode(PatternNode):
    """
    target   NameNode or None  the target to assign to (None = wildcard)
    is_star  bool
    """

    target = None
    is_star = False
    is_match_and_assign_pattern = True

    child_attrs = PatternNode.child_attrs + ["target"]

    def is_irrefutable(self):
        return True

    def irrefutable_message(self):
        if self.target:
            return "name capture '%s'" % self.target.name
        else:
            return "wildcard"

    def get_main_pattern_targets(self):
        if self.target:
            return {self.target.name}
        else:
            return set()

    def is_simple_value_comparison(self):
        return self.is_irrefutable()  # the comparison is to "True"

    def get_simple_comparison_node(self, subject_node):
        assert self.is_simple_value_comparison()
        return self.get_comparison_node(subject_node, None)

    def get_comparison_node(self, subject_node, sequence_mapping_temp=None):
        return ExprNodes.BoolNode(self.pos, value=True)

    def generate_main_pattern_assignment_list(self, subject_node, env):
        if self.target:
            return [
                Nodes.SingleAssignmentNode(
                    self.pos, lhs=self.target.clone_node(), rhs=subject_node
                )
            ]
        else:
            return []

    def analyse_pattern_expressions(self, env, sequence_mapping_temp):
        return self  # nothing to analyse


class OrPatternNode(PatternNode):
    """
    alternatives   list of PatternNodes
    """

    child_attrs = PatternNode.child_attrs + ["alternatives"]

    def get_first_irrefutable(self):
        for a in self.alternatives:
            if a.is_irrefutable():
                return a
        return None

    def is_irrefutable(self):
        return self.get_first_irrefutable() is not None

    def irrefutable_message(self):
        return self.get_first_irrefutable().irrefutable_message()

    def get_main_pattern_targets(self):
        child_targets = None
        for ch in self.alternatives:
            ch_targets = ch.get_targets()
            if child_targets is not None and child_targets != ch_targets:
                error(self.pos, "alternative patterns bind different names")
            child_targets = ch_targets
        return child_targets

    def validate_irrefutable(self):
        super(OrPatternNode, self).validate_irrefutable()
        found_irrefutable_case = None
        for a in self.alternatives:
            if found_irrefutable_case:
                error(
                    found_irrefutable_case.pos,
                    (
                        "%s makes remaining patterns unreachable"
                        % found_irrefutable_case.irrefutable_message()
                    ),
                )
                break
            if a.is_irrefutable():
                found_irrefutable_case = a
            a.validate_irrefutable()

    def is_simple_value_comparison(self):
        return all(a.is_simple_value_comparison() for a in self.alternatives)

    def get_simple_comparison_node(self, subject_node):
        assert self.is_simple_value_comparison()
        assert len(self.alternatives) >= 2, self.alternatives
        binop = ExprNodes.BoolBinopNode(
            self.pos,
            operator="or",
            operand1=self.alternatives[0].get_simple_comparison_node(subject_node),
            operand2=self.alternatives[1].get_simple_comparison_node(subject_node),
        )
        for a in self.alternatives[2:]:
            binop = ExprNodes.BoolBinopNode(
                self.pos,
                operator="or",
                operand1=binop,
                operand2=a.get_simple_comparison_node(subject_node),
            )
        return binop

    def get_comparison_node(self, subject_node, sequence_mapping_temp):
        error(self.pos, "'or' cases aren't fully implemented yet")
        return ExprNodes.BoolNode(self.pos, value=False)

    def analyse_declarations(self, env):
        super(OrPatternNode, self).analyse_declarations(env)
        for a in self.alternatives:
            a.analyse_declarations(env)

    def analyse_pattern_expressions(self, env, sequence_mapping_temp):
        self.alternatives = [
            a.analyse_pattern_expressions(env, sequence_mapping_temp)
            for a in self.alternatives
        ]
        return self

    def generate_main_pattern_assignment_list(self, subject_node, env):
        assignments = []
        for a in self.alternatives:
            a_assignment = a.generate_target_assignments(subject_node, env)
            if a_assignment:
                # Switch code paths depending on which node gets assigned
                error(self.pos, "Need to handle assignments in or nodes correctly")
                assignments.append(a_assignment)
        return assignments


class MatchSequencePatternNode(PatternNode):
    """
    patterns   list of PatternNodes

    generated:
    subjects    [TrackTypeTempNode]  individual subsubjects can be assigned to these
    """

    subjects = None
    needs_length_temp = False

    child_attrs = PatternNode.child_attrs + ["patterns"]

    Pyx_sequence_check_type = PyrexTypes.CFuncType(
        PyrexTypes.c_bint_type,
        [
            PyrexTypes.CFuncTypeArg("o", PyrexTypes.py_object_type, None),
            PyrexTypes.CFuncTypeArg(
                "sequence_mapping_temp",
                PyrexTypes.c_ptr_type(PyrexTypes.c_uint_type),
                None,
            ),
        ],
        exception_value="-1",
    )

    def __init__(self, pos, **kwds):
        super(MatchSequencePatternNode, self).__init__(pos, **kwds)
        self.length_temp = AssignableTempNode(self.pos, PyrexTypes.c_py_ssize_t_type)

    def get_main_pattern_targets(self):
        targets = set()
        star_count = 0
        for p in self.patterns:
            if p.is_match_and_assign_pattern and p.is_star:
                star_count += 1
            self.update_targets_with_targets(targets, p.get_targets())
        if star_count > 1:
            error(self.pos, "multiple starred names in sequence pattern")
        return targets

    def get_comparison_node(self, subject_node, sequence_mapping_temp=None):
        from .UtilNodes import TempResultFromStatNode, ResultRefNode

        test = None
        assert getattr(self, "subject_temps", None) is not None
        for n, pattern in enumerate(self.patterns):
            if self.subject_temps[n] is None:
                # The subject has been identified as unneeded, so don't evaluate it
                continue
            p_test = pattern.get_comparison_node(self.subject_temps[n])
            if test is not None:
                p_test = ExprNodes.BoolBinopNode(
                    self.pos, operator="and", operand1=test, operand2=p_test
                )

            result_ref = ResultRefNode(pos=self.pos, type=PyrexTypes.c_bint_type)
            subject_assignment = Nodes.SingleAssignmentNode(
                self.pos,
                lhs=self.subject_temps[n],  # the temp node
                rhs=self.subjects[n],  # the regular node
            )
            test_assignment = Nodes.SingleAssignmentNode(
                self.pos, lhs=result_ref, rhs=p_test
            )
            stats = Nodes.StatListNode(
                self.pos, stats=[subject_assignment, test_assignment]
            )
            test = TempResultFromStatNode(result_ref, stats)

        seq_test = self.make_sequence_check(subject_node, sequence_mapping_temp)
        if isinstance(seq_test, ExprNodes.BoolNode) and not seq_test.value:
            return seq_test  # no point in proceeding further!
        has_star = False
        for pattern in self.patterns:
            if pattern.is_match_and_assign_pattern and pattern.is_star:
                has_star = True
                self.needs_length_temp = True
                break
        len_test = len(self.patterns)
        if has_star:
            len_test -= 1
        # check whether we need a length call...
        if not (self.patterns and len(self.patterns) == 1 and has_star):
            length_call = self.make_length_call_node(subject_node)

            if length_call.is_literal and (
                (has_star and len_test < length_call.constant_result)
                or (not has_star and len_test != length_call.constant_result)
            ):
                # definitely failed!
                return ExprNodes.BoolNode(self.pos, value=False)
            seq_len_test = ExprNodes.BoolBinopNode(
                self.pos,
                operator="and",
                operand1=seq_test,
                operand2=ExprNodes.PrimaryCmpNode(
                    self.pos,
                    operator=">=" if has_star else "==",
                    operand1=length_call,
                    operand2=ExprNodes.IntNode(self.pos, value=str(len_test)),
                ),
            )
        else:
            self.needs_length_temp = False
            seq_len_test = seq_test
        if test is None:
            test = seq_len_test
        else:
            test = ExprNodes.BoolBinopNode(
                self.pos, operator="and", operand1=seq_len_test, operand2=test
            )
        return LazyCoerceToBool(test.pos, arg=test)

    def generate_subjects(self, subject_node, env):
        assert self.subjects is None  # not called twice

        star_idx = None
        for n, pattern in enumerate(self.patterns):
            if pattern.is_match_and_assign_pattern and pattern.is_star:
                star_idx = n
        if star_idx is None:
            idxs = list(range(len(self.patterns)))
        else:
            fwd_idxs = list(range(star_idx))
            backward_idxs = list(range(star_idx - len(self.patterns) + 1, 0))
            star_idx = (
                fwd_idxs[-1] + 1 if fwd_idxs else None,
                backward_idxs[0] if backward_idxs else None,
            )
            idxs = fwd_idxs + [star_idx] + backward_idxs

        subjects = []
        for pattern, idx in zip(self.patterns, idxs):
            indexer = self.make_indexing_node(pattern, subject_node, idx, env)
            subjects.append(ExprNodes.ProxyNode(indexer) if indexer else None)
        self.subjects = subjects
        self.subject_temps = [
            None if p.is_irrefutable() else TrackTypeTempNode(self.pos, s)
            for s, p in zip(self.subjects, self.patterns)
        ]

    def generate_main_pattern_assignment_list(self, subject_node, env):
        assignments = []
        self.generate_subjects(subject_node, env)
        for subject_temp, subject, pattern in zip(
            self.subject_temps, self.subjects, self.patterns
        ):
            needs_result_ref = False
            if subject_temp is not None:
                subject = subject_temp
            else:
                if subject is None:
                    assert not pattern.get_targets()
                    continue
                elif not subject.is_literal or subject.is_temp:
                    from .UtilNodes import ResultRefNode, LetNode

                    subject = ResultRefNode(subject)
                    needs_result_ref = True
            p_assignments = pattern.generate_target_assignments(subject, env)
            if needs_result_ref:
                p_assignments = LetNode(subject, p_assignments)
            else:
                p_assignments = p_assignments
            if p_assignments:
                assignments.append(p_assignments)
        return assignments

    def make_sequence_check(self, subject_node, sequence_mapping_temp):
        # Note: the sequence check code is very quick on Python 3.10+
        # but potentially quite slow on lower versions (although should
        # be medium quick for common types). It'd be nice to cache the
        # results of it where it's been called on the same object
        # multiple times.
        # DW has decided that that's too complicated to implement
        # for now.
        utility_code = UtilityCode.load_cached("IsSequence", "MatchCase.c")
        if sequence_mapping_temp is not None:
            sequence_mapping_temp = ExprNodes.AmpersandNode(
                self.pos, operand=sequence_mapping_temp
            )
        else:
            sequence_mapping_temp = ExprNodes.NullNode(self.pos)
        call = ExprNodes.PythonCapiCallNode(
            self.pos,
            "__Pyx_MatchCase_IsSequence",
            self.Pyx_sequence_check_type,
            utility_code=utility_code,
            args=[subject_node, sequence_mapping_temp],
        )

        def type_check(type):
            # type-check need not be perfect, it's an optimization
            if type in [Builtin.list_type, Builtin.tuple_type]:
                return True
            if type.is_memoryviewslice or type.is_ctuple:
                return True
            if type in [
                Builtin.str_type,
                Builtin.bytes_type,
                Builtin.unicode_type,
                Builtin.bytearray_type,
                Builtin.dict_type,
                Builtin.set_type,
            ]:
                # non-exhaustive list at this stage, but returning "False" is
                # an optimization so it's allowed to be non-exchaustive
                return False
            if type.is_numeric or type.is_struct or type.is_enum:
                # again, not exhaustive
                return False
            return None

        return StaticTypeCheckNode(
            self.pos, arg=subject_node, fallback=call, check=type_check
        )

    def make_length_call_node(self, subject_node):
        len_entry = Builtin.builtin_scope.lookup("len")
        if subject_node.type.is_memoryviewslice:
            len_call = ExprNodes.IndexNode(
                self.pos,
                base=ExprNodes.AttributeNode(
                    self.pos, obj=subject_node, attribute="shape"
                ),
                index=ExprNodes.IntNode(self.pos, value="0"),
            )
        elif subject_node.type.is_ctuple:
            len_call = ExprNodes.IntNode(
                self.pos, value=str(len(subject_node.type.components))
            )
        else:
            len_call = ExprNodes.SimpleCallNode(
                self.pos,
                function=ExprNodes.NameNode(self.pos, name="len", entry=len_entry),
                args=[subject_node],
            )
        if self.needs_length_temp:
            return ExprNodes.AssignmentExpressionNode(
                self.pos, lhs=self.length_temp, rhs=len_call
            )
        else:
            return len_call

    def make_indexing_node(self, pattern, subject_node, idx, env):
        if pattern.is_irrefutable() and not pattern.get_targets():
            # Nothing to do - index isn't used
            return None

        def get_index_from_int(i):
            if i is None:
                return None
            else:
                int_node = ExprNodes.IntNode(pattern.pos, value=str(i))
                if i >= 0:
                    return int_node
                else:
                    self.needs_length_temp = True
                    return ExprNodes.binop_node(
                        pattern.pos,
                        operator="+",
                        operand1=self.length_temp,
                        operand2=int_node,
                    )

        if isinstance(idx, tuple):
            start = get_index_from_int(idx[0])
            stop = get_index_from_int(idx[1])
            indexer = SliceToListNode(
                pattern.pos,
                base=subject_node,
                start=start,
                stop=stop,
                length_node=self.length_temp if self.needs_length_temp else None,
            )
        else:
            indexer = CompilerDirectivesExprNode(
                arg=ExprNodes.IndexNode(
                    pattern.pos, base=subject_node, index=get_index_from_int(idx)
                ),
                directives=copy_inherited_directives(
                    env.directives, boundscheck=False, wraparound=False
                ),
            )
        return indexer

    def analyse_declarations(self, env):
        for p in self.patterns:
            p.analyse_declarations(env)
        return super(MatchSequencePatternNode, self).analyse_declarations(env)

    def analyse_pattern_expressions(self, env, sequence_mapping_temp):
        for n in range(len(self.subjects)):
            if self.subjects[n]:
                self.subjects[n] = self.subjects[n].analyse_types(env)
        for n in range(len(self.patterns)):
            self.patterns[n] = self.patterns[n].analyse_pattern_expressions(env, None)
        return self

    def allocate_subject_temps(self, code):
        if self.needs_length_temp:
            self.length_temp.allocate(code)
        for temp in self.subject_temps:
            if temp is not None:
                temp.allocate(code)
        for pattern in self.patterns:
            pattern.allocate_subject_temps(code)

    def release_subject_temps(self, code):
        if self.needs_length_temp:
            self.length_temp.release(code)
        for temp in self.subject_temps:
            if temp is not None:
                temp.release(code)
        for pattern in self.patterns:
            pattern.release_subject_temps(code)

    def dispose_of_subject_temps(self, code):
        if self.needs_length_temp:
            code.put_xdecref_clear(self.length_temp.result(), self.length_temp.type)
        for temp in self.subject_temps:
            if temp is not None:
                code.put_xdecref_clear(temp.result(), temp.type)
        for pattern in self.patterns:
            pattern.dispose_of_subject_temps(code)


class MatchMappingPatternNode(PatternNode):
    """
    keys   list of Literals or AttributeNodes
    value_patterns  list of PatternNodes of equal length to keys
    double_star_capture_target  NameNode or None

    needs_runtime_keycheck  - bool  - are there any keys which can only be resolved at runtime
    subjects    [temp nodes or None]  individual subsubjects can be assigned to these
    """

    keys = []
    value_patterns = []
    double_star_capture_target = None
    subject_temps = None
    double_star_temp = None

    needs_runtime_keycheck = False

    child_attrs = PatternNode.child_attrs + [
        "keys",
        "value_patterns",
        "double_star_capture_target",
    ]

    Pyx_mapping_check_type = PyrexTypes.CFuncType(
        PyrexTypes.c_bint_type,
        [
            PyrexTypes.CFuncTypeArg("o", PyrexTypes.py_object_type, None),
            PyrexTypes.CFuncTypeArg(
                "sequence_mapping_temp",
                PyrexTypes.c_ptr_type(PyrexTypes.c_uint_type),
                None,
            ),
        ],
        exception_value="-1",
    )
    Pyx_mapping_check_duplicates_type = PyrexTypes.CFuncType(
        PyrexTypes.c_int_type,
        [
            PyrexTypes.CFuncTypeArg("fixed_keys", PyrexTypes.py_object_type, None),
            PyrexTypes.CFuncTypeArg("var_keys", PyrexTypes.py_object_type, None),
        ],
        exception_value="-1",
    )
    Pyx_mapping_extract_subjects_type = PyrexTypes.CFuncType(
        PyrexTypes.c_bint_type,
        [
            PyrexTypes.CFuncTypeArg("map", PyrexTypes.py_object_type, None),
            PyrexTypes.CFuncTypeArg("fixed_keys", PyrexTypes.py_object_type, None),
            PyrexTypes.CFuncTypeArg("var_keys", PyrexTypes.py_object_type, None),
        ],
        exception_value="-1",
        has_varargs=True,
    )
    Pyx_mapping_doublestar_type = PyrexTypes.CFuncType(
        Builtin.dict_type,
        [
            PyrexTypes.CFuncTypeArg("map", PyrexTypes.py_object_type, None),
            PyrexTypes.CFuncTypeArg("fixed_keys", PyrexTypes.py_object_type, None),
            PyrexTypes.CFuncTypeArg("var_keys", PyrexTypes.py_object_type, None),
        ],
    )

    def get_main_pattern_targets(self):
        targets = set()
        for p in self.value_patterns:
            self.update_targets_with_targets(targets, p.get_targets())
        if self.double_star_capture_target:
            self.add_target_to_targets(targets, self.double_star_capture_target.name)
        return targets

    def validate_keys(self):
        # called after constant folding
        seen_keys = set()
        for k in self.keys:
            if k.has_constant_result():
                value = k.constant_result
                if k.is_string_literal:
                    value = repr(value)
                if value in seen_keys:
                    error(k.pos, "mapping pattern checks duplicate key (%s)" % value)
                seen_keys.add(value)
            else:
                self.needs_runtime_keycheck = True

        if self.keys:
            # it's very useful to sort keys early so the literal keys
            # come first
            sorted_keys = sorted(
                zip(self.keys, self.value_patterns),
                key=lambda kvp: (not kvp[0].is_literal),
            )
            self.keys, self.value_patterns = [list(l) for l in zip(*sorted_keys)]

    def analyse_declarations(self, env):
        super(MatchMappingPatternNode, self).analyse_declarations(env)
        self.validate_keys()
        for k in self.keys:
            k.analyse_declarations(env)
        for vp in self.value_patterns:
            vp.analyse_declarations(env)
        if self.double_star_capture_target:
            self.double_star_capture_target.analyse_declarations(env)

    def generate_subjects(self, subject_node, env):
        assert self.subject_temps is None  # already calculated
        subject_temps = []
        for pattern in self.value_patterns:
            if pattern.is_match_and_assign_pattern and not pattern.target:
                subject_temps.append(None)
            else:
                subject_temps.append(
                    AssignableTempNode(pattern.pos, PyrexTypes.py_object_type)
                )
        self.subject_temps = subject_temps

    def generate_main_pattern_assignment_list(self, subject_node, env):
        self.generate_subjects(subject_node, env)
        assignments = []
        for subject, pattern in zip(self.subject_temps, self.value_patterns):
            p_assignments = pattern.generate_target_assignments(subject, env)
            if p_assignments:
                assignments.extend(p_assignments.stats)
        if self.double_star_capture_target:
            self.double_star_temp = AssignableTempNode(self.pos, Builtin.dict_type)
            assignments.append(
                Nodes.SingleAssignmentNode(
                    self.double_star_temp.pos,
                    lhs=self.double_star_capture_target,
                    rhs=self.double_star_temp,
                )
            )
        return assignments

    def is_dict_type_check(self, type):
        # Returns true if it's an exact dict, False if it's definitely not
        # an exact dict, None if it might be
        # type-check need not be perfect, it's an optimization
        if type is Builtin.dict_type:
            return True
        if type in Builtin.builtin_types:
            # all other builtin types aren't mappings (except DictProxyType, but
            # Cython doesn't know about that)
            return False
        if not type.is_pyobject:
            # for now any non-pyobject type is False
            return False
        return None

    def make_mapping_check(self, subject_node, sequence_mapping_temp):
        # Note: the mapping check code is very quick on Python 3.10+
        # but potentially quite slow on lower versions (although should
        # be medium quick for common types). It'd be nice to cache the
        # results of it where it's been called on the same object
        # multiple times.
        # DW has decided that that's too complicated to implement
        # for now.
        from . import Builtin

        utility_code = UtilityCode.load_cached("IsMapping", "MatchCase.c")
        if sequence_mapping_temp is not None:
            sequence_mapping_temp = ExprNodes.AmpersandNode(
                self.pos, operand=sequence_mapping_temp
            )
        else:
            sequence_mapping_temp = ExprNodes.NullNode(self.pos)
        call = ExprNodes.PythonCapiCallNode(
            self.pos,
            "__Pyx_MatchCase_IsMapping",
            self.Pyx_mapping_check_type,
            utility_code=utility_code,
            args=[subject_node, sequence_mapping_temp],
        )

        return StaticTypeCheckNode(
            self.pos, arg=subject_node, fallback=call, check=self.is_dict_type_check
        )

    def make_duplicate_keys_check(self, static_keys_tuple, var_keys_tuple):
        utility_code = UtilityCode.load_cached("MappingKeyCheck", "MatchCase.c")

        return Nodes.ExprStatNode(
            self.pos,
            expr=ExprNodes.PythonCapiCallNode(
                self.pos,
                "__Pyx_MatchCase_CheckDuplicateKeys",
                self.Pyx_mapping_check_duplicates_type,
                utility_code=utility_code,
                args=[static_keys_tuple.clone_node(), var_keys_tuple],
            ),
        )

    def check_all_keys(self, subject_node, const_keys_tuple, var_keys_tuple):
        # It's debatable here whether to go for individual unpacking or a function.
        # Current implementation is a function that's loosely copied from CPython.
        # For small numbers of keys it might be better to generate the code instead.
        # There's three versions depending on if we know that the type is exactly
        # a dict, definitely not or dict, or unknown.
        if not self.keys:
            return ExprNodes.BoolNode(self.pos, value=True)

        is_dict = self.is_dict_type_check(subject_node.type)
        if is_dict:
            util_code = UtilityCode.load_cached("ExtractExactDict", "MatchCase.c")
            func_name = "__Pyx_MatchCase_Mapping_ExtractDict"
        elif is_dict is False:  # exact False... None indicates "might be dict"
            # For any other non-generic PyObject type
            util_code = UtilityCode.load_cached("ExtractNonDict", "MatchCase.c")
            func_name = "__Pyx_MatchCase_Mapping_ExtractNonDict"
        else:
            util_code = UtilityCode.load_cached("ExtractGeneric", "MatchCase.c")
            func_name = "__Pyx_MatchCase_Mapping_Extract"

        subject_derefs = [
            ExprNodes.NullNode(self.pos)
            if t is None
            else AddressOfPyObjectNode(self.pos, obj=t)
            for t in self.subject_temps
        ]
        return ExprNodes.PythonCapiCallNode(
            self.pos,
            func_name,
            self.Pyx_mapping_extract_subjects_type,
            utility_code=util_code,
            args=[subject_node, const_keys_tuple.clone_node(), var_keys_tuple]
            + subject_derefs,
        )

    def make_double_star_capture(
        self, subject_node, const_tuple, var_tuple, test_result
    ):
        # test_result being the variable that holds "case check passed until now"
        is_dict = self.is_dict_type_check(subject_node.type)
        if is_dict:
            tag = "ExactDict"
        elif is_dict is False:
            tag = "NotDict"
        else:
            tag = ""
        utility_code = TempitaUtilityCode.load_cached(
            "DoubleStarCapture", "MatchCase.c", context={"tag": tag}
        )
        func = ExprNodes.PythonCapiCallNode(
            self.double_star_capture_target.pos,
            "__Pyx_MatchCase_DoubleStarCapture" + tag,
            self.Pyx_mapping_doublestar_type,
            utility_code=utility_code,
            args=[subject_node, const_tuple, var_tuple],
        )
        assignment = Nodes.SingleAssignmentNode(
            self.double_star_capture_target.pos, lhs=self.double_star_temp, rhs=func
        )
        if_clause = Nodes.IfClauseNode(
            self.double_star_capture_target.pos, condition=test_result, body=assignment
        )
        return Nodes.IfStatNode(
            self.double_star_capture_target.pos,
            if_clauses=[if_clause],
            else_clause=None,
        )

    def get_comparison_node(self, subject_node, env, sequence_mapping_temp=None):
        if self.comp_node:
            return self.comp_node

        from . import UtilNodes

        const_keys = []
        var_keys = []
        for k in self.keys:
            if not k.arg.is_literal:
                k = UtilNodes.ResultRefNode(k, is_temp=False)
                var_keys.append(k)
            else:
                const_keys.append(k.arg.clone_node())
        const_keys_tuple = ExprNodes.TupleNode(self.pos, args=const_keys)
        var_keys_tuple = ExprNodes.TupleNode(self.pos, args=var_keys)
        if var_keys:
            var_keys_tuple = UtilNodes.ResultRefNode(var_keys_tuple, is_temp=True)

        test = self.make_mapping_check(subject_node, sequence_mapping_temp)
        key_check = self.check_all_keys(subject_node, const_keys_tuple, var_keys_tuple)
        test = ExprNodes.binop_node(
            self.pos, operator="and", operand1=test, operand2=key_check
        )

        pattern_test = None
        for pattern, subject in zip(self.value_patterns, self.subject_temps):
            if pattern.is_irrefutable():
                continue
            assert subject
            pattern_test2 = pattern.get_comparison_node(subject, env)
            if pattern_test:
                pattern_test = ExprNodes.binop_node(
                    pattern.pos,
                    operator="and",
                    operand1=pattern_test,
                    operand2=pattern_test2,
                )
            else:
                pattern_test = pattern_test2
        if pattern_test:
            test = ExprNodes.binop_node(
                self.pos, operator="and", operand1=test, operand2=pattern_test
            )

        test_result = UtilNodes.ResultRefNode(pos=self.pos, type=PyrexTypes.c_bint_type)
        body = Nodes.StatListNode(
            self.pos,
            stats=[
                self.make_duplicate_keys_check(const_keys_tuple, var_keys_tuple),
                Nodes.SingleAssignmentNode(self.pos, lhs=test_result, rhs=test),
            ],
        )
        if self.double_star_capture_target:
            assert self.double_star_temp
            body.stats.append(
                # make_double_star_capture wraps itself in an if
                self.make_double_star_capture(
                    subject_node, const_keys_tuple, var_keys_tuple, test_result
                )
            )

        if var_keys or self.double_star_capture_target:
            body = UtilNodes.TempResultFromStatNode(test_result, body)
            if var_keys:
                body = UtilNodes.EvalWithTempExprNode(var_keys_tuple, body)
            for k in var_keys:
                if isinstance(k, UtilNodes.ResultRefNode):
                    body = UtilNodes.EvalWithTempExprNode(k, body)
            return body
        else:
            return test

    def analyse_pattern_expressions(self, subject_node, env, sequence_mapping_temp):
        def to_temp_or_literal(node):
            if node.is_literal:
                return node
            else:
                return node.coerce_to_temp(env)

        self.keys = [
            ExprNodes.ProxyNode(to_temp_or_literal(k.analyse_expressions(env)))
            for k in self.keys
        ]

        for idx in range(len(self.value_patterns)):
            subject = self.subject_temps[idx]
            self.value_patterns[idx] = self.value_patterns[
                idx
            ].analyse_pattern_expressions(subject, env, None)

        self.comp_node = self.get_comparison_node(
            subject_node, env, sequence_mapping_temp
        )
        self.comp_node = self.comp_node.analyse_temp_boolean_expression(env)
        return self

    def allocate_subject_temps(self, code):
        for temp in self.subject_temps:
            if temp is not None:
                temp.allocate(code)
        for pattern in self.value_patterns:
            pattern.allocate_subject_temps(code)
        if self.double_star_temp:
            self.double_star_temp.allocate(code)

    def release_subject_temps(self, code):
        for temp in self.subject_temps:
            if temp is not None:
                temp.release(code)
        for pattern in self.value_patterns:
            pattern.release_subject_temps(code)
        if self.double_star_temp:
            self.double_star_temp.release(code)

    def dispose_of_subject_temps(self, code):
        for temp in self.subject_temps:
            if temp is not None:
                code.put_xdecref_clear(temp.result(), temp.type)
        for pattern in self.value_patterns:
            pattern.dispose_of_subject_temps(code)
        if self.double_star_temp:
            code.put_xdecref_clear(
                self.double_star_temp.result(), self.double_star_temp.type
            )


class ClassPatternNode(PatternNode):
    """
    class_  NameNode or AttributeNode
    positional_patterns  list of PatternNodes
    keyword_pattern_names    list of NameNodes
    keyword_pattern_patterns    list of PatternNodes
                                (same length as keyword_pattern_names)
    """

    class_ = None
    positional_patterns = []
    keyword_pattern_names = []
    keyword_pattern_patterns = []

    child_attrs = PatternNode.child_attrs + [
        "class_",
        "positional_patterns",
        "keyword_pattern_names",
        "keyword_pattern_patterns",
    ]

    def get_main_pattern_targets(self):
        targets = set()
        for p in self.positional_patterns + self.keyword_pattern_patterns:
            self.update_targets_with_targets(targets, p.get_targets())
        return targets


class SubstitutedIfStatListNode(Nodes.StatListNode):
    """
    Like StatListNode but with a "goto end of match" at the
    end of it

    match_node   - the enclosing match statement
    """

    def generate_execution_code(self, code):
        super(SubstitutedIfStatListNode, self).generate_execution_code(code)
        if not self.is_terminator:
            code.put_goto(self.match_node.end_label)


class StaticTypeCheckNode(ExprNodes.ExprNode):
    """
    Useful for structural pattern matching, where we
    can skip the "is_seqeunce/is_mapping" checks if
    we know the type in advantage (or reduce it to a
    None check).

    This should optimize itself out at the analyse_expressions
    stage

    arg        ExprNode
    fallback   ExprNode   Function to be called if the static
                            typecheck isn't optimized out
    check      callable   Returns True, False, or None (for "can't tell")
    """

    child_attrs = ["fallback"]  # arg in not included since it's in "fallback"

    def analyse_types(self, env):
        check = self.check(self.arg.type)
        if check:
            if self.arg.may_be_none():
                return ExprNodes.PrimaryCmpNode(
                    self.pos,
                    operand1=self.arg,
                    operand2=ExprNodes.NoneNode(self.pos),
                    operator="is_not",
                ).analyse_expressions(env)
            else:
                return ExprNodes.BoolNode(pos=self.pos, value=True).analyse_expressions(
                    env
                )
        elif check is None:
            return self.fallback.analyse_expressions(env)
        else:
            return ExprNodes.BoolNode(pos=self.pos, value=False).analyse_expressions(
                env
            )


class AssignableTempNode(ExprNodes.TempNode):
    lhs_of_first_assignment = True  # assume it can be assigned to once
    _assigned_twice = False

    def infer_type(self, env):
        return self.type

    def generate_assignment_code(self, rhs, code, overloaded_assignment=False):
        assert (
            not self._assigned_twice
        )  # if this happens it's not a disaster but it needs a refactor
        self._assigned_twice = True
        if self.type.is_pyobject:
            rhs.make_owned_reference(code)
            if not self.lhs_of_first_assignment:
                code.put_decref(self.result(), self.ctype())
        code.putln(
            "%s = %s;"
            % (
                self.result(),
                rhs.result() if overloaded_assignment else rhs.result_as(self.ctype()),
            )
        )
        rhs.generate_post_assignment_code(code)
        rhs.free_temps(code)

    def generate_post_assignment_code(self, code):
        code.put_incref(self.result(), self.type)

    def generate_disposal_code(self, code):
        pass  # handled elsewhere - we expect to use this temp multiple times

    def clone_node(self):
        return self  # temps break if you make a copy!


class TrackTypeTempNode(AssignableTempNode):
    #  Like a temp node, but type is set from arg

    lhs_of_first_assignment = True  # assume it can be assigned to once
    _assigned_twice = False

    @property
    def type(self):
        return getattr(self.arg, "type", None)

    def __init__(self, pos, arg):
        ExprNodes.ExprNode.__init__(self, pos)  # skip a level
        self.arg = arg

    def infer_type(self, env):
        return self.arg.infer_type(env)


class SliceToListNode(ExprNodes.ExprNode):
    """
    Used as a brief temporary node to optimize
    case [..., *_, ...].
    Always reduces to something else after analyse_types
    """

    subexprs = ["base", "start", "stop", "length_node"]

    type = Builtin.list_type

    Pyx_iterable_to_list_type = PyrexTypes.CFuncType(
        Builtin.list_type,
        [
            PyrexTypes.CFuncTypeArg("iterable", PyrexTypes.py_object_type, None),
            PyrexTypes.CFuncTypeArg("start", PyrexTypes.c_py_ssize_t_type, None),
            PyrexTypes.CFuncTypeArg("stop", PyrexTypes.c_py_ssize_t_type, None),
        ],
    )

    def generate_via_slicing(self, env):
        # for any more complicated type that doesn't have a specialized path
        # we can simply slice it and copy it to list
        res = CompilerDirectivesExprNode(
            arg=ExprNodes.SliceIndexNode(
                self.pos, base=self.base, start=self.start, stop=self.stop
            ),
            directives=copy_inherited_directives(
                env.directives, boundcheck=False, wraparound=False
            ),
        )
        res = ExprNodes.SimpleCallNode(
            self.pos,
            function=ExprNodes.NameNode(
                self.pos,
                name="list",
                entry=Builtin.builtin_scope.lookup("list"),
            ),
            args=[res],
        )
        return res

    def get_stop(self):
        if not self.stop:
            if self.length_node:
                return self.length_node
            else:
                return ExprNodes.SimpleCallNode(
                    self.pos,
                    function=ExprNodes.NameNode(
                        self.pos, name="len", entry=Builtin.builtin_scope.lookup("len")
                    ),
                    args=[self.base],
                )
        else:
            return self.stop

    def generate_for_memoryview(self, env):
        # Requires Cython code generation...
        # A list comprehension with indexing turns out to be a good option
        from .UtilityCode import CythonUtilityCode

        suffix = self.base.type.specialization_suffix()
        util_code = CythonUtilityCode.load(
            "MemoryviewSliceToList",
            "MatchCase_Cy.pyx",
            context={
                "decl_code": self.base.type.empty_declaration_code(pyrex=True),
                "suffix": suffix,
            },
        )
        func_type = PyrexTypes.CFuncType(
            Builtin.list_type,
            [
                PyrexTypes.CFuncTypeArg("x", self.base.type, None),
                PyrexTypes.CFuncTypeArg("start", PyrexTypes.c_py_ssize_t_type, None),
                PyrexTypes.CFuncTypeArg("stop", PyrexTypes.c_py_ssize_t_type, None),
            ],
        )
        env.use_utility_code(
            util_code
        )  # attaching it to the call node doesn't seem enough
        return ExprNodes.PythonCapiCallNode(
            self.pos,
            "__Pyx_MatchCase_SliceMemoryview_%s" % suffix,
            func_type,
            utility_code=util_code,
            args=[
                self.base,
                self.start if self.start else ExprNodes.IntNode(self.pos, value="0"),
                self.get_stop(),
            ],
        )

    def generate_for_pyobject(self):
        util_code_name = None
        func_name = None
        if self.base.type is Builtin.tuple_type:
            util_code_name = "TupleSliceToList"
        elif self.base.type is Builtin.list_type:
            func_name = "PyList_GetSlice"
        elif (
            self.base.type.is_pyobject
            and not self.base.type is PyrexTypes.py_object_type
        ):
            # some specialized type that almost certainly isn't a list. Just go straight
            # to the "other" version of it
            util_code_name = "OtherSequenceSliceToList"
        else:
            util_code_name = "UnknownTypeSliceToList"
        if not func_name:
            func_name = "__Pyx_MatchCase_%s" % util_code_name
        if util_code_name:
            util_code = UtilityCode.load_cached(
                util_code_name,
                "MatchCase.c"
            )
        else:
            util_code = None
        start = self.start if self.start else ExprNodes.IntNode(self.pos, value="0")
        stop = self.get_stop()
        return ExprNodes.PythonCapiCallNode(
            self.pos,
            func_name,
            self.Pyx_iterable_to_list_type,
            utility_code=util_code,
            args=[self.base, start, stop],
        )

    def analyse_types(self, env):
        self.base = self.base.analyse_types(env)
        if self.base.type.is_memoryviewslice:
            result = self.generate_for_memoryview(env)
        elif self.base.type.is_pyobject:
            result = self.generate_for_pyobject()
        else:
            # Some other type (probably a ctuple).
            # Just slice it, copy it to a list and hope it works
            result = self.generate_via_slicing(env)
        return result.analyse_types(env)


class CompilerDirectivesExprNode(ExprNodes.ProxyNode):
    # Like compiler directives node, but for an expression
    #  directives     {string:value}  A dictionary holding the right value for
    #                                 *all* possible directives.
    #  arg           ExprNode

    def __init__(self, arg, directives):
        super(CompilerDirectivesExprNode, self).__init__(arg)
        self.directives = directives

    @contextmanager
    def _apply_directives(self, obj):
        old = obj.directives
        obj.directives = self.directives
        yield
        obj.directives = old

    @property
    def is_temp(self):
        return self.arg.is_temp

    def infer_type(self, env):
        with self._apply_directives(env):
            return super(CompilerDirectivesExprNode, self).infer_type(env)

    def analyse_declarations(self, env):
        with self._apply_directives(env):
            self.arg.analyse_declarations(env)

    def analyse_types(self, env):
        with self._apply_directives(env):
            return super(CompilerDirectivesExprNode, self).analyse_types(env)

    def generate_result_code(self, code):
        with self._apply_directives(code.globalstate):
            super(CompilerDirectivesExprNode, self).generate_result_code(code)

    def generate_evaluation_code(self, code):
        with self._apply_directives(code.globalstate):
            super(CompilerDirectivesExprNode, self).generate_evaluation_code(code)

    def generate_disposal_code(self, code):
        with self._apply_directives(code.globalstate):
            super(CompilerDirectivesExprNode, self).generate_disposal_code(code)

    def free_temps(self, code):
        with self._apply_directives(code.globalstate):
            super(CompilerDirectivesExprNode, self).free_temps(code)

    def annotate(self, code):
        with self._apply_directives(code.globalstate):
            self.arg.annotate(code)


<<<<<<< HEAD
class AddressOfPyObjectNode(ExprNodes.ExprNode):
    """
    obj  - some temp node
    """

    type = PyrexTypes.c_void_ptr_ptr_type
    is_temp = False
    subexprs = []

    def analyse_types(self, env):
        self.obj = self.obj.analyse_types(env)
        assert self.obj.type.is_pyobject, repr(self.obj.type)
        return self

    def generate_result_code(self, code):
        self.obj.generate_result_code(code)

    def calculate_result_code(self):
        return "&%s" % self.obj.result()
=======
class LazyCoerceToPyObject(ExprNodes.ExprNode):
    """
    Just calls "self.arg.coerce_to_pyobject" when it's analysed,
    so doesn't need 'env' when it's created
    arg  - ExprNode
    """
    subexprs = ["arg"]
    type = PyrexTypes.py_object_type

    def analyse_types(self, env):
        return self.arg.analyse_types(env).coerce_to_pyobject(env)


class LazyCoerceToBool(ExprNodes.ExprNode):
    """
    Just calls "self.arg.coerce_to_bool" when it's analysed,
    so doesn't need 'env' when it's created
    arg  - ExprNode
    """
    subexprs = ["arg"]
    type = PyrexTypes.c_bint_type

    def analyse_types(self, env):
        return self.arg.analyse_boolean_expression(env)
>>>>>>> 8b443790
<|MERGE_RESOLUTION|>--- conflicted
+++ resolved
@@ -214,11 +214,7 @@
 
         end_of_case_label = code.new_label()
 
-<<<<<<< HEAD
-        code.putln("if (!%s) { /* !pattern */" % self.pattern.comparison_result())
-=======
         code.putln("if (!%s) { /* !pattern */" % self.comp_node.result())
->>>>>>> 8b443790
         self.pattern.dispose_of_subject_temps(code)  # failed, don't need the subjects
         code.put_goto(end_of_case_label)
 
@@ -1638,7 +1634,6 @@
             self.arg.annotate(code)
 
 
-<<<<<<< HEAD
 class AddressOfPyObjectNode(ExprNodes.ExprNode):
     """
     obj  - some temp node
@@ -1658,7 +1653,8 @@
 
     def calculate_result_code(self):
         return "&%s" % self.obj.result()
-=======
+
+
 class LazyCoerceToPyObject(ExprNodes.ExprNode):
     """
     Just calls "self.arg.coerce_to_pyobject" when it's analysed,
@@ -1682,5 +1678,4 @@
     type = PyrexTypes.c_bint_type
 
     def analyse_types(self, env):
-        return self.arg.analyse_boolean_expression(env)
->>>>>>> 8b443790
+        return self.arg.analyse_boolean_expression(env)