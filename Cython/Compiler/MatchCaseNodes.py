# Nodes for structural pattern matching.
#
# In a separate file because they're unlikely to be useful
# for much else

from .Nodes import Node, StatNode
from . import Nodes
from .Errors import error
from . import ExprNodes


class MatchNode(StatNode):
    """
    subject  ExprNode    The expression to be matched
    cases    [MatchCaseBaseNode]  list of cases
    """

    child_attrs = ["subject", "cases"]

    subject_clonenode = None  # set to a value if we require a temp

    def validate_irrefutable(self):
        found_irrefutable_case = None
        for c in self.cases:
            if found_irrefutable_case:
                error(
                    found_irrefutable_case.pos,
                    (
                        "%s makes remaining patterns unreachable"
                        % found_irrefutable_case.pattern.irrefutable_message()
                    ),
                )
                break
            if c.is_irrefutable():
                found_irrefutable_case = c
            c.validate_irrefutable()

    def refactor_cases(self):
        # An early transform - changes cases that can be represented as
        # a simple if/else statement into them (giving them maximum chance
        # to be optimized by the existing mechanisms). Leaves other cases
        # unchanged
        from .ExprNodes import CloneNode, ProxyNode, NameNode

        self.subject = ProxyNode(self.subject)
        subject = self.subject_clonenode = CloneNode(self.subject)
        current_if_statement = None
        for n, c in enumerate(self.cases + [None]):  # The None is dummy at the end
            if c is not None and c.is_simple_value_comparison():
                if_clause = Nodes.IfClauseNode(
                    c.pos,
                    condition=c.pattern.get_simple_comparison_node(subject),
                    body=c.body,
                )
                for t in c.pattern.get_targets():
                    # generate an assignment at the start of the body
                    if_clause.body.stats.insert(
                        0,
                        Nodes.SingleAssignmentNode(
                            c.pos, lhs=NameNode(c.pos, name=t), rhs=subject
                        ),
                    )
                if not current_if_statement:
                    current_if_statement = Nodes.IfStatNode(
                        c.pos, if_clauses=[], else_clause=None
                    )
                current_if_statement.if_clauses.append(if_clause)
                self.cases[n] = None  # remove case
            elif current_if_statement:
                # this cannot be simplified, but previous case(s) were
                self.cases[n - 1] = SubstitutedMatchCaseNode(
                    current_if_statement.pos, body=current_if_statement
                )
                current_if_statement = None
        # eliminate optimized cases
        self.cases = [c for c in self.cases if c is not None]

    def analyse_declarations(self, env):
        self.subject.analyse_declarations(env)
        for c in self.cases:
            c.analyse_declarations(env)

    def analyse_expressions(self, env):
<<<<<<< HEAD
        from .ExprNodes import ProxyNode, CloneNode

        self.subject = self.subject.analyse_expressions(env)
        if isinstance(self.subject, ProxyNode):
            self.subject.arg = self.subject.arg.coerce_to_simple(env)
        else:
            self.subject = ProxyNode(self.subject.coerce_to_simple(env))
        subject = self.subject_clonenode = CloneNode(self.subject)
=======
        self.subject = self.subject.analyse_expressions(env)
        assert isinstance(self.subject, ExprNodes.ProxyNode)
        if not self.subject.arg.is_literal:
            self.subject.arg = self.subject.arg.coerce_to_temp(env)
        subject = self.subject_clonenode
>>>>>>> 14952e78
        self.cases = [c.analyse_case_expressions(subject, env) for c in self.cases]
        return self

    def generate_execution_code(self, code):
        end_label = code.new_label()
        if self.subject_clonenode:
            self.subject.generate_evaluation_code(code)
        for c in self.cases:
            c.generate_execution_code(code, end_label)
        if self.subject_clonenode:
            self.subject.generate_disposal_code(code)
            self.subject.free_temps(code)
        if code.label_used(end_label):
            code.put_label(end_label)


class MatchCaseBaseNode(Node):
    """
    Common base for a MatchCaseNode and a
    substituted node
    """

    pass


class MatchCaseNode(Node):
    """
    pattern    PatternNode
    body       StatListNode
    guard      ExprNode or None

    generated:
    original_pattern  PatternNode  (not coerced to temp)
    """

    child_attrs = ["pattern", "body", "guard"]

    def is_irrefutable(self):
        return self.pattern.is_irrefutable() and not self.guard

    def is_simple_value_comparison(self):
        if self.guard:
            return False
        return self.pattern.is_simple_value_comparison()

    def validate_targets(self):
        self.pattern.get_targets()

    def validate_irrefutable(self):
        self.pattern.validate_irrefutable()

    def analyse_declarations(self, env):
        self.pattern.analyse_declarations(env)
        if self.guard:
            self.guard.analyse_declarations(env)
        self.body.analyse_declarations(env)

    def analyse_case_expressions(self, subject_node, env):
        self.pattern = self.pattern.analyse_pattern_expressions(subject_node, env)
        self.original_pattern = self.pattern
        self.pattern.comp_node = self.pattern.comp_node.coerce_to_boolean(
            env
        ).coerce_to_simple(env)
        if self.guard:
            self.guard = self.guard.analyse_temp_boolean_expression(env)
        self.body = self.body.analyse_expressions(env)
        return self

    def generate_execution_code(self, code, end_label):
        self.pattern.generate_comparison_evaluation_code(code)
        code.putln("if (%s) { /* pattern */" % self.pattern.comparison_result())
        self.pattern.free_comparison_temps(code)
        self.pattern.generate_comparison_disposal_code(code)
        if self.original_pattern.get_targets():
            error(self.pos, "Cannot currently handle patterns with targets")
        if self.guard:
            self.guard.generate_evaluation_code(code)
            code.putln("if (%s) { /* guard */" % self.guard.result())
            self.guard.generate_disposal_code(code)
            self.guard.free_temps(code)
        self.body.generate_execution_code(code)
        if not self.body.is_terminator:
            code.put_goto(end_label)
        if self.guard:
            code.putln("} /* guard */")
        code.putln("} /* pattern */")


class SubstitutedMatchCaseNode(MatchCaseBaseNode):
    # body  - Node -  The (probably) if statement that it's replaced with
    child_attrs = ["body"]

    def analyse_declarations(self, env):
        self.body.analyse_declarations(env)

    def analyse_case_expressions(self, subject_node, env):
        self.body = self.body.analyse_expressions(env)
        return self

    def generate_execution_code(self, code, end_label):
        self.body.generate_execution_code(code)


class PatternNode(Node):
    """
    DW decided that PatternNode shouldn't be an expression because
    it does several things (evalutating a boolean expression,
    assignment of targets), and they need to be done at different
    times.

<<<<<<< HEAD
    as_target   None or NameNode    any target assign by "as"

    Generated in analysis:
    comp_node   ExprNode     node to evaluate for the pattern
    """

    as_target = None
    comp_node = None

    # When pattern nodes are analysed it changes which children are important.
    # Therefore have two different list of child_attrs and switch
    initial_child_attrs = ["as_target"]
    post_analysis_child_attrs = ["comp_node"]

    @property
    def child_attrs(self):
        if self.comp_node is None:
            return self.initial_child_attrs
        else:
            return self.post_analysis_child_attrs
=======
    as_targets   [NameNode]    any target assign by "as"
    """

    child_attrs = ["as_targets"]

    def __init__(self, pos, **kwds):
        super(PatternNode, self).__init__(pos, **kwds)
        if not hasattr(self, "as_targets"):
            self.as_targets = []
>>>>>>> 14952e78

    def is_irrefutable(self):
        return False

    def get_targets(self):
        targets = self.get_main_pattern_targets()
        for t in self.as_targets:
            self.add_target_to_targets(targets, t.name)
        return targets

    def update_targets_with_targets(self, targets, other_targets):
        intersection = targets.intersection(other_targets)
        for i in intersection:
            error(self.pos, "multiple assignments to name '%s' in pattern" % i)
        targets.update(other_targets)

    def add_target_to_targets(self, targets, target):
        if target in targets:
            error(self.pos, "multiple assignments to name '%s in pattern" % target)
        targets.add(target)

    def get_main_pattern_targets(self):
        # exclude "as" target
        raise NotImplementedError

    def is_simple_value_comparison(self):
        # Can this be converted to an "if ... elif: ..." statement?
        # Only worth doing to take advantage of things like SwitchTransform
        # so there's little benefit on doing it too widely
        return False

    def get_simple_comparison_node(self):
        """
        Returns an ExprNode that can be used as the case in an if-statement

        Should only be called if is_simple_value_comparison() is True
        """
        raise NotImplementedError

    def validate_irrefutable(self):
        for attr in self.child_attrs:
            child = getattr(self, attr)
            if isinstance(child, PatternNode):
                child.validate_irrefutable()

    def analyse_pattern_expressions(self, subject_node, env):
        error(self.pos, "This type of pattern is not currently supported")
        return self

    def calculate_result_code(self):
        return self.comp_node.result()

    def generate_result_code(self, code):
        pass

    def generate_comparison_evaluation_code(self, code):
        self.comp_node.generate_evaluation_code(code)

    def comparison_result(self):
        return self.comp_node.result()

    def generate_comparison_disposal_code(self, code):
        self.comp_node.generate_disposal_code(code)

    def free_comparison_temps(self, code):
        self.comp_node.free_temps(code)


class MatchValuePatternNode(PatternNode):
    """
    value   ExprNode
    is_is_check   bool     Picks "is" or equality check
    """

    initial_child_attrs = PatternNode.initial_child_attrs + ["value"]

    is_is_check = False

    def get_main_pattern_targets(self):
        return set()

    def is_simple_value_comparison(self):
        return True

    def get_comparison_node(self, subject_node):
        op = "is" if self.is_is_check else "=="
        return ExprNodes.PrimaryCmpNode(
            self.pos, operator=op, operand1=subject_node, operand2=self.value
        )

    def get_simple_comparison_node(self, subject_node):
        # for this node the comparison and "simple" comparison are the same
        return self.get_comparison_node(subject_node)

    def analyse_declarations(self, env):
        super(MatchValuePatternNode, self).analyse_declarations(env)
        if self.value:
            self.value.analyse_declarations(env)

    def analyse_pattern_expressions(self, subject_node, env):
        if self.value:
            self.value = self.value.analyse_expressions(env)
        self.comp_node = self.get_comparison_node(subject_node).analyse_expressions(env)
        return self


class MatchAndAssignPatternNode(PatternNode):
    """
    target   NameNode or None  the target to assign to (None = wildcard)
    is_star  bool
    """

    target = None
    is_star = False

    initial_child_attrs = PatternNode.initial_child_attrs + ["target"]

    def is_irrefutable(self):
        return not self.is_star

    def irrefutable_message(self):
        if self.target:
            return "name capture '%s'" % self.target.name
        else:
            return "wildcard"

    def get_main_pattern_targets(self):
        if self.target:
            return {self.target.name}
        else:
            return set()

    def is_simple_value_comparison(self):
        return self.is_irrefutable()  # the comparison is to "True"

    def get_simple_comparison_node(self, subject_node):
        assert self.is_simple_value_comparison()
        return ExprNodes.BoolNode(self.pos, value=True)


class OrPatternNode(PatternNode):
    """
    alternatives   list of PatternNodes
    """

    initial_child_attrs = PatternNode.initial_child_attrs + ["alternatives"]

    def get_first_irrefutable(self):
        for a in self.alternatives:
            if a.is_irrefutable():
                return a
        return None

    def is_irrefutable(self):
        return self.get_first_irrefutable() is not None

    def irrefutable_message(self):
        return self.get_first_irrefutable().irrefutable_message()

    def get_main_pattern_targets(self):
        child_targets = None
        for ch in self.alternatives:
            ch_targets = ch.get_targets()
            if child_targets is not None and child_targets != ch_targets:
                error(self.pos, "alternative patterns bind different names")
            child_targets = ch_targets
        return child_targets

    def validate_irrefutable(self):
        super(OrPatternNode, self).validate_irrefutable()
        found_irrefutable_case = None
        for a in self.alternatives:
            if found_irrefutable_case:
                error(
                    found_irrefutable_case.pos,
                    (
                        "%s makes remaining patterns unreachable"
                        % found_irrefutable_case.irrefutable_message()
                    ),
                )
                break
            if a.is_irrefutable():
                found_irrefutable_case = a
            a.validate_irrefutable()

    def is_simple_value_comparison(self):
        return all(a.is_simple_value_comparison() for a in self.alternatives)

    def get_simple_comparison_node(self, subject_node):
        assert self.is_simple_value_comparison()
        assert len(self.alternatives) >= 2
        binop = ExprNodes.BoolBinopNode(
            self.pos,
            operator="or",
            operand1=self.alternatives[0].get_simple_comparison_node(subject_node),
            operand2=self.alternatives[1].get_simple_comparison_node(subject_node),
        )
        for a in self.alternatives[2:]:
            binop = ExprNodes.BoolBinopNode(
                self.pos,
                operator="or",
                operand1=binop,
                operand2=a.get_simple_comparison_node(subject_node),
            )
        return binop

    def analyse_declarations(self, env):
        super(OrPatternNode, self).analyse_declarations(env)
        for a in self.alternatives:
            a.analyse_declarations(env)

    def analyse_pattern_expressions(self, subject_node, env):
        for a in self.alternatives:
            a = a.analyse_pattern_expressions(subject_node, env)
        self.comp_node = self.get_comparison_node(
            subject_node
        ).analyse_temp_boolean_expression(env)
        return self


class MatchSequencePatternNode(PatternNode):
    """
    patterns   list of PatternNodes
    """

    initial_child_attrs = PatternNode.initial_child_attrs + ["patterns"]

    def get_main_pattern_targets(self):
        targets = set()
        for p in self.patterns:
            self.update_targets_with_targets(targets, p.get_targets())
        return targets


class MatchMappingPatternNode(PatternNode):
    """
    keys   list of NameNodes
    value_patterns  list of PatternNodes of equal length to keys
    double_star_capture_target  NameNode or None
    """

    keys = []
    value_patterns = []
    double_star_capture_target = None

    initial_child_attrs = PatternNode.initial_child_attrs + [
        "keys",
        "value_patterns",
        "double_star_capture_target",
    ]

    def get_main_pattern_targets(self):
        targets = set()
        for p in self.value_patterns:
            self.update_targets_with_targets(targets, p.get_targets())
        if self.double_star_capture_target:
            self.add_target_to_targets(targets, self.double_star_capture_target.name)
        return targets


class ClassPatternNode(PatternNode):
    """
    class_  NameNode or AttributeNode
    positional_patterns  list of PatternNodes
    keyword_pattern_names    list of NameNodes
    keyword_pattern_patterns    list of PatternNodes
                                (same length as keyword_pattern_names)
    """

    class_ = None
    positional_patterns = []
    keyword_pattern_names = []
    keyword_pattern_patterns = []

    initial_child_attrs = PatternNode.initial_child_attrs + [
        "class_",
        "positional_patterns",
        "keyword_pattern_names",
        "keyword_pattern_patterns",
    ]

    def get_main_pattern_targets(self):
        targets = set()
        for p in self.positional_patterns + self.keyword_pattern_patterns:
            self.update_targets_with_targets(targets, p.get_targets())
        return targets<|MERGE_RESOLUTION|>--- conflicted
+++ resolved
@@ -81,22 +81,11 @@
             c.analyse_declarations(env)
 
     def analyse_expressions(self, env):
-<<<<<<< HEAD
-        from .ExprNodes import ProxyNode, CloneNode
-
-        self.subject = self.subject.analyse_expressions(env)
-        if isinstance(self.subject, ProxyNode):
-            self.subject.arg = self.subject.arg.coerce_to_simple(env)
-        else:
-            self.subject = ProxyNode(self.subject.coerce_to_simple(env))
-        subject = self.subject_clonenode = CloneNode(self.subject)
-=======
         self.subject = self.subject.analyse_expressions(env)
         assert isinstance(self.subject, ExprNodes.ProxyNode)
         if not self.subject.arg.is_literal:
             self.subject.arg = self.subject.arg.coerce_to_temp(env)
         subject = self.subject_clonenode
->>>>>>> 14952e78
         self.cases = [c.analyse_case_expressions(subject, env) for c in self.cases]
         return self
 
@@ -207,8 +196,7 @@
     assignment of targets), and they need to be done at different
     times.
 
-<<<<<<< HEAD
-    as_target   None or NameNode    any target assign by "as"
+    as_targets   [NameNode]    any target assign by "as"
 
     Generated in analysis:
     comp_node   ExprNode     node to evaluate for the pattern
@@ -219,8 +207,13 @@
 
     # When pattern nodes are analysed it changes which children are important.
     # Therefore have two different list of child_attrs and switch
-    initial_child_attrs = ["as_target"]
+    initial_child_attrs = ["as_targets"]
     post_analysis_child_attrs = ["comp_node"]
+
+    def __init__(self, pos, **kwds):
+        super(PatternNode, self).__init__(pos, **kwds)
+        if not hasattr(self, "as_targets"):
+            self.as_targets = []
 
     @property
     def child_attrs(self):
@@ -228,17 +221,6 @@
             return self.initial_child_attrs
         else:
             return self.post_analysis_child_attrs
-=======
-    as_targets   [NameNode]    any target assign by "as"
-    """
-
-    child_attrs = ["as_targets"]
-
-    def __init__(self, pos, **kwds):
-        super(PatternNode, self).__init__(pos, **kwds)
-        if not hasattr(self, "as_targets"):
-            self.as_targets = []
->>>>>>> 14952e78
 
     def is_irrefutable(self):
         return False
