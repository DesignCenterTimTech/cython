# Nodes for structural pattern matching.
#
# In a separate file because they're unlikely to be useful
# for much else

from .Nodes import Node, StatNode
from .Errors import error, local_errors, report_error
from . import Nodes, ExprNodes, PyrexTypes, Builtin
from .Code import UtilityCode, TempitaUtilityCode
from .Options import copy_inherited_directives
from contextlib import contextmanager


class MatchNode(StatNode):
    """
    subject  ExprNode    The expression to be matched
    cases    [MatchCaseBaseNode]  list of cases

    sequence_mapping_temp  None or AssignableTempNode  an int temp to store result of sequence/mapping tests
    """

    child_attrs = ["subject", "cases"]

    subject_clonenode = None  # set to a value if we require a temp
    sequence_mapping_temp = None

    def validate_irrefutable(self):
        found_irrefutable_case = None
        for c in self.cases:
            if found_irrefutable_case:
                error(
                    found_irrefutable_case.pos,
                    (
                        "%s makes remaining patterns unreachable"
                        % found_irrefutable_case.pattern.irrefutable_message()
                    ),
                )
                break
            if c.is_irrefutable():
                found_irrefutable_case = c
            c.validate_irrefutable()

    def refactor_cases(self):
        # An early transform - changes cases that can be represented as
        # a simple if/else statement into them (giving them maximum chance
        # to be optimized by the existing mechanisms). Leaves other cases
        # unchanged
        from .ExprNodes import CloneNode, ProxyNode, NameNode

        self.subject = ProxyNode(self.subject)
        subject = self.subject_clonenode = CloneNode(self.subject)
        current_if_statement = None
        for n, c in enumerate(self.cases + [None]):  # The None is dummy at the end
            if c is not None and c.is_simple_value_comparison():
                body = SubstitutedIfStatListNode(
                    c.body.pos, stats=c.body.stats, match_node=self
                )
                if_clause = Nodes.IfClauseNode(
                    c.pos,
                    condition=c.pattern.get_simple_comparison_node(subject),
                    body=body,
                )
                assignments = c.pattern.generate_target_assignments(subject, None)
                if assignments:
                    if_clause.body.stats.insert(0, assignments)
                if not current_if_statement:
                    current_if_statement = Nodes.IfStatNode(
                        c.pos, if_clauses=[], else_clause=None
                    )
                current_if_statement.if_clauses.append(if_clause)
                self.cases[n] = None  # remove case
            elif current_if_statement:
                # this cannot be simplified, but previous case(s) were
                self.cases[n - 1] = SubstitutedMatchCaseNode(
                    current_if_statement.pos, body=current_if_statement
                )
                current_if_statement = None
        # eliminate optimized cases
        self.cases = [c for c in self.cases if c is not None]

    def analyse_declarations(self, env):
        self.subject.analyse_declarations(env)
        for c in self.cases:
            c.analyse_case_declarations(self.subject_clonenode, env)

    def analyse_expressions(self, env):
        sequence_mapping_count = 0
        for c in self.cases:
            if c.is_sequence_or_mapping():
                sequence_mapping_count += 1
        if sequence_mapping_count >= 2:
            self.sequence_mapping_temp = AssignableTempNode(
                self.pos, PyrexTypes.c_uint_type
            )
            self.sequence_mapping_temp.is_addressable = lambda: True

        self.subject = self.subject.analyse_expressions(env)
        assert isinstance(self.subject, ExprNodes.ProxyNode)
        if not self.subject.arg.is_literal:
            self.subject.arg = self.subject.arg.coerce_to_temp(env)
        subject = self.subject_clonenode.analyse_expressions(env)
        self.cases = [
            c.analyse_case_expressions(subject, env, self.sequence_mapping_temp)
            for c in self.cases
        ]
        self.cases = [c for c in self.cases if c is not None]
        return self

    def generate_execution_code(self, code):
        if self.sequence_mapping_temp:
            self.sequence_mapping_temp.allocate(code)
            code.putln(
                "%s = 0; /* sequence/mapping test temp */"
                % self.sequence_mapping_temp.result()
            )
            # For things that are a sequence at compile-time it's difficult
            # to avoid generating the sequence mapping temp. Therefore, silence
            # an "unused error"
            code.putln("(void)%s;" % self.sequence_mapping_temp.result())
        end_label = self.end_label = code.new_label()
        if self.subject_clonenode:
            self.subject.generate_evaluation_code(code)
        for c in self.cases:
            c.generate_execution_code(code, end_label)
        if self.sequence_mapping_temp:
            self.sequence_mapping_temp.release(code)
        if code.label_used(end_label):
            code.put_label(end_label)
        if self.subject_clonenode:
            self.subject.generate_disposal_code(code)
            self.subject.free_temps(code)


class MatchCaseBaseNode(Node):
    """
    Common base for a MatchCaseNode and a
    substituted node
    """

    pass


class MatchCaseNode(Node):
    """
    pattern    PatternNode
    body       StatListNode
    guard      ExprNode or None

    generated:
    target_assignments  [ SingleAssignmentNodes ]
    comp_node  ExprNode that evaluates to bool
    """

    target_assignments = None
    comp_node = None
    child_attrs = ["pattern", "target_assignments", "comp_node", "guard", "body"]

    def is_irrefutable(self):
        return self.pattern.is_irrefutable() and not self.guard

    def is_simple_value_comparison(self):
        if self.guard:
            return False
        return self.pattern.is_simple_value_comparison()

    def validate_targets(self):
        self.pattern.get_targets()

    def validate_irrefutable(self):
        self.pattern.validate_irrefutable()

    def is_sequence_or_mapping(self):
        return isinstance(
            self.pattern, (MatchSequencePatternNode, MatchMappingPatternNode)
        )

    def analyse_case_declarations(self, subject_node, env):
        self.pattern.analyse_declarations(env)
        self.target_assignments = self.pattern.generate_target_assignments(
            subject_node, env
        )
        if self.target_assignments:
            self.target_assignments.analyse_declarations(env)
        if self.guard:
            self.guard.analyse_declarations(env)
        self.body.analyse_declarations(env)

    def analyse_case_expressions(self, subject_node, env, sequence_mapping_temp):
        with local_errors(True) as errors:
            self.pattern = self.pattern.analyse_pattern_expressions(env, sequence_mapping_temp)
            self.comp_node = self.pattern.get_comparison_node(subject_node, sequence_mapping_temp)
            self.comp_node = self.comp_node.analyse_types(env)

        if self.comp_node and self.comp_node.is_literal:
            self.comp_node.calculate_constant_result()
            if not self.comp_node.constant_result:
                # we know this pattern can't succeed. Ignore any errors and return None
                return None
        for error in errors:
            report_error(error)

        self.comp_node = self.comp_node.coerce_to_boolean(env).coerce_to_simple(env)
        
        if self.target_assignments:
            self.target_assignments = self.target_assignments.analyse_expressions(env)
        if self.guard:
            self.guard = self.guard.analyse_temp_boolean_expression(env)
        self.body = self.body.analyse_expressions(env)
        return self

    def generate_execution_code(self, code, end_label):
        self.pattern.allocate_subject_temps(code)
        self.comp_node.generate_evaluation_code(code)

        end_of_case_label = code.new_label()

        code.putln("if (!%s) { /* !pattern */" % self.comp_node.result())
        self.pattern.dispose_of_subject_temps(code)  # failed, don't need the subjects
        code.put_goto(end_of_case_label)

        code.putln("} else { /* pattern */")
        self.comp_node.generate_disposal_code(code)
        self.comp_node.free_temps(code)
        if self.target_assignments:
            self.target_assignments.generate_execution_code(code)
        self.pattern.dispose_of_subject_temps(code)
        self.pattern.release_subject_temps(code)  # we're done with the subjects here
        if self.guard:
            self.guard.generate_evaluation_code(code)
            code.putln("if (%s) { /* guard */" % self.guard.result())
            self.guard.generate_disposal_code(code)
            self.guard.free_temps(code)
        # body_insertion_point = code.insertion_point()
        self.body.generate_execution_code(code)
        if not self.body.is_terminator:
            code.put_goto(end_label)
        if self.guard:
            code.putln("} /* guard */")
        code.putln("} /* pattern */")
        code.put_label(end_of_case_label)


class SubstitutedMatchCaseNode(MatchCaseBaseNode):
    # body  - Node -  The (probably) if statement that it's replaced with
    child_attrs = ["body"]

    def is_sequence_or_mapping(self):
        return False

    def analyse_case_declarations(self, subject_node, env):
        self.analyse_declarations(env)

    def analyse_declarations(self, env):
        self.body.analyse_declarations(env)

    def analyse_case_expressions(self, subject_node, env, sequence_mapping_temp):
        self.body = self.body.analyse_expressions(env)
        return self

    def generate_execution_code(self, code, end_label):
        self.body.generate_execution_code(code)


class PatternNode(Node):
    """
    DW decided that PatternNode shouldn't be an expression because
    it does several things (evalutating a boolean expression,
    assignment of targets), and they need to be done at different
    times.

    as_targets   [NameNode]    any target assign by "as"

    Generated in analysis:
    comp_node   ExprNode     node to evaluate for the pattern

    ----------------------------------------
    How these nodes are processed:
    1. During "analyse_declarations" PatternNode.generate_target_assignments
       is called on the main PatternNode of the case. This calls its
       sub-patterns generate_target_assignments recursively.
       This creates a StatListNode that is held by the
       MatchCaseNode.
    2. In the "analyse_expressions" phases, the MatchCaseNode calls
       PatternNode.analyse_pattern_expressions, which calls its
       sub-pattern recursively.
    3. At the end of the "analyse_expressions" stage the MatchCaseNode
       class PatternNode.get_comparison_node (which calls 
       PatternNode.get_comparison_node for its sub-patterns). This
       returns an ExprNode which can be evaluated to determine if the
       pattern has matched.
       While generating the comparison we try quite hard not to
       analyse it until right at the end, because otherwise it'll lead
       to a lot of repeated work for deeply nested patterns.
    4. In the code generation stage, PatternNodes hardly generate any
       code themselves. However, they do set up whatever temps they
       need (mainly for sub-pattern subjects), with "allocate_subject_temps",
       "release_subject_temps", and "dispose_of_subject_temps" (which
       they also call recursively on their sub-patterns)
    """

    # useful for type tests
    is_match_value_pattern = False
    is_match_and_assign_pattern = False

    child_attrs = ["as_targets"]

    def __init__(self, pos, **kwds):
        super(PatternNode, self).__init__(pos, **kwds)
        if not hasattr(self, "as_targets"):
            self.as_targets = []

    def is_irrefutable(self):
        return False

    def get_targets(self):
        targets = self.get_main_pattern_targets()
        for t in self.as_targets:
            self.add_target_to_targets(targets, t.name)
        return targets

    def update_targets_with_targets(self, targets, other_targets):
        intersection = targets.intersection(other_targets)
        for i in intersection:
            error(self.pos, "multiple assignments to name '%s' in pattern" % i)
        targets.update(other_targets)

    def add_target_to_targets(self, targets, target):
        if target in targets:
            error(self.pos, "multiple assignments to name '%s in pattern" % target)
        targets.add(target)

    def get_main_pattern_targets(self):
        # exclude "as" target
        raise NotImplementedError

    def is_simple_value_comparison(self):
        # Can this be converted to an "if ... elif: ..." statement?
        # Only worth doing to take advantage of things like SwitchTransform
        # so there's little benefit on doing it too widely
        return False

    def get_simple_comparison_node(self):
        """
        Returns an ExprNode that can be used as the case in an if-statement

        Should only be called if is_simple_value_comparison() is True
        """
        raise NotImplementedError

    def get_comparison_node(self, subject_node, sequence_mapping_temp=None):
        error(self.pos, "This type of pattern is not currently supported %s" % self)
        raise NotImplementedError

    def validate_irrefutable(self):
        for attr in self.child_attrs:
            child = getattr(self, attr)
            if isinstance(child, PatternNode):
                child.validate_irrefutable()

    def analyse_pattern_expressions(self, env, sequence_mapping_temp):
        error(self.pos, "This type of pattern is not currently supported %s" % self)
        raise NotImplementedError

    def generate_result_code(self, code):
        pass

    def generate_target_assignments(self, subject_node, env):
        # Generates the assignment code needed to initialize all the targets.
        # Returns either a StatListNode or None
        assignments = []
        for target in self.as_targets:
            if self.is_match_value_pattern and self.value and self.value.is_simple():
                # in this case we can optimize slightly and just take the value
                subject_node = self.value.clone_node()
            assignments.append(
                Nodes.SingleAssignmentNode(
                    target.pos, lhs=target.clone_node(), rhs=subject_node
                )
            )
        assignments.extend(
            self.generate_main_pattern_assignment_list(subject_node, env)
        )
        if assignments:
            return Nodes.StatListNode(self.pos, stats=assignments)
        else:
            return None

    def generate_main_pattern_assignment_list(self, subject_node, env):
        # generates assignments for everything except the "as_target".
        # Override in subclasses.
        # Returns a list of Nodes
        return []

    def allocate_subject_temps(self, code):
        pass  # Implement in nodes that need it

    def release_subject_temps(self, code):
        pass  # Implement in nodes that need it

    def dispose_of_subject_temps(self, code):
        pass  # Implement in nodes that need it


class MatchValuePatternNode(PatternNode):
    """
    value   ExprNode
    is_is_check   bool     Picks "is" or equality check
    """

    is_match_value_pattern = True

    child_attrs = PatternNode.child_attrs + ["value"]

    is_is_check = False

    def get_main_pattern_targets(self):
        return set()

    def is_simple_value_comparison(self):
        return True

<<<<<<< HEAD
    def get_comparison_node(self, subject_node, env):
        # for this node the comparison and "simple" comparison are the same
        return self.get_simple_comparison_node(subject_node).analyse_boolean_expression(
            env
=======
    def get_comparison_node(self, subject_node, sequence_mapping_temp=None):
        # for this node the comparison and "simple" comparison are the same
        return LazyCoerceToBool(self.pos,
            arg=self.get_simple_comparison_node(subject_node)
>>>>>>> 15a5495d
        )

    def get_simple_comparison_node(self, subject_node):
        op = "is" if self.is_is_check else "=="
        return ExprNodes.PrimaryCmpNode(
            self.pos, operator=op, operand1=subject_node, operand2=self.value
        )

    def analyse_declarations(self, env):
        super(MatchValuePatternNode, self).analyse_declarations(env)
        if self.value:
            self.value.analyse_declarations(env)

    def analyse_pattern_expressions(self, env, sequence_mapping_temp):
        if self.value:
            self.value = self.value.analyse_expressions(env)
        return self


class MatchAndAssignPatternNode(PatternNode):
    """
    target   NameNode or None  the target to assign to (None = wildcard)
    is_star  bool
    """

    target = None
    is_star = False
    is_match_and_assign_pattern = True

    child_attrs = PatternNode.child_attrs + ["target"]

    def is_irrefutable(self):
        return True

    def irrefutable_message(self):
        if self.target:
            return "name capture '%s'" % self.target.name
        else:
            return "wildcard"

    def get_main_pattern_targets(self):
        if self.target:
            return {self.target.name}
        else:
            return set()

    def is_simple_value_comparison(self):
        return self.is_irrefutable()  # the comparison is to "True"

    def get_simple_comparison_node(self, subject_node):
        assert self.is_simple_value_comparison()
        return self.get_comparison_node(subject_node, None)

    def get_comparison_node(self, subject_node, sequence_mapping_temp=None):
        return ExprNodes.BoolNode(self.pos, value=True)

    def generate_main_pattern_assignment_list(self, subject_node, env):
        if self.target:
            return [
                Nodes.SingleAssignmentNode(
                    self.pos, lhs=self.target.clone_node(), rhs=subject_node
                )
            ]
        else:
            return []

    def analyse_pattern_expressions(self, env, sequence_mapping_temp):
        return self  # nothing to analyse


class OrPatternNode(PatternNode):
    """
    alternatives   list of PatternNodes
    """

    child_attrs = PatternNode.child_attrs + ["alternatives"]

    def get_first_irrefutable(self):
        for a in self.alternatives:
            if a.is_irrefutable():
                return a
        return None

    def is_irrefutable(self):
        return self.get_first_irrefutable() is not None

    def irrefutable_message(self):
        return self.get_first_irrefutable().irrefutable_message()

    def get_main_pattern_targets(self):
        child_targets = None
        for ch in self.alternatives:
            ch_targets = ch.get_targets()
            if child_targets is not None and child_targets != ch_targets:
                error(self.pos, "alternative patterns bind different names")
            child_targets = ch_targets
        return child_targets

    def validate_irrefutable(self):
        super(OrPatternNode, self).validate_irrefutable()
        found_irrefutable_case = None
        for a in self.alternatives:
            if found_irrefutable_case:
                error(
                    found_irrefutable_case.pos,
                    (
                        "%s makes remaining patterns unreachable"
                        % found_irrefutable_case.irrefutable_message()
                    ),
                )
                break
            if a.is_irrefutable():
                found_irrefutable_case = a
            a.validate_irrefutable()

    def is_simple_value_comparison(self):
        return all(a.is_simple_value_comparison() for a in self.alternatives)

    def get_simple_comparison_node(self, subject_node):
        assert self.is_simple_value_comparison()
        assert len(self.alternatives) >= 2, self.alternatives
        binop = ExprNodes.BoolBinopNode(
            self.pos,
            operator="or",
            operand1=self.alternatives[0].get_simple_comparison_node(subject_node),
            operand2=self.alternatives[1].get_simple_comparison_node(subject_node),
        )
        for a in self.alternatives[2:]:
            binop = ExprNodes.BoolBinopNode(
                self.pos,
                operator="or",
                operand1=binop,
                operand2=a.get_simple_comparison_node(subject_node),
            )
        return binop

    def get_comparison_node(self, subject_node, sequence_mapping_temp=None):
        error(self.pos, "'or' cases aren't fully implemented yet")
        return ExprNodes.BoolNode(self.pos, value=False)

    def analyse_declarations(self, env):
        super(OrPatternNode, self).analyse_declarations(env)
        for a in self.alternatives:
            a.analyse_declarations(env)

    def analyse_pattern_expressions(self, env, sequence_mapping_temp):
        self.alternatives = [
            a.analyse_pattern_expressions(env, sequence_mapping_temp)
            for a in self.alternatives
        ]
        return self

    def generate_main_pattern_assignment_list(self, subject_node, env):
        assignments = []
        for a in self.alternatives:
            a_assignment = a.generate_target_assignments(subject_node, env)
            if a_assignment:
                # Switch code paths depending on which node gets assigned
                error(self.pos, "Need to handle assignments in or nodes correctly")
                assignments.append(a_assignment)
        return assignments


class MatchSequencePatternNode(PatternNode):
    """
    patterns   list of PatternNodes

    generated:
    subjects    [TrackTypeTempNode]  individual subsubjects can be assigned to these
    """

    subjects = None
    needs_length_temp = False

    child_attrs = PatternNode.child_attrs + ["patterns"]

    Pyx_sequence_check_type = PyrexTypes.CFuncType(
        PyrexTypes.c_bint_type,
        [
            PyrexTypes.CFuncTypeArg("o", PyrexTypes.py_object_type, None),
            PyrexTypes.CFuncTypeArg(
                "sequence_mapping_temp",
                PyrexTypes.c_ptr_type(PyrexTypes.c_uint_type),
                None,
            ),
        ],
        exception_value="-1",
    )

    def __init__(self, pos, **kwds):
        super(MatchSequencePatternNode, self).__init__(pos, **kwds)
        self.length_temp = AssignableTempNode(self.pos, PyrexTypes.c_py_ssize_t_type)

    def get_main_pattern_targets(self):
        targets = set()
        star_count = 0
        for p in self.patterns:
            if p.is_match_and_assign_pattern and p.is_star:
                star_count += 1
            self.update_targets_with_targets(targets, p.get_targets())
        if star_count > 1:
            error(self.pos, "multiple starred names in sequence pattern")
        return targets

    def get_comparison_node(self, subject_node, sequence_mapping_temp=None):
        from .UtilNodes import TempResultFromStatNode, ResultRefNode

        test = None
        assert getattr(self, "subject_temps", None) is not None
        for n, pattern in enumerate(self.patterns):
            if self.subject_temps[n] is None:
                # The subject has been identified as unneeded, so don't evaluate it
                continue
            p_test = pattern.get_comparison_node(self.subject_temps[n])
            if test is not None:
                p_test = ExprNodes.BoolBinopNode(
                    self.pos, operator="and", operand1=test, operand2=p_test
                )

            result_ref = ResultRefNode(pos=self.pos, type=PyrexTypes.c_bint_type)
            subject_assignment = Nodes.SingleAssignmentNode(
                self.pos,
                lhs=self.subject_temps[n],  # the temp node
                rhs=self.subjects[n],  # the regular node
            )
            test_assignment = Nodes.SingleAssignmentNode(
                self.pos, lhs=result_ref, rhs=p_test
            )
            stats = Nodes.StatListNode(
                self.pos, stats=[subject_assignment, test_assignment]
            )
            test = TempResultFromStatNode(result_ref, stats)

        seq_test = self.make_sequence_check(subject_node, sequence_mapping_temp)
        if isinstance(seq_test, ExprNodes.BoolNode) and not seq_test.value:
            return seq_test  # no point in proceeding further!
        has_star = False
        for pattern in self.patterns:
            if pattern.is_match_and_assign_pattern and pattern.is_star:
                has_star = True
                self.needs_length_temp = True
                break
        len_test = len(self.patterns)
        if has_star:
            len_test -= 1
        # check whether we need a length call...
        if not (self.patterns and len(self.patterns) == 1 and has_star):
            length_call = self.make_length_call_node(subject_node)

            if length_call.is_literal and (
                (has_star and len_test < length_call.constant_result)
                or (not has_star and len_test != length_call.constant_result)
            ):
                # definitely failed!
                return ExprNodes.BoolNode(self.pos, value=False)
            seq_len_test = ExprNodes.BoolBinopNode(
                self.pos,
                operator="and",
                operand1=seq_test,
                operand2=ExprNodes.PrimaryCmpNode(
                    self.pos,
                    operator=">=" if has_star else "==",
                    operand1=length_call,
                    operand2=ExprNodes.IntNode(self.pos, value=str(len_test)),
                ),
            )
        else:
            self.needs_length_temp = False
            seq_len_test = seq_test
        if test is None:
            test = seq_len_test
        else:
            test = ExprNodes.BoolBinopNode(
                self.pos, operator="and", operand1=seq_len_test, operand2=test
            )
<<<<<<< HEAD
        return test.analyse_boolean_expression(env)
=======
        return LazyCoerceToBool(test.pos, arg=test)
>>>>>>> 15a5495d

    def generate_subjects(self, subject_node, env):
        assert self.subjects is None  # not called twice

        star_idx = None
        for n, pattern in enumerate(self.patterns):
            if pattern.is_match_and_assign_pattern and pattern.is_star:
                star_idx = n
        if star_idx is None:
            idxs = list(range(len(self.patterns)))
        else:
            fwd_idxs = list(range(star_idx))
            backward_idxs = list(range(star_idx - len(self.patterns) + 1, 0))
            star_idx = (
                fwd_idxs[-1] + 1 if fwd_idxs else None,
                backward_idxs[0] if backward_idxs else None,
            )
            idxs = fwd_idxs + [star_idx] + backward_idxs

        subjects = []
        for pattern, idx in zip(self.patterns, idxs):
            indexer = self.make_indexing_node(pattern, subject_node, idx, env)
            subjects.append(ExprNodes.ProxyNode(indexer) if indexer else None)
        self.subjects = subjects
        self.subject_temps = [
            None if p.is_irrefutable() else TrackTypeTempNode(self.pos, s)
            for s, p in zip(self.subjects, self.patterns)
        ]

    def generate_main_pattern_assignment_list(self, subject_node, env):
        assignments = []
        self.generate_subjects(subject_node, env)
        for subject_temp, subject, pattern in zip(
            self.subject_temps, self.subjects, self.patterns
        ):
            needs_result_ref = False
            if subject_temp is not None:
                subject = subject_temp
            else:
                if subject is None:
                    assert not pattern.get_targets()
                    continue
                elif not subject.is_literal or subject.is_temp:
                    from .UtilNodes import ResultRefNode, LetNode

                    subject = ResultRefNode(subject)
                    needs_result_ref = True
            p_assignments = pattern.generate_target_assignments(subject, env)
            if needs_result_ref:
                p_assignments = LetNode(subject, p_assignments)
            else:
                p_assignments = p_assignments
            if p_assignments:
                assignments.append(p_assignments)
        return assignments

    def make_sequence_check(self, subject_node, sequence_mapping_temp):
        # Note: the sequence check code is very quick on Python 3.10+
        # but potentially quite slow on lower versions (although should
        # be medium quick for common types). It'd be nice to cache the
        # results of it where it's been called on the same object
        # multiple times.
        # DW has decided that that's too complicated to implement
        # for now.
        utility_code = UtilityCode.load_cached("IsSequence", "MatchCase.c")
        if sequence_mapping_temp is not None:
            sequence_mapping_temp = ExprNodes.AmpersandNode(
                self.pos, operand=sequence_mapping_temp
            )
        else:
            sequence_mapping_temp = ExprNodes.NullNode(self.pos)
        call = ExprNodes.PythonCapiCallNode(
            self.pos,
            "__Pyx_MatchCase_IsSequence",
            self.Pyx_sequence_check_type,
            utility_code=utility_code,
            args=[subject_node, sequence_mapping_temp],
        )

        def type_check(type):
            # type-check need not be perfect, it's an optimization
            if type in [Builtin.list_type, Builtin.tuple_type]:
                return True
            if type.is_memoryviewslice or type.is_ctuple:
                return True
            if type in [
                Builtin.str_type,
                Builtin.bytes_type,
                Builtin.unicode_type,
                Builtin.bytearray_type,
                Builtin.dict_type,
                Builtin.set_type,
            ]:
                # non-exhaustive list at this stage, but returning "False" is
                # an optimization so it's allowed to be non-exchaustive
                return False
            if type.is_numeric or type.is_struct or type.is_enum:
                # again, not exhaustive
                return False
            return None

        return StaticTypeCheckNode(
            self.pos, arg=subject_node, fallback=call, check=type_check
        )

    def make_length_call_node(self, subject_node):
        len_entry = Builtin.builtin_scope.lookup("len")
        if subject_node.type.is_memoryviewslice:
            len_call = ExprNodes.IndexNode(
                self.pos,
                base=ExprNodes.AttributeNode(
                    self.pos, obj=subject_node, attribute="shape"
                ),
                index=ExprNodes.IntNode(self.pos, value="0"),
            )
        elif subject_node.type.is_ctuple:
            len_call = ExprNodes.IntNode(
                self.pos, value=str(len(subject_node.type.components))
            )
        else:
            len_call = ExprNodes.SimpleCallNode(
                self.pos,
                function=ExprNodes.NameNode(self.pos, name="len", entry=len_entry),
                args=[subject_node],
            )
        if self.needs_length_temp:
            return ExprNodes.AssignmentExpressionNode(
                self.pos, lhs=self.length_temp, rhs=len_call
            )
        else:
            return len_call

    def make_indexing_node(self, pattern, subject_node, idx, env):
        if pattern.is_irrefutable() and not pattern.get_targets():
            # Nothing to do - index isn't used
            return None

        def get_index_from_int(i):
            if i is None:
                return None
            else:
                int_node = ExprNodes.IntNode(pattern.pos, value=str(i))
                if i >= 0:
                    return int_node
                else:
                    self.needs_length_temp = True
                    return ExprNodes.binop_node(
                        pattern.pos,
                        operator="+",
                        operand1=self.length_temp,
                        operand2=int_node,
                    )

        if isinstance(idx, tuple):
            start = get_index_from_int(idx[0])
            stop = get_index_from_int(idx[1])
            indexer = SliceToListNode(
                pattern.pos,
                base=subject_node,
                start=start,
                stop=stop,
                length_node=self.length_temp if self.needs_length_temp else None,
            )
        else:
            indexer = CompilerDirectivesExprNode(
                arg=ExprNodes.IndexNode(
                    pattern.pos, base=subject_node, index=get_index_from_int(idx)
                ),
                directives=copy_inherited_directives(
                    env.directives, boundscheck=False, wraparound=False
                ),
            )
        return indexer

    def analyse_declarations(self, env):
        for p in self.patterns:
            p.analyse_declarations(env)
        return super(MatchSequencePatternNode, self).analyse_declarations(env)

    def analyse_pattern_expressions(self, env, sequence_mapping_temp):
        for n in range(len(self.subjects)):
            if self.subjects[n]:
                self.subjects[n] = self.subjects[n].analyse_types(env)
        for n in range(len(self.patterns)):
            self.patterns[n] = self.patterns[n].analyse_pattern_expressions(env, None)
        return self

    def allocate_subject_temps(self, code):
        if self.needs_length_temp:
            self.length_temp.allocate(code)
        for temp in self.subject_temps:
            if temp is not None:
                temp.allocate(code)
        for pattern in self.patterns:
            pattern.allocate_subject_temps(code)

    def release_subject_temps(self, code):
        if self.needs_length_temp:
            self.length_temp.release(code)
        for temp in self.subject_temps:
            if temp is not None:
                temp.release(code)
        for pattern in self.patterns:
            pattern.release_subject_temps(code)

    def dispose_of_subject_temps(self, code):
        if self.needs_length_temp:
            code.put_xdecref_clear(self.length_temp.result(), self.length_temp.type)
        for temp in self.subject_temps:
            if temp is not None:
                code.put_xdecref_clear(temp.result(), temp.type)
        for pattern in self.patterns:
            pattern.dispose_of_subject_temps(code)


class MatchMappingPatternNode(PatternNode):
    """
    keys   list of Literals or AttributeNodes
    value_patterns  list of PatternNodes of equal length to keys
    double_star_capture_target  NameNode or None

    needs_runtime_keycheck  - bool  - are there any keys which can only be resolved at runtime
    subjects    [temp nodes or None]  individual subsubjects can be assigned to these
    """

    keys = []
    value_patterns = []
    double_star_capture_target = None
    subject_temps = None
    double_star_temp = None

    needs_runtime_keycheck = False

    child_attrs = PatternNode.child_attrs + [
        "keys",
        "value_patterns",
        "double_star_capture_target",
    ]

    Pyx_mapping_check_type = PyrexTypes.CFuncType(
        PyrexTypes.c_bint_type,
        [
            PyrexTypes.CFuncTypeArg("o", PyrexTypes.py_object_type, None),
            PyrexTypes.CFuncTypeArg(
                "sequence_mapping_temp",
                PyrexTypes.c_ptr_type(PyrexTypes.c_uint_type),
                None,
            ),
        ],
        exception_value="-1",
    )
    Pyx_mapping_check_duplicates_type = PyrexTypes.CFuncType(
        PyrexTypes.c_int_type,
        [
            PyrexTypes.CFuncTypeArg("fixed_keys", PyrexTypes.py_object_type, None),
            PyrexTypes.CFuncTypeArg("var_keys", PyrexTypes.py_object_type, None),
        ],
        exception_value="-1",
    )
    Pyx_mapping_extract_subjects_type = PyrexTypes.CFuncType(
        PyrexTypes.c_bint_type,
        [
            PyrexTypes.CFuncTypeArg("map", PyrexTypes.py_object_type, None),
            PyrexTypes.CFuncTypeArg("fixed_keys", PyrexTypes.py_object_type, None),
            PyrexTypes.CFuncTypeArg("var_keys", PyrexTypes.py_object_type, None),
        ],
        exception_value="-1",
        has_varargs=True,
    )
    Pyx_mapping_doublestar_type = PyrexTypes.CFuncType(
        Builtin.dict_type,
        [
            PyrexTypes.CFuncTypeArg("map", PyrexTypes.py_object_type, None),
            PyrexTypes.CFuncTypeArg("fixed_keys", PyrexTypes.py_object_type, None),
            PyrexTypes.CFuncTypeArg("var_keys", PyrexTypes.py_object_type, None),
        ],
    )

    def get_main_pattern_targets(self):
        targets = set()
        for p in self.value_patterns:
            self.update_targets_with_targets(targets, p.get_targets())
        if self.double_star_capture_target:
            self.add_target_to_targets(targets, self.double_star_capture_target.name)
        return targets

    def validate_keys(self):
        # called after constant folding
        seen_keys = set()
        for k in self.keys:
            if k.has_constant_result():
                value = k.constant_result
                if k.is_string_literal:
                    value = repr(value)
                if value in seen_keys:
                    error(k.pos, "mapping pattern checks duplicate key (%s)" % value)
                seen_keys.add(value)
            else:
                self.needs_runtime_keycheck = True

        if self.keys:
            # it's very useful to sort keys early so the literal keys
            # come first
            sorted_keys = sorted(
                zip(self.keys, self.value_patterns),
                key=lambda kvp: (not kvp[0].is_literal),
            )
            self.keys, self.value_patterns = [list(l) for l in zip(*sorted_keys)]

    def analyse_declarations(self, env):
        super(MatchMappingPatternNode, self).analyse_declarations(env)
        self.validate_keys()
        for k in self.keys:
            k.analyse_declarations(env)
        for vp in self.value_patterns:
            vp.analyse_declarations(env)
        if self.double_star_capture_target:
            self.double_star_capture_target.analyse_declarations(env)

    def generate_subjects(self, subject_node, env):
        assert self.subject_temps is None  # already calculated
        subject_temps = []
        for pattern in self.value_patterns:
            if pattern.is_match_and_assign_pattern and not pattern.target:
                subject_temps.append(None)
            else:
                subject_temps.append(
                    AssignableTempNode(pattern.pos, PyrexTypes.py_object_type)
                )
        self.subject_temps = subject_temps

    def generate_main_pattern_assignment_list(self, subject_node, env):
        self.generate_subjects(subject_node, env)
        assignments = []
        for subject, pattern in zip(self.subject_temps, self.value_patterns):
            p_assignments = pattern.generate_target_assignments(subject, env)
            if p_assignments:
                assignments.extend(p_assignments.stats)
        if self.double_star_capture_target:
            self.double_star_temp = AssignableTempNode(self.pos, Builtin.dict_type)
            assignments.append(
                Nodes.SingleAssignmentNode(
                    self.double_star_temp.pos,
                    lhs=self.double_star_capture_target,
                    rhs=self.double_star_temp,
                )
            )
        return assignments

    def is_dict_type_check(self, type):
        # Returns true if it's an exact dict, False if it's definitely not
        # an exact dict, None if it might be
        # type-check need not be perfect, it's an optimization
        if type is Builtin.dict_type:
            return True
        if type in Builtin.builtin_types:
            # all other builtin types aren't mappings (except DictProxyType, but
            # Cython doesn't know about that)
            return False
        if not type.is_pyobject:
            # for now any non-pyobject type is False
            return False
        return None

    def make_mapping_check(self, subject_node, sequence_mapping_temp):
        # Note: the mapping check code is very quick on Python 3.10+
        # but potentially quite slow on lower versions (although should
        # be medium quick for common types). It'd be nice to cache the
        # results of it where it's been called on the same object
        # multiple times.
        # DW has decided that that's too complicated to implement
        # for now.
        from . import Builtin

        utility_code = UtilityCode.load_cached("IsMapping", "MatchCase.c")
        if sequence_mapping_temp is not None:
            sequence_mapping_temp = ExprNodes.AmpersandNode(
                self.pos, operand=sequence_mapping_temp
            )
        else:
            sequence_mapping_temp = ExprNodes.NullNode(self.pos)
        call = ExprNodes.PythonCapiCallNode(
            self.pos,
            "__Pyx_MatchCase_IsMapping",
            self.Pyx_mapping_check_type,
            utility_code=utility_code,
            args=[subject_node, sequence_mapping_temp],
        )

        return StaticTypeCheckNode(
            self.pos, arg=subject_node, fallback=call, check=self.is_dict_type_check
        )

    def make_duplicate_keys_check(self, static_keys_tuple, var_keys_tuple):
        utility_code = UtilityCode.load_cached("MappingKeyCheck", "MatchCase.c")

        return Nodes.ExprStatNode(
            self.pos,
            expr=ExprNodes.PythonCapiCallNode(
                self.pos,
                "__Pyx_MatchCase_CheckMappingDuplicateKeys",
                self.Pyx_mapping_check_duplicates_type,
                utility_code=utility_code,
                args=[static_keys_tuple.clone_node(), var_keys_tuple],
            ),
        )

    def check_all_keys(self, subject_node, const_keys_tuple, var_keys_tuple):
        # It's debatable here whether to go for individual unpacking or a function.
        # Current implementation is a function that's loosely copied from CPython.
        # For small numbers of keys it might be better to generate the code instead.
        # There's three versions depending on if we know that the type is exactly
        # a dict, definitely not or dict, or unknown.
        if not self.keys:
            return ExprNodes.BoolNode(self.pos, value=True)

        is_dict = self.is_dict_type_check(subject_node.type)
        if is_dict:
            util_code = UtilityCode.load_cached("ExtractExactDict", "MatchCase.c")
            func_name = "__Pyx_MatchCase_Mapping_ExtractDict"
        elif is_dict is False:  # exact False... None indicates "might be dict"
            # For any other non-generic PyObject type
            util_code = UtilityCode.load_cached("ExtractNonDict", "MatchCase.c")
            func_name = "__Pyx_MatchCase_Mapping_ExtractNonDict"
        else:
            util_code = UtilityCode.load_cached("ExtractGeneric", "MatchCase.c")
            func_name = "__Pyx_MatchCase_Mapping_Extract"

        subject_derefs = [
            ExprNodes.NullNode(self.pos)
            if t is None
            else AddressOfPyObjectNode(self.pos, obj=t)
            for t in self.subject_temps
        ]
        return ExprNodes.PythonCapiCallNode(
            self.pos,
            func_name,
            self.Pyx_mapping_extract_subjects_type,
            utility_code=util_code,
            args=[subject_node, const_keys_tuple.clone_node(), var_keys_tuple]
            + subject_derefs,
        )

    def make_double_star_capture(
        self, subject_node, const_tuple, var_tuple, test_result
    ):
        # test_result being the variable that holds "case check passed until now"
        is_dict = self.is_dict_type_check(subject_node.type)
        if is_dict:
            tag = "ExactDict"
        elif is_dict is False:
            tag = "NotDict"
        else:
            tag = ""
        utility_code = TempitaUtilityCode.load_cached(
            "DoubleStarCapture", "MatchCase.c", context={"tag": tag}
        )
        func = ExprNodes.PythonCapiCallNode(
            self.double_star_capture_target.pos,
            "__Pyx_MatchCase_DoubleStarCapture" + tag,
            self.Pyx_mapping_doublestar_type,
            utility_code=utility_code,
            args=[subject_node, const_tuple, var_tuple],
        )
        assignment = Nodes.SingleAssignmentNode(
            self.double_star_capture_target.pos, lhs=self.double_star_temp, rhs=func
        )
        if_clause = Nodes.IfClauseNode(
            self.double_star_capture_target.pos, condition=test_result, body=assignment
        )
        return Nodes.IfStatNode(
            self.double_star_capture_target.pos,
            if_clauses=[if_clause],
            else_clause=None,
        )

    def get_comparison_node(self, subject_node, sequence_mapping_temp=None):
        from . import UtilNodes

        const_keys = []
        var_keys = []
        for k in self.keys:
            if not k.arg.is_literal:
                k = UtilNodes.ResultRefNode(k, is_temp=False)
                var_keys.append(k)
            else:
                const_keys.append(k.arg.clone_node())
        const_keys_tuple = ExprNodes.TupleNode(self.pos, args=const_keys)
        var_keys_tuple = ExprNodes.TupleNode(self.pos, args=var_keys)
        if var_keys:
            var_keys_tuple = UtilNodes.ResultRefNode(var_keys_tuple, is_temp=True)

        test = self.make_mapping_check(subject_node, sequence_mapping_temp)
        key_check = self.check_all_keys(subject_node, const_keys_tuple, var_keys_tuple)
        test = ExprNodes.binop_node(
            self.pos, operator="and", operand1=test, operand2=key_check
        )

        pattern_test = None
        for pattern, subject in zip(self.value_patterns, self.subject_temps):
            if pattern.is_irrefutable():
                continue
            assert subject
            pattern_test2 = pattern.get_comparison_node(subject)
            if pattern_test:
                pattern_test = ExprNodes.binop_node(
                    pattern.pos,
                    operator="and",
                    operand1=pattern_test,
                    operand2=pattern_test2,
                )
            else:
                pattern_test = pattern_test2
        if pattern_test:
            test = ExprNodes.binop_node(
                self.pos, operator="and", operand1=test, operand2=pattern_test
            )

        test_result = UtilNodes.ResultRefNode(pos=self.pos, type=PyrexTypes.c_bint_type)
        body = Nodes.StatListNode(
            self.pos,
            stats=[
                self.make_duplicate_keys_check(const_keys_tuple, var_keys_tuple),
                Nodes.SingleAssignmentNode(self.pos, lhs=test_result, rhs=test),
            ],
        )
        if self.double_star_capture_target:
            assert self.double_star_temp
            body.stats.append(
                # make_double_star_capture wraps itself in an if
                self.make_double_star_capture(
                    subject_node, const_keys_tuple, var_keys_tuple, test_result
                )
            )

        if var_keys or self.double_star_capture_target:
            body = UtilNodes.TempResultFromStatNode(test_result, body)
            if var_keys:
                body = UtilNodes.EvalWithTempExprNode(var_keys_tuple, body)
            for k in var_keys:
                if isinstance(k, UtilNodes.ResultRefNode):
                    body = UtilNodes.EvalWithTempExprNode(k, body)
<<<<<<< HEAD
            return body.analyse_boolean_expression(env)
        else:
            return test.analyse_boolean_expression(env)
=======
            return LazyCoerceToBool(body.pos, arg=body)
        else:
            return LazyCoerceToBool(test.pos, arg=test)
>>>>>>> 15a5495d

    def analyse_pattern_expressions(self, env, sequence_mapping_temp):
        def to_temp_or_literal(node):
            if node.is_literal:
                return node
            else:
                return node.coerce_to_temp(env)

        self.keys = [
            ExprNodes.ProxyNode(to_temp_or_literal(k.analyse_expressions(env)))
            for k in self.keys
        ]

        self.value_patterns = [ p.analyse_pattern_expressions(env, None) for p in self.value_patterns ]
        return self

    def allocate_subject_temps(self, code):
        for temp in self.subject_temps:
            if temp is not None:
                temp.allocate(code)
        for pattern in self.value_patterns:
            pattern.allocate_subject_temps(code)
        if self.double_star_temp:
            self.double_star_temp.allocate(code)

    def release_subject_temps(self, code):
        for temp in self.subject_temps:
            if temp is not None:
                temp.release(code)
        for pattern in self.value_patterns:
            pattern.release_subject_temps(code)
        if self.double_star_temp:
            self.double_star_temp.release(code)

    def dispose_of_subject_temps(self, code):
        for temp in self.subject_temps:
            if temp is not None:
                code.put_xdecref_clear(temp.result(), temp.type)
        for pattern in self.value_patterns:
            pattern.dispose_of_subject_temps(code)
        if self.double_star_temp:
            code.put_xdecref_clear(
                self.double_star_temp.result(), self.double_star_temp.type
            )


class ClassPatternNode(PatternNode):
    """
    class_  NameNode or AttributeNode
    positional_patterns  list of PatternNodes
    keyword_pattern_names    list of NameNodes
    keyword_pattern_patterns    list of PatternNodes
                                (same length as keyword_pattern_names)
    """

    class_ = None
    positional_patterns = []
    keyword_pattern_names = []
    keyword_pattern_patterns = []

<<<<<<< HEAD
    Pyx_positional_type = PyrexTypes.CFuncType(
        PyrexTypes.c_bint_type,
        [
            PyrexTypes.CFuncTypeArg("subject", PyrexTypes.py_object_type, None),
            PyrexTypes.CFuncTypeArg("type", Builtin.type_type, None),
            PyrexTypes.CFuncTypeArg("keysnames_tuple", PyrexTypes.py_object_type, None),
            PyrexTypes.CFuncTypeArg("match_self", PyrexTypes.c_int_type, None),
            PyrexTypes.CFuncTypeArg("num_args", PyrexTypes.c_int_type, None),
        ],
        has_varargs=True,
        exception_value="-1",
    )

    Pyx_istype_type = PyrexTypes.CFuncType(
        Builtin.type_type,
        [
            PyrexTypes.CFuncTypeArg("type", PyrexTypes.py_object_type, None),
        ],
    )

    initial_child_attrs = PatternNode.initial_child_attrs + [
=======
    child_attrs = PatternNode.child_attrs + [
>>>>>>> 15a5495d
        "class_",
        "positional_patterns",
        "keyword_pattern_patterns",
        # keyword_pattern_names are deliberately excluded. They're only NameNodes as a
        # convenient way of storing a name and a pos. There's nothing to be gained from
        # processing them
    ]

    def generate_subjects(self, subject_node):
        assert not hasattr(self, "keyword_subject_temps")

        if self.class_known_type:
            # maximizes type inference
            subject_node = ExprNodes.TypecastNode(
                subject_node.pos,
                operand=subject_node,
                type=self.class_known_type,
                typecheck=False,
            )

        self.keyword_subject_temps = []
        self.keyword_subject_attrs = []
        for p, p_name in zip(self.keyword_pattern_patterns, self.keyword_pattern_names):
            # The attribute lookups are calculated here to maximize chance of type interference
            attr_lookup = ExprNodes.AttributeNode(
                p_name.pos, obj=subject_node, attribute=p_name.name
            )
            self.keyword_subject_attrs.append(attr_lookup)
            if not p.get_targets() and p.is_irrefutable():
                self.keyword_subject_temps.append(None)
            else:
                # Hopefully the type can be assigned later
                self.keyword_subject_temps.append(TrackTypeTempNode(p.pos, attr_lookup))

        self.positional_subject_temps = []
        for p in self.positional_patterns:
            if not p.get_targets() and p.is_irrefutable():
                self.positional_subject_temps.append(None)
            else:
                self.positional_subject_temps.append(
                    AssignableTempNode(p.pos, PyrexTypes.py_object_type)
                )

    def get_main_pattern_targets(self):
        targets = set()
        for p in self.keyword_pattern_patterns:
            self.update_targets_with_targets(targets, p.get_targets())

        for p in self.positional_patterns:
            self.update_targets_with_targets(targets, p.get_targets())
        return targets

    def generate_main_pattern_assignment_list(self, subject_node, env):
        self.generate_subjects(subject_node)
        assignments = []
        patterns = self.keyword_pattern_patterns + self.positional_patterns
        temps = self.keyword_subject_temps + self.positional_subject_temps
        for pattern, temp in zip(patterns, temps):
            pattern_assignments = pattern.generate_target_assignments(temp, env)
            if pattern_assignments:
                assignments.extend(pattern_assignments.stats)
        return assignments

    def make_typecheck_call(self, subject_node, class_node, env):
        if not subject_node.type.is_pyobject:
            with local_errors(True) as errors:
                # TODO - it'd be nice to be able to match up simple c types
                # e.g. "int" to "int", "double" to "double"
                # without having to go through this
                subject_node = subject_node.coerce_to_pyobject(env)
            if errors:
                return ExprNodes.BoolNode(self.pos, value=False)
        if self.class_known_type:
            if not self.class_known_type.is_pyobject:
                error(self.pos, "class must be a Python object")
                return ExprNodes.BoolNode(self.pos, value=False)

            if subject_node.type.subtype_of_resolved_type(self.class_known_type):
                if subject_node.may_be_none():
                    return ExprNodes.PrimaryCmpNode(
                        self.pos,
                        operator="is_not",
                        operand1=subject_node,
                        operand2=ExprNodes.NoneNode(self.pos),
                    )
                else:
                    return ExprNodes.BoolNode(self.pos, value=True)
            # if subject_node.type is not PyrexTypes.py_object_type
            # I suspect the value is false, but possibly can't prove it

        return ExprNodes.SimpleCallNode(
            self.pos,
            function=ExprNodes.NameNode(
                self.pos,
                name="isinstance",
                entry=Builtin.builtin_scope.lookup("isinstance"),
            ),
            args=[subject_node, class_node],
        )

    def make_keyword_pattern_lookups(self):
        # These are always looking up fixed names.
        # Therefore, get best efficiency by letting Cython do the lookup
        # and so infer the types
        assert self.keyword_pattern_names

        from .UtilNodes import ResultRefNode, TempResultFromStatNode

        passed_rr = ResultRefNode(pos=self.pos, type=PyrexTypes.c_bint_type)
        stats = []
        for pattern_name, subject_temp, lookup in zip(
            self.keyword_pattern_names,
            self.keyword_subject_temps,
            self.keyword_subject_attrs,
        ):
            if subject_temp:
                subject_temp.arg = lookup  # it should now know the type
                stat = Nodes.SingleAssignmentNode(
                    pattern_name.pos, lhs=subject_temp, rhs=lookup
                )
            else:
                stat = Nodes.ExprStatNode(pattern_name.pos, expr=lookup)
            stats.append(stat)
        except_clause = Nodes.ExceptClauseNode(
            self.pos,
            pattern=[
                ExprNodes.NameNode(
                    self.pos,
                    name="AttributeError",
                    entry=Builtin.builtin_scope.lookup("AttributeError"),
                )
            ],
            body=Nodes.StatListNode(
                self.pos,
                stats=[
                    Nodes.SingleAssignmentNode(
                        self.pos,
                        lhs=passed_rr,
                        rhs=ExprNodes.BoolNode(self.pos, value=False),
                    )
                ],
            ),
            target=None,
        )
        else_clause = Nodes.SingleAssignmentNode(
            self.pos, lhs=passed_rr, rhs=ExprNodes.BoolNode(self.pos, value=True)
        )
        try_except = Nodes.TryExceptStatNode(
            self.pos,
            body=Nodes.StatListNode(self.pos, stats=stats),
            except_clauses=[except_clause],
            else_clause=else_clause,
        )
        return TempResultFromStatNode(passed_rr, try_except)

    def make_positional_args_call(self, subject_node, class_node):
        assert self.positional_patterns
        util_code = UtilityCode.load_cached("ClassPositionalPatterns", "MatchCase.c")
        keynames = ExprNodes.TupleNode(
            self.pos,
            args=[
                ExprNodes.StringNode(n.pos, value=n.name)
                for n in self.keyword_pattern_names
            ],
        )
        # -1 is "unknown"
        match_self = (
            -1
            if (len(self.positional_patterns) == 1 and not self.keyword_pattern_names)
            else 0
        )
        if match_self and self.class_known_type:
            for t in [
                # Builtin.bool_type ends up being py_object_type
                Builtin.bytearray_type,
                Builtin.bytes_type,
                Builtin.dict_type,
                Builtin.float_type,
                Builtin.frozenset_type,
                Builtin.long_type,
                Builtin.list_type,
                Builtin.set_type,
                Builtin.unicode_type,
                Builtin.str_type,
                Builtin.tuple_type,
            ]:
                if self.class_known_type.subtype_of_resolved_type(t):
                    match_self = 1
                    break
            else:
                if self.class_known_type.is_extension_type and not (
                    self.class_known_type.is_external
                    or not self.class_known_type.scope.method_table_cname
                ):  # effectively extern visibility
                    match_self = 0  # I think... Relies on knowing the bases

        match_self = ExprNodes.IntNode(self.pos, value=str(match_self))
        len_ = ExprNodes.IntNode(self.pos, value=str(len(self.positional_patterns)))
        subject_derefs = [
            ExprNodes.NullNode(self.pos)
            if t is None
            else AddressOfPyObjectNode(self.pos, obj=t)
            for t in self.positional_subject_temps
        ]
        return ExprNodes.PythonCapiCallNode(
            self.pos,
            "__Pyx_MatchCase_ClassPositional",
            self.Pyx_positional_type,
            utility_code=util_code,
            args=[subject_node, class_node, keynames, match_self, len_]
            + subject_derefs,
        )

    def make_subpattern_checks(self, env):
        patterns = self.keyword_pattern_patterns + self.positional_patterns
        temps = self.keyword_subject_temps + self.positional_subject_temps
        cmp_node = None
        for temp, pattern in zip(temps, patterns):
            if temp:
                p_cmp_node = pattern.get_comparison_node(temp, env)
                if cmp_node:
                    cmp_node = ExprNodes.binop_node(
                        self.pos, operator="and", operand1=cmp_node, operand2=p_cmp_node
                    )
                else:
                    cmp_node = p_cmp_node
        return cmp_node

    def get_comparison_node(self, subject_node, env):
        from .UtilNodes import ResultRefNode, EvalWithTempExprNode

        if self.comp_node:
            return self.comp_node

        if self.class_known_type:
            class_node = self.class_.clone_node()
            class_node.entry = self.class_known_type.entry
        else:
            if not self.class_.type is Builtin.type_type:
                util_code = UtilityCode.load_cached("MatchClassIsType", "MatchCase.c")
                class_node = ExprNodes.PythonCapiCallNode(
                    self.pos,
                    "__Pyx_MatchCase_IsType",
                    self.Pyx_istype_type,
                    utility_code=util_code,
                    args=[self.class_],
                )
            class_node = ResultRefNode(class_node)

        call = self.make_typecheck_call(subject_node, class_node, env)

        if self.class_known_type:
            # From this point on we know the type of the subject
            subject_node = ExprNodes.TypecastNode(
                self.class_.pos,
                operand=subject_node,
                type=self.class_known_type,
                typecheck=False,
            )
        if self.positional_patterns:
            call = ExprNodes.binop_node(
                self.pos,
                operator="and",
                operand1=call,
                operand2=self.make_positional_args_call(subject_node, class_node),
            )
        if self.keyword_pattern_names:
            call = ExprNodes.binop_node(
                self.pos,
                operator="and",
                operand1=call,
                operand2=self.make_keyword_pattern_lookups(),
            )

        subpattern_checks = self.make_subpattern_checks(env)
        if subpattern_checks:
            call = ExprNodes.binop_node(
                self.pos, operator="and", operand1=call, operand2=subpattern_checks
            )

        if isinstance(class_node, ResultRefNode) and not call.is_literal:
            return EvalWithTempExprNode(class_node, call).analyse_boolean_expression(
                env
            )
        else:
            return call.analyse_boolean_expression(env)

    def analyse_declarations(self, env):
        self.validate_keywords()
        # Try to work out the type early
        self.class_.analyse_declarations(env)
        self.class_known_type = self.class_.analyse_as_extension_type(env)
        for p in self.positional_patterns:
            p.analyse_declarations(env)
        for p_name, p in zip(self.keyword_pattern_names, self.keyword_pattern_patterns):
            p_name.analyse_declarations(env)
            p.analyse_declarations(env)
        super(ClassPatternNode, self).analyse_declarations(env)

    def analyse_pattern_expressions(self, subject_node, env, sequence_mapping_temp):
        self.class_ = self.class_.analyse_types(env)

        for idx in range(len(self.keyword_subject_attrs)):
            self.keyword_subject_attrs[idx] = self.keyword_subject_attrs[
                idx
            ].analyse_types(env)

        for idx in range(len(self.keyword_pattern_patterns)):
            subject = self.keyword_subject_temps[idx]
            self.keyword_pattern_patterns[idx] = self.keyword_pattern_patterns[
                idx
            ].analyse_pattern_expressions(subject, env, None)
        for idx in range(len(self.positional_patterns)):
            subject = self.positional_subject_temps[idx]
            self.positional_patterns[idx] = self.positional_patterns[
                idx
            ].analyse_pattern_expressions(subject, env, None)

        self.comp_node = self.get_comparison_node(
            subject_node, env
        ).analyse_expressions(env)

        return self

    def allocate_subject_temps(self, code):
        for temp in self.keyword_subject_temps + self.positional_subject_temps:
            if temp is not None:
                temp.allocate(code)
        for pattern in self.keyword_pattern_patterns + self.positional_patterns:
            pattern.allocate_subject_temps(code)

    def release_subject_temps(self, code):
        for temp in self.keyword_subject_temps + self.positional_subject_temps:
            if temp is not None:
                temp.release(code)
        for pattern in self.keyword_pattern_patterns + self.positional_patterns:
            pattern.release_subject_temps(code)

    def dispose_of_subject_temps(self, code):
        for temp in self.keyword_subject_temps + self.positional_subject_temps:
            if temp is not None:
                code.put_xdecref_clear(temp.result(), temp.type)
        for pattern in self.keyword_pattern_patterns + self.positional_patterns:
            pattern.dispose_of_subject_temps(code)

    def validate_keywords(self):
        seen = set()
        for kw in self.keyword_pattern_names:
            if kw.name in seen:
                error(
                    kw.name, "attribute name repeated in class pattern: '%s" % kw.name
                )
            seen.add(kw.name)


class SubstitutedIfStatListNode(Nodes.StatListNode):
    """
    Like StatListNode but with a "goto end of match" at the
    end of it

    match_node   - the enclosing match statement
    """

    def generate_execution_code(self, code):
        super(SubstitutedIfStatListNode, self).generate_execution_code(code)
        if not self.is_terminator:
            code.put_goto(self.match_node.end_label)


class StaticTypeCheckNode(ExprNodes.ExprNode):
    """
    Useful for structural pattern matching, where we
    can skip the "is_seqeunce/is_mapping" checks if
    we know the type in advantage (or reduce it to a
    None check).

    This should optimize itself out at the analyse_expressions
    stage

    arg        ExprNode
    fallback   ExprNode   Function to be called if the static
                            typecheck isn't optimized out
    check      callable   Returns True, False, or None (for "can't tell")
    """

    child_attrs = ["fallback"]  # arg in not included since it's in "fallback"

    def analyse_types(self, env):
        check = self.check(self.arg.type)
        if check:
            if self.arg.may_be_none():
                return ExprNodes.PrimaryCmpNode(
                    self.pos,
                    operand1=self.arg,
                    operand2=ExprNodes.NoneNode(self.pos),
                    operator="is_not",
                ).analyse_expressions(env)
            else:
                return ExprNodes.BoolNode(pos=self.pos, value=True).analyse_expressions(
                    env
                )
        elif check is None:
            return self.fallback.analyse_expressions(env)
        else:
            return ExprNodes.BoolNode(pos=self.pos, value=False).analyse_expressions(
                env
            )


class AssignableTempNode(ExprNodes.TempNode):
    lhs_of_first_assignment = True  # assume it can be assigned to once
    _assigned_twice = False

    def infer_type(self, env):
        return self.type

    def generate_assignment_code(self, rhs, code, overloaded_assignment=False):
        assert (
            not self._assigned_twice
        )  # if this happens it's not a disaster but it needs a refactor
        self._assigned_twice = True
        if self.type.is_pyobject:
            rhs.make_owned_reference(code)
            if not self.lhs_of_first_assignment:
                code.put_decref(self.result(), self.ctype())
        code.putln(
            "%s = %s;"
            % (
                self.result(),
                rhs.result() if overloaded_assignment else rhs.result_as(self.ctype()),
            )
        )
        rhs.generate_post_assignment_code(code)
        rhs.free_temps(code)

    def generate_post_assignment_code(self, code):
        code.put_incref(self.result(), self.type)

    def generate_disposal_code(self, code):
        pass  # handled elsewhere - we expect to use this temp multiple times

    def clone_node(self):
        return self  # temps break if you make a copy!


class TrackTypeTempNode(AssignableTempNode):
    #  Like a temp node, but type is set from arg

    lhs_of_first_assignment = True  # assume it can be assigned to once
    _assigned_twice = False

    @property
    def type(self):
        return getattr(self.arg, "type", None)

    def __init__(self, pos, arg):
        ExprNodes.ExprNode.__init__(self, pos)  # skip a level
        self.arg = arg

    def infer_type(self, env):
        return self.arg.infer_type(env)


class SliceToListNode(ExprNodes.ExprNode):
    """
    Used as a brief temporary node to optimize
    case [..., *_, ...].
    Always reduces to something else after analyse_types
    """

    subexprs = ["base", "start", "stop", "length_node"]

    type = Builtin.list_type

    Pyx_iterable_to_list_type = PyrexTypes.CFuncType(
        Builtin.list_type,
        [
            PyrexTypes.CFuncTypeArg("iterable", PyrexTypes.py_object_type, None),
            PyrexTypes.CFuncTypeArg("start", PyrexTypes.c_py_ssize_t_type, None),
            PyrexTypes.CFuncTypeArg("stop", PyrexTypes.c_py_ssize_t_type, None),
        ],
    )

    def generate_via_slicing(self, env):
        # for any more complicated type that doesn't have a specialized path
        # we can simply slice it and copy it to list
        res = CompilerDirectivesExprNode(
            arg=ExprNodes.SliceIndexNode(
                self.pos, base=self.base, start=self.start, stop=self.stop
            ),
            directives=copy_inherited_directives(
                env.directives, boundcheck=False, wraparound=False
            ),
        )
        res = ExprNodes.SimpleCallNode(
            self.pos,
            function=ExprNodes.NameNode(
                self.pos,
                name="list",
                entry=Builtin.builtin_scope.lookup("list"),
            ),
            args=[res],
        )
        return res

    def get_stop(self):
        if not self.stop:
            if self.length_node:
                return self.length_node
            else:
                return ExprNodes.SimpleCallNode(
                    self.pos,
                    function=ExprNodes.NameNode(
                        self.pos, name="len", entry=Builtin.builtin_scope.lookup("len")
                    ),
                    args=[self.base],
                )
        else:
            return self.stop

    def generate_for_memoryview(self, env):
        # Requires Cython code generation...
        # A list comprehension with indexing turns out to be a good option
        from .UtilityCode import CythonUtilityCode

        suffix = self.base.type.specialization_suffix()
        util_code = CythonUtilityCode.load(
            "MemoryviewSliceToList",
            "MatchCase_Cy.pyx",
            context={
                "decl_code": self.base.type.empty_declaration_code(pyrex=True),
                "suffix": suffix,
            },
        )
        func_type = PyrexTypes.CFuncType(
            Builtin.list_type,
            [
                PyrexTypes.CFuncTypeArg("x", self.base.type, None),
                PyrexTypes.CFuncTypeArg("start", PyrexTypes.c_py_ssize_t_type, None),
                PyrexTypes.CFuncTypeArg("stop", PyrexTypes.c_py_ssize_t_type, None),
            ],
        )
        env.use_utility_code(
            util_code
        )  # attaching it to the call node doesn't seem enough
        return ExprNodes.PythonCapiCallNode(
            self.pos,
            "__Pyx_MatchCase_SliceMemoryview_%s" % suffix,
            func_type,
            utility_code=util_code,
            args=[
                self.base,
                self.start if self.start else ExprNodes.IntNode(self.pos, value="0"),
                self.get_stop(),
            ],
        )

    def generate_for_pyobject(self):
        util_code_name = None
        func_name = None
        if self.base.type is Builtin.tuple_type:
            util_code_name = "TupleSliceToList"
        elif self.base.type is Builtin.list_type:
            func_name = "PyList_GetSlice"
        elif (
            self.base.type.is_pyobject
            and not self.base.type is PyrexTypes.py_object_type
        ):
            # some specialized type that almost certainly isn't a list. Just go straight
            # to the "other" version of it
            util_code_name = "OtherSequenceSliceToList"
        else:
            util_code_name = "UnknownTypeSliceToList"
        if not func_name:
            func_name = "__Pyx_MatchCase_%s" % util_code_name
        if util_code_name:
            util_code = UtilityCode.load_cached(
                util_code_name,
                "MatchCase.c"
            )
        else:
            util_code = None
        start = self.start if self.start else ExprNodes.IntNode(self.pos, value="0")
        stop = self.get_stop()
        return ExprNodes.PythonCapiCallNode(
            self.pos,
            func_name,
            self.Pyx_iterable_to_list_type,
            utility_code=util_code,
            args=[self.base, start, stop],
        )

    def analyse_types(self, env):
        self.base = self.base.analyse_types(env)
        if self.base.type.is_memoryviewslice:
            result = self.generate_for_memoryview(env)
        elif self.base.type.is_pyobject:
            result = self.generate_for_pyobject()
        else:
            # Some other type (probably a ctuple).
            # Just slice it, copy it to a list and hope it works
            result = self.generate_via_slicing(env)
        return result.analyse_types(env)


class CompilerDirectivesExprNode(ExprNodes.ProxyNode):
    # Like compiler directives node, but for an expression
    #  directives     {string:value}  A dictionary holding the right value for
    #                                 *all* possible directives.
    #  arg           ExprNode

    def __init__(self, arg, directives):
        super(CompilerDirectivesExprNode, self).__init__(arg)
        self.directives = directives

    @contextmanager
    def _apply_directives(self, obj):
        old = obj.directives
        obj.directives = self.directives
        yield
        obj.directives = old

    @property
    def is_temp(self):
        return self.arg.is_temp

    def infer_type(self, env):
        with self._apply_directives(env):
            return super(CompilerDirectivesExprNode, self).infer_type(env)

    def analyse_declarations(self, env):
        with self._apply_directives(env):
            self.arg.analyse_declarations(env)

    def analyse_types(self, env):
        with self._apply_directives(env):
            return super(CompilerDirectivesExprNode, self).analyse_types(env)

    def generate_result_code(self, code):
        with self._apply_directives(code.globalstate):
            super(CompilerDirectivesExprNode, self).generate_result_code(code)

    def generate_evaluation_code(self, code):
        with self._apply_directives(code.globalstate):
            super(CompilerDirectivesExprNode, self).generate_evaluation_code(code)

    def generate_disposal_code(self, code):
        with self._apply_directives(code.globalstate):
            super(CompilerDirectivesExprNode, self).generate_disposal_code(code)

    def free_temps(self, code):
        with self._apply_directives(code.globalstate):
            super(CompilerDirectivesExprNode, self).free_temps(code)

    def annotate(self, code):
        with self._apply_directives(code.globalstate):
            self.arg.annotate(code)


class AddressOfPyObjectNode(ExprNodes.ExprNode):
    """
    obj  - some temp node
    """

    type = PyrexTypes.c_void_ptr_ptr_type
    is_temp = False
    subexprs = ["obj"]

    def analyse_types(self, env):
        self.obj = self.obj.analyse_types(env)
        assert self.obj.type.is_pyobject, repr(self.obj.type)
        return self

    def generate_result_code(self, code):
        self.obj.generate_result_code(code)

    def calculate_result_code(self):
        return "&%s" % self.obj.result()


class LazyCoerceToPyObject(ExprNodes.ExprNode):
    """
    Just calls "self.arg.coerce_to_pyobject" when it's analysed,
    so doesn't need 'env' when it's created
    arg  - ExprNode
    """
    subexprs = ["arg"]
    type = PyrexTypes.py_object_type

    def analyse_types(self, env):
        return self.arg.analyse_types(env).coerce_to_pyobject(env)


class LazyCoerceToBool(ExprNodes.ExprNode):
    """
    Just calls "self.arg.coerce_to_bool" when it's analysed,
    so doesn't need 'env' when it's created
    arg  - ExprNode
    """
    subexprs = ["arg"]
    type = PyrexTypes.c_bint_type

    def analyse_types(self, env):
        return self.arg.analyse_boolean_expression(env)<|MERGE_RESOLUTION|>--- conflicted
+++ resolved
@@ -419,17 +419,10 @@
     def is_simple_value_comparison(self):
         return True
 
-<<<<<<< HEAD
-    def get_comparison_node(self, subject_node, env):
-        # for this node the comparison and "simple" comparison are the same
-        return self.get_simple_comparison_node(subject_node).analyse_boolean_expression(
-            env
-=======
     def get_comparison_node(self, subject_node, sequence_mapping_temp=None):
         # for this node the comparison and "simple" comparison are the same
         return LazyCoerceToBool(self.pos,
             arg=self.get_simple_comparison_node(subject_node)
->>>>>>> 15a5495d
         )
 
     def get_simple_comparison_node(self, subject_node):
@@ -705,11 +698,7 @@
             test = ExprNodes.BoolBinopNode(
                 self.pos, operator="and", operand1=seq_len_test, operand2=test
             )
-<<<<<<< HEAD
-        return test.analyse_boolean_expression(env)
-=======
         return LazyCoerceToBool(test.pos, arg=test)
->>>>>>> 15a5495d
 
     def generate_subjects(self, subject_node, env):
         assert self.subjects is None  # not called twice
@@ -1252,15 +1241,9 @@
             for k in var_keys:
                 if isinstance(k, UtilNodes.ResultRefNode):
                     body = UtilNodes.EvalWithTempExprNode(k, body)
-<<<<<<< HEAD
-            return body.analyse_boolean_expression(env)
-        else:
-            return test.analyse_boolean_expression(env)
-=======
             return LazyCoerceToBool(body.pos, arg=body)
         else:
             return LazyCoerceToBool(test.pos, arg=test)
->>>>>>> 15a5495d
 
     def analyse_pattern_expressions(self, env, sequence_mapping_temp):
         def to_temp_or_literal(node):
@@ -1321,7 +1304,6 @@
     keyword_pattern_names = []
     keyword_pattern_patterns = []
 
-<<<<<<< HEAD
     Pyx_positional_type = PyrexTypes.CFuncType(
         PyrexTypes.c_bint_type,
         [
@@ -1342,10 +1324,7 @@
         ],
     )
 
-    initial_child_attrs = PatternNode.initial_child_attrs + [
-=======
     child_attrs = PatternNode.child_attrs + [
->>>>>>> 15a5495d
         "class_",
         "positional_patterns",
         "keyword_pattern_patterns",
