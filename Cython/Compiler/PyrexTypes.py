--- conflicted
+++ resolved
@@ -32,7 +32,6 @@
         else:
             return base_code
 
-<<<<<<< HEAD
     def __deepcopy__(self, memo):
         """
         Types never need to be copied, if we do copy, Unfortunate Things
@@ -85,13 +84,13 @@
             index_name = str(self)
 
         return index_name
-=======
+
     def invalid_value(self):
         """
         Returns the most invalid value an object of this type can assume as a
         C expression string. Returns None if no such value exists.
         """
->>>>>>> 24065537
+
 
 class PyrexType(BaseType):
     #
@@ -454,7 +453,6 @@
         else:
             return cname
 
-<<<<<<< HEAD
     def py_type_name(self):
         return "object"
 
@@ -464,10 +462,9 @@
         ('object') is always true
         """
         return False
-=======
+
     def invalid_value(self):
         return "1"
->>>>>>> 24065537
 
 
 class BuiltinObjectType(PyObjectType):
