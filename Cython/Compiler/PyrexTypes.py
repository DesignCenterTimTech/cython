--- conflicted
+++ resolved
@@ -155,7 +155,13 @@
         # type information of the struct.
         return 1
 
-<<<<<<< HEAD
+    def global_init_code(self, entry, code):
+        # abstract
+        pass
+
+    def needs_nonecheck(self):
+        return 0
+
 
 def create_typedef_type(cname, base_type, is_external=0):
     if base_type.is_complex:
@@ -164,14 +170,6 @@
         return base_type
     else:
         return CTypedefType(cname, base_type, is_external)
-=======
-    def global_init_code(self, entry, code):
-        # abstract
-        pass
-
-    def needs_nonecheck(self):
-        return 0
->>>>>>> e43b0ae0
 
 class CTypedefType(BaseType):
     #
@@ -651,10 +649,10 @@
     is_extension_type = 1
     has_attributes = 1
 
+    objtypedef_cname = None
+    
     def needs_nonecheck(self):
         return True
-    
-    objtypedef_cname = None
     
     def __init__(self, name, typedef_flag, base_type, is_external=0):
         self.name = name
