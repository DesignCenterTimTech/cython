# cython: language_level=3str

from __future__ import absolute_import

import cython
cython.declare(PyrexTypes=object, Naming=object, ExprNodes=object, Nodes=object,
               Options=object, UtilNodes=object, LetNode=object,
               LetRefNode=object, TreeFragment=object, EncodedString=object,
               error=object, warning=object, copy=object, hashlib=object, sys=object,
               _unicode=object)

import copy
import hashlib
import sys

from . import PyrexTypes
from . import Naming
from . import ExprNodes
from . import Nodes
from . import Options
from . import Builtin
from . import Errors

from .Visitor import VisitorTransform, TreeVisitor
from .Visitor import CythonTransform, EnvTransform, ScopeTrackingTransform
from .UtilNodes import LetNode, LetRefNode
from .TreeFragment import TreeFragment
from .StringEncoding import EncodedString, _unicode
from .Errors import error, warning, CompileError, InternalError
from .Code import UtilityCode


class SkipDeclarations(object):
    """
    Variable and function declarations can often have a deep tree structure,
    and yet most transformations don't need to descend to this depth.

    Declaration nodes are removed after AnalyseDeclarationsTransform, so there
    is no need to use this for transformations after that point.
    """
    def visit_CTypeDefNode(self, node):
        return node

    def visit_CVarDefNode(self, node):
        return node

    def visit_CDeclaratorNode(self, node):
        return node

    def visit_CBaseTypeNode(self, node):
        return node

    def visit_CEnumDefNode(self, node):
        return node

    def visit_CStructOrUnionDefNode(self, node):
        return node

    def visit_CppClassNode(self, node):
        if node.visibility != "extern":
            # Need to traverse methods.
            self.visitchildren(node)
        return node


class NormalizeTree(CythonTransform):
    """
    This transform fixes up a few things after parsing
    in order to make the parse tree more suitable for
    transforms.

    a) After parsing, blocks with only one statement will
    be represented by that statement, not by a StatListNode.
    When doing transforms this is annoying and inconsistent,
    as one cannot in general remove a statement in a consistent
    way and so on. This transform wraps any single statements
    in a StatListNode containing a single statement.

    b) The PassStatNode is a noop and serves no purpose beyond
    plugging such one-statement blocks; i.e., once parsed a
`    "pass" can just as well be represented using an empty
    StatListNode. This means less special cases to worry about
    in subsequent transforms (one always checks to see if a
    StatListNode has no children to see if the block is empty).
    """

    def __init__(self, context):
        super(NormalizeTree, self).__init__(context)
        self.is_in_statlist = False
        self.is_in_expr = False

    def visit_ModuleNode(self, node):
        self.visitchildren(node)
        if not isinstance(node.body, Nodes.StatListNode):
            # This can happen when the body only consists of a single (unused) declaration and no statements.
            node.body = Nodes.StatListNode(pos=node.pos, stats=[node.body])
        return node

    def visit_ExprNode(self, node):
        stacktmp = self.is_in_expr
        self.is_in_expr = True
        self.visitchildren(node)
        self.is_in_expr = stacktmp
        return node

    def visit_StatNode(self, node, is_listcontainer=False):
        stacktmp = self.is_in_statlist
        self.is_in_statlist = is_listcontainer
        self.visitchildren(node)
        self.is_in_statlist = stacktmp
        if not self.is_in_statlist and not self.is_in_expr:
            return Nodes.StatListNode(pos=node.pos, stats=[node])
        else:
            return node

    def visit_StatListNode(self, node):
        self.is_in_statlist = True
        self.visitchildren(node)
        self.is_in_statlist = False
        return node

    def visit_ParallelAssignmentNode(self, node):
        return self.visit_StatNode(node, True)

    def visit_CEnumDefNode(self, node):
        return self.visit_StatNode(node, True)

    def visit_CStructOrUnionDefNode(self, node):
        return self.visit_StatNode(node, True)

    def visit_PassStatNode(self, node):
        """Eliminate PassStatNode"""
        if not self.is_in_statlist:
            return Nodes.StatListNode(pos=node.pos, stats=[])
        else:
            return []

    def visit_ExprStatNode(self, node):
        """Eliminate useless string literals"""
        if node.expr.is_string_literal:
            return self.visit_PassStatNode(node)
        else:
            return self.visit_StatNode(node)

    def visit_CDeclaratorNode(self, node):
        return node


class PostParseError(CompileError): pass

# error strings checked by unit tests, so define them
ERR_CDEF_INCLASS = 'Cannot assign default value to fields in cdef classes, structs or unions'
ERR_BUF_DEFAULTS = 'Invalid buffer defaults specification (see docs)'
ERR_INVALID_SPECIALATTR_TYPE = 'Special attributes must not have a type declared'
class PostParse(ScopeTrackingTransform):
    """
    Basic interpretation of the parse tree, as well as validity
    checking that can be done on a very basic level on the parse
    tree (while still not being a problem with the basic syntax,
    as such).

    Specifically:
    - Default values to cdef assignments are turned into single
    assignments following the declaration (everywhere but in class
    bodies, where they raise a compile error)

    - Interpret some node structures into Python runtime values.
    Some nodes take compile-time arguments (currently:
    TemplatedTypeNode[args] and __cythonbufferdefaults__ = {args}),
    which should be interpreted. This happens in a general way
    and other steps should be taken to ensure validity.

    Type arguments cannot be interpreted in this way.

    - For __cythonbufferdefaults__ the arguments are checked for
    validity.

    TemplatedTypeNode has its directives interpreted:
    Any first positional argument goes into the "dtype" attribute,
    any "ndim" keyword argument goes into the "ndim" attribute and
    so on. Also it is checked that the directive combination is valid.
    - __cythonbufferdefaults__ attributes are parsed and put into the
    type information.

    Note: Currently Parsing.py does a lot of interpretation and
    reorganization that can be refactored into this transform
    if a more pure Abstract Syntax Tree is wanted.

    - Some invalid uses of := assignment expressions are detected
    """
    def __init__(self, context):
        super(PostParse, self).__init__(context)
        self.specialattribute_handlers = {
            '__cythonbufferdefaults__' : self.handle_bufferdefaults
        }
        self.in_pattern_node = False

    def visit_LambdaNode(self, node):
        # unpack a lambda expression into the corresponding DefNode
        collector = YieldNodeCollector()
        collector.visitchildren(node.result_expr)
        if collector.has_yield or collector.has_await or isinstance(node.result_expr, ExprNodes.YieldExprNode):
            body = Nodes.ExprStatNode(
                node.result_expr.pos, expr=node.result_expr)
        else:
            body = Nodes.ReturnStatNode(
                node.result_expr.pos, value=node.result_expr)
        node.def_node = Nodes.DefNode(
            node.pos, name=node.name,
            args=node.args, star_arg=node.star_arg,
            starstar_arg=node.starstar_arg,
            body=body, doc=None)
        self.visitchildren(node)
        return node

    def visit_GeneratorExpressionNode(self, node):
        # unpack a generator expression into the corresponding DefNode
        collector = YieldNodeCollector()
        collector.visitchildren(node.loop)
        node.def_node = Nodes.DefNode(
            node.pos, name=node.name, doc=None,
            args=[], star_arg=None, starstar_arg=None,
            body=node.loop, is_async_def=collector.has_await,
            is_generator_expression=True)
        _AssignmentExpressionChecker.do_checks(node.loop, scope_is_class=self.scope_type in ("pyclass", "cclass"))
        self.visitchildren(node)
        return node

    def visit_ComprehensionNode(self, node):
        # enforce local scope also in Py2 for async generators (seriously, that's a Py3.6 feature...)
        if not node.has_local_scope:
            collector = YieldNodeCollector()
            collector.visitchildren(node.loop)
            if collector.has_await:
                node.has_local_scope = True
        _AssignmentExpressionChecker.do_checks(node.loop, scope_is_class=self.scope_type in ("pyclass", "cclass"))
        self.visitchildren(node)
        return node

    # cdef variables
    def handle_bufferdefaults(self, decl):
        if not isinstance(decl.default, ExprNodes.DictNode):
            raise PostParseError(decl.pos, ERR_BUF_DEFAULTS)
        self.scope_node.buffer_defaults_node = decl.default
        self.scope_node.buffer_defaults_pos = decl.pos

    def visit_CVarDefNode(self, node):
        # This assumes only plain names and pointers are assignable on
        # declaration. Also, it makes use of the fact that a cdef decl
        # must appear before the first use, so we don't have to deal with
        # "i = 3; cdef int i = i" and can simply move the nodes around.
        try:
            self.visitchildren(node)
            stats = [node]
            newdecls = []
            for decl in node.declarators:
                declbase = decl
                while isinstance(declbase, Nodes.CPtrDeclaratorNode):
                    declbase = declbase.base
                if isinstance(declbase, Nodes.CNameDeclaratorNode):
                    if declbase.default is not None:
                        if self.scope_type in ('cclass', 'pyclass', 'struct'):
                            if isinstance(self.scope_node, Nodes.CClassDefNode):
                                handler = self.specialattribute_handlers.get(decl.name)
                                if handler:
                                    if decl is not declbase:
                                        raise PostParseError(decl.pos, ERR_INVALID_SPECIALATTR_TYPE)
                                    handler(decl)
                                    continue  # Remove declaration
                            raise PostParseError(decl.pos, ERR_CDEF_INCLASS)
                        first_assignment = self.scope_type != 'module'
                        stats.append(Nodes.SingleAssignmentNode(node.pos,
                            lhs=ExprNodes.NameNode(node.pos, name=declbase.name),
                            rhs=declbase.default, first=first_assignment))
                        declbase.default = None
                newdecls.append(decl)
            node.declarators = newdecls
            return stats
        except PostParseError as e:
            # An error in a cdef clause is ok, simply remove the declaration
            # and try to move on to report more errors
            self.context.nonfatal_error(e)
            return None

    # Split parallel assignments (a,b = b,a) into separate partial
    # assignments that are executed rhs-first using temps.  This
    # restructuring must be applied before type analysis so that known
    # types on rhs and lhs can be matched directly.  It is required in
    # the case that the types cannot be coerced to a Python type in
    # order to assign from a tuple.

    def visit_SingleAssignmentNode(self, node):
        self.visitchildren(node)
        return self._visit_assignment_node(node, [node.lhs, node.rhs])

    def visit_CascadedAssignmentNode(self, node):
        self.visitchildren(node)
        return self._visit_assignment_node(node, node.lhs_list + [node.rhs])

    def _visit_assignment_node(self, node, expr_list):
        """Flatten parallel assignments into separate single
        assignments or cascaded assignments.
        """
        if sum([ 1 for expr in expr_list
                 if expr.is_sequence_constructor or expr.is_string_literal ]) < 2:
            # no parallel assignments => nothing to do
            return node

        expr_list_list = []
        flatten_parallel_assignments(expr_list, expr_list_list)
        temp_refs = []
        eliminate_rhs_duplicates(expr_list_list, temp_refs)

        nodes = []
        for expr_list in expr_list_list:
            lhs_list = expr_list[:-1]
            rhs = expr_list[-1]
            if len(lhs_list) == 1:
                node = Nodes.SingleAssignmentNode(rhs.pos,
                    lhs = lhs_list[0], rhs = rhs)
            else:
                node = Nodes.CascadedAssignmentNode(rhs.pos,
                    lhs_list = lhs_list, rhs = rhs)
            nodes.append(node)

        if len(nodes) == 1:
            assign_node = nodes[0]
        else:
            assign_node = Nodes.ParallelAssignmentNode(nodes[0].pos, stats = nodes)

        if temp_refs:
            duplicates_and_temps = [ (temp.expression, temp)
                                     for temp in temp_refs ]
            sort_common_subsequences(duplicates_and_temps)
            for _, temp_ref in duplicates_and_temps[::-1]:
                assign_node = LetNode(temp_ref, assign_node)

        return assign_node

    def _flatten_sequence(self, seq, result):
        for arg in seq.args:
            if arg.is_sequence_constructor:
                self._flatten_sequence(arg, result)
            else:
                result.append(arg)
        return result

    def visit_DelStatNode(self, node):
        self.visitchildren(node)
        node.args = self._flatten_sequence(node, [])
        return node

    def visit_ExceptClauseNode(self, node):
        if node.is_except_as:
            # except-as must delete NameNode target at the end
            del_target = Nodes.DelStatNode(
                node.pos,
                args=[ExprNodes.NameNode(
                    node.target.pos, name=node.target.name)],
                ignore_nonexisting=True)
            node.body = Nodes.StatListNode(
                node.pos,
                stats=[Nodes.TryFinallyStatNode(
                    node.pos,
                    body=node.body,
                    finally_clause=Nodes.StatListNode(
                        node.pos,
                        stats=[del_target]))])
        self.visitchildren(node)
        return node

    def visit_AssertStatNode(self, node):
        """Extract the exception raising into a RaiseStatNode to simplify GIL handling.
        """
        if node.exception is None:
            node.exception = Nodes.RaiseStatNode(
                node.pos,
                exc_type=ExprNodes.NameNode(node.pos, name=EncodedString("AssertionError")),
                exc_value=node.value,
                exc_tb=None,
                cause=None,
                builtin_exc_name="AssertionError",
                wrap_tuple_value=True,
            )
            node.value = None
        self.visitchildren(node)
        return node

    def visit_ErrorNode(self, node):
        error(node.pos, node.what)
        return None

    def visit_MatchCaseNode(self, node):
        node.validate_targets()
        self.visitchildren(node)
        return node

    def visit_MatchNode(self, node):
        node.validate_irrefutable()
        self.visitchildren(node)
        return node

<<<<<<< HEAD
=======
    def visit_PatternNode(self, node):
        in_pattern_node, self.in_pattern_node = self.in_pattern_node, True
        self.visitchildren(node)
        self.in_pattern_node = in_pattern_node
        return node

    def visit_JoinedStrNode(self, node):
        if self.in_pattern_node:
            error(node.pos, "f-strings are not accepted for pattern matching")
        self.visitchildren(node)
        return node

>>>>>>> 79969ec1
class _AssignmentExpressionTargetNameFinder(TreeVisitor):
    def __init__(self):
        super(_AssignmentExpressionTargetNameFinder, self).__init__()
        self.target_names = {}

    def find_target_names(self, target):
        if target.is_name:
            return [target.name]
        elif target.is_sequence_constructor:
            names = []
            for arg in target.args:
                names.extend(self.find_target_names(arg))
            return names
        # other targets are possible, but it isn't necessary to investigate them here
        return []

    def visit_ForInStatNode(self, node):
        self.target_names[node] = tuple(self.find_target_names(node.target))
        self.visitchildren(node)

    def visit_ComprehensionNode(self, node):
        pass  # don't recurse into nested comprehensions

    def visit_LambdaNode(self, node):
        pass  # don't recurse into nested lambdas/generator expressions

    def visit_Node(self, node):
        self.visitchildren(node)


class _AssignmentExpressionChecker(TreeVisitor):
    """
    Enforces rules on AssignmentExpressions within generator expressions and comprehensions
    """
    def __init__(self, loop_node, scope_is_class):
        super(_AssignmentExpressionChecker, self).__init__()

        target_name_finder = _AssignmentExpressionTargetNameFinder()
        target_name_finder.visit(loop_node)
        self.target_names_dict = target_name_finder.target_names
        self.in_iterator = False
        self.in_nested_generator = False
        self.scope_is_class = scope_is_class
        self.current_target_names = ()
        self.all_target_names = set()
        for names in self.target_names_dict.values():
            self.all_target_names.update(names)

    def _reset_state(self):
        old_state = (self.in_iterator, self.in_nested_generator, self.scope_is_class, self.all_target_names, self.current_target_names)
        # note: not resetting self.in_iterator here, see visit_LambdaNode() below
        self.in_nested_generator = False
        self.scope_is_class = False
        self.current_target_names = ()
        self.all_target_names = set()
        return old_state

    def _set_state(self, old_state):
        self.in_iterator, self.in_nested_generator, self.scope_is_class, self.all_target_names, self.current_target_names = old_state

    @classmethod
    def do_checks(cls, loop_node, scope_is_class):
        checker = cls(loop_node, scope_is_class)
        checker.visit(loop_node)

    def visit_ForInStatNode(self, node):
        if self.in_nested_generator:
            self.visitchildren(node)  # once nested, don't do anything special
            return

        current_target_names = self.current_target_names
        target_name = self.target_names_dict.get(node, None)
        if target_name:
            self.current_target_names += target_name

        self.in_iterator = True
        self.visit(node.iterator)
        self.in_iterator = False
        self.visitchildren(node, exclude=("iterator",))

        self.current_target_names = current_target_names

    def visit_AssignmentExpressionNode(self, node):
        if self.in_iterator:
            error(node.pos, "assignment expression cannot be used in a comprehension iterable expression")
        if self.scope_is_class:
            error(node.pos, "assignment expression within a comprehension cannot be used in a class body")
        if node.target_name in self.current_target_names:
            error(node.pos, "assignment expression cannot rebind comprehension iteration variable '%s'" %
                  node.target_name)
        elif node.target_name in self.all_target_names:
            error(node.pos, "comprehension inner loop cannot rebind assignment expression target '%s'" %
                  node.target_name)

    def visit_LambdaNode(self, node):
        # Don't reset "in_iterator" - an assignment expression in a lambda in an
        # iterator is explicitly tested by the Python testcases and banned.
        old_state = self._reset_state()
        # the lambda node's "def_node" is not set up at this point, so we need to recurse into it explicitly.
        self.visit(node.result_expr)
        self._set_state(old_state)

    def visit_ComprehensionNode(self, node):
        in_nested_generator = self.in_nested_generator
        self.in_nested_generator = True
        self.visitchildren(node)
        self.in_nested_generator = in_nested_generator

    def visit_GeneratorExpressionNode(self, node):
        in_nested_generator = self.in_nested_generator
        self.in_nested_generator = True
        # def_node isn't set up yet, so we need to visit the loop directly.
        self.visit(node.loop)
        self.in_nested_generator = in_nested_generator

    def visit_Node(self, node):
        self.visitchildren(node)


def eliminate_rhs_duplicates(expr_list_list, ref_node_sequence):
    """Replace rhs items by LetRefNodes if they appear more than once.
    Creates a sequence of LetRefNodes that set up the required temps
    and appends them to ref_node_sequence.  The input list is modified
    in-place.
    """
    seen_nodes = set()
    ref_nodes = {}
    def find_duplicates(node):
        if node.is_literal or node.is_name:
            # no need to replace those; can't include attributes here
            # as their access is not necessarily side-effect free
            return
        if node in seen_nodes:
            if node not in ref_nodes:
                ref_node = LetRefNode(node)
                ref_nodes[node] = ref_node
                ref_node_sequence.append(ref_node)
        else:
            seen_nodes.add(node)
            if node.is_sequence_constructor:
                for item in node.args:
                    find_duplicates(item)

    for expr_list in expr_list_list:
        rhs = expr_list[-1]
        find_duplicates(rhs)
    if not ref_nodes:
        return

    def substitute_nodes(node):
        if node in ref_nodes:
            return ref_nodes[node]
        elif node.is_sequence_constructor:
            node.args = list(map(substitute_nodes, node.args))
        return node

    # replace nodes inside of the common subexpressions
    for node in ref_nodes:
        if node.is_sequence_constructor:
            node.args = list(map(substitute_nodes, node.args))

    # replace common subexpressions on all rhs items
    for expr_list in expr_list_list:
        expr_list[-1] = substitute_nodes(expr_list[-1])

def sort_common_subsequences(items):
    """Sort items/subsequences so that all items and subsequences that
    an item contains appear before the item itself.  This is needed
    because each rhs item must only be evaluated once, so its value
    must be evaluated first and then reused when packing sequences
    that contain it.

    This implies a partial order, and the sort must be stable to
    preserve the original order as much as possible, so we use a
    simple insertion sort (which is very fast for short sequences, the
    normal case in practice).
    """
    def contains(seq, x):
        for item in seq:
            if item is x:
                return True
            elif item.is_sequence_constructor and contains(item.args, x):
                return True
        return False
    def lower_than(a,b):
        return b.is_sequence_constructor and contains(b.args, a)

    for pos, item in enumerate(items):
        key = item[1]  # the ResultRefNode which has already been injected into the sequences
        new_pos = pos
        for i in range(pos-1, -1, -1):
            if lower_than(key, items[i][0]):
                new_pos = i
        if new_pos != pos:
            for i in range(pos, new_pos, -1):
                items[i] = items[i-1]
            items[new_pos] = item

def unpack_string_to_character_literals(literal):
    chars = []
    pos = literal.pos
    stype = literal.__class__
    sval = literal.value
    sval_type = sval.__class__
    for char in sval:
        cval = sval_type(char)
        chars.append(stype(pos, value=cval, constant_result=cval))
    return chars

def flatten_parallel_assignments(input, output):
    #  The input is a list of expression nodes, representing the LHSs
    #  and RHS of one (possibly cascaded) assignment statement.  For
    #  sequence constructors, rearranges the matching parts of both
    #  sides into a list of equivalent assignments between the
    #  individual elements.  This transformation is applied
    #  recursively, so that nested structures get matched as well.
    rhs = input[-1]
    if (not (rhs.is_sequence_constructor or isinstance(rhs, ExprNodes.UnicodeNode))
            or not sum([lhs.is_sequence_constructor for lhs in input[:-1]])):
        output.append(input)
        return

    complete_assignments = []

    if rhs.is_sequence_constructor:
        rhs_args = rhs.args
    elif rhs.is_string_literal:
        rhs_args = unpack_string_to_character_literals(rhs)

    rhs_size = len(rhs_args)
    lhs_targets = [[] for _ in range(rhs_size)]
    starred_assignments = []
    for lhs in input[:-1]:
        if not lhs.is_sequence_constructor:
            if lhs.is_starred:
                error(lhs.pos, "starred assignment target must be in a list or tuple")
            complete_assignments.append(lhs)
            continue
        lhs_size = len(lhs.args)
        starred_targets = sum([1 for expr in lhs.args if expr.is_starred])
        if starred_targets > 1:
            error(lhs.pos, "more than 1 starred expression in assignment")
            output.append([lhs,rhs])
            continue
        elif lhs_size - starred_targets > rhs_size:
            error(lhs.pos, "need more than %d value%s to unpack"
                  % (rhs_size, (rhs_size != 1) and 's' or ''))
            output.append([lhs,rhs])
            continue
        elif starred_targets:
            map_starred_assignment(lhs_targets, starred_assignments,
                                   lhs.args, rhs_args)
        elif lhs_size < rhs_size:
            error(lhs.pos, "too many values to unpack (expected %d, got %d)"
                  % (lhs_size, rhs_size))
            output.append([lhs,rhs])
            continue
        else:
            for targets, expr in zip(lhs_targets, lhs.args):
                targets.append(expr)

    if complete_assignments:
        complete_assignments.append(rhs)
        output.append(complete_assignments)

    # recursively flatten partial assignments
    for cascade, rhs in zip(lhs_targets, rhs_args):
        if cascade:
            cascade.append(rhs)
            flatten_parallel_assignments(cascade, output)

    # recursively flatten starred assignments
    for cascade in starred_assignments:
        if cascade[0].is_sequence_constructor:
            flatten_parallel_assignments(cascade, output)
        else:
            output.append(cascade)

def map_starred_assignment(lhs_targets, starred_assignments, lhs_args, rhs_args):
    # Appends the fixed-position LHS targets to the target list that
    # appear left and right of the starred argument.
    #
    # The starred_assignments list receives a new tuple
    # (lhs_target, rhs_values_list) that maps the remaining arguments
    # (those that match the starred target) to a list.

    # left side of the starred target
    for i, (targets, expr) in enumerate(zip(lhs_targets, lhs_args)):
        if expr.is_starred:
            starred = i
            lhs_remaining = len(lhs_args) - i - 1
            break
        targets.append(expr)
    else:
        raise InternalError("no starred arg found when splitting starred assignment")

    # right side of the starred target
    for i, (targets, expr) in enumerate(zip(lhs_targets[-lhs_remaining:],
                                            lhs_args[starred + 1:])):
        targets.append(expr)

    # the starred target itself, must be assigned a (potentially empty) list
    target = lhs_args[starred].target  # unpack starred node
    starred_rhs = rhs_args[starred:]
    if lhs_remaining:
        starred_rhs = starred_rhs[:-lhs_remaining]
    if starred_rhs:
        pos = starred_rhs[0].pos
    else:
        pos = target.pos
    starred_assignments.append([
        target, ExprNodes.ListNode(pos=pos, args=starred_rhs)])


class PxdPostParse(CythonTransform, SkipDeclarations):
    """
    Basic interpretation/validity checking that should only be
    done on pxd trees.

    A lot of this checking currently happens in the parser; but
    what is listed below happens here.

    - "def" functions are let through only if they fill the
    getbuffer/releasebuffer slots

    - cdef functions are let through only if they are on the
    top level and are declared "inline"
    """
    ERR_INLINE_ONLY = "function definition in pxd file must be declared 'cdef inline'"
    ERR_NOGO_WITH_INLINE = "inline function definition in pxd file cannot be '%s'"

    def __call__(self, node):
        self.scope_type = 'pxd'
        return super(PxdPostParse, self).__call__(node)

    def visit_CClassDefNode(self, node):
        old = self.scope_type
        self.scope_type = 'cclass'
        self.visitchildren(node)
        self.scope_type = old
        return node

    def visit_FuncDefNode(self, node):
        # FuncDefNode always come with an implementation (without
        # an imp they are CVarDefNodes..)
        err = self.ERR_INLINE_ONLY

        if (isinstance(node, Nodes.DefNode) and self.scope_type == 'cclass'
                and node.name in ('__getbuffer__', '__releasebuffer__')):
            err = None  # allow these slots

        if isinstance(node, Nodes.CFuncDefNode):
            if (u'inline' in node.modifiers and
                    self.scope_type in ('pxd', 'cclass')):
                node.inline_in_pxd = True
                if node.visibility != 'private':
                    err = self.ERR_NOGO_WITH_INLINE % node.visibility
                elif node.api:
                    err = self.ERR_NOGO_WITH_INLINE % 'api'
                else:
                    err = None  # allow inline function
            else:
                err = self.ERR_INLINE_ONLY

        if err:
            self.context.nonfatal_error(PostParseError(node.pos, err))
            return None
        else:
            return node


class TrackNumpyAttributes(VisitorTransform, SkipDeclarations):
    # TODO: Make name handling as good as in InterpretCompilerDirectives() below - probably best to merge the two.
    def __init__(self):
        super(TrackNumpyAttributes, self).__init__()
        self.numpy_module_names = set()

    def visit_CImportStatNode(self, node):
        if node.module_name == u"numpy":
            self.numpy_module_names.add(node.as_name or u"numpy")
        return node

    def visit_AttributeNode(self, node):
        self.visitchildren(node)
        obj = node.obj
        if (obj.is_name and obj.name in self.numpy_module_names) or obj.is_numpy_attribute:
            node.is_numpy_attribute = True
        return node

    visit_Node = VisitorTransform.recurse_to_children


class InterpretCompilerDirectives(CythonTransform):
    """
    After parsing, directives can be stored in a number of places:
    - #cython-comments at the top of the file (stored in ModuleNode)
    - Command-line arguments overriding these
    - @cython.directivename decorators
    - with cython.directivename: statements
    - replaces "cython.compiled" with BoolNode(value=True)
      allowing unreachable blocks to be removed at a fairly early stage
      before cython typing rules are forced on applied

    This transform is responsible for interpreting these various sources
    and store the directive in two ways:
    - Set the directives attribute of the ModuleNode for global directives.
    - Use a CompilerDirectivesNode to override directives for a subtree.

    (The first one is primarily to not have to modify with the tree
    structure, so that ModuleNode stay on top.)

    The directives are stored in dictionaries from name to value in effect.
    Each such dictionary is always filled in for all possible directives,
    using default values where no value is given by the user.

    The available directives are controlled in Options.py.

    Note that we have to run this prior to analysis, and so some minor
    duplication of functionality has to occur: We manually track cimports
    and which names the "cython" module may have been imported to.
    """
    unop_method_nodes = {
        'typeof': ExprNodes.TypeofNode,

        'operator.address': ExprNodes.AmpersandNode,
        'operator.dereference': ExprNodes.DereferenceNode,
        'operator.preincrement' : ExprNodes.inc_dec_constructor(True, '++'),
        'operator.predecrement' : ExprNodes.inc_dec_constructor(True, '--'),
        'operator.postincrement': ExprNodes.inc_dec_constructor(False, '++'),
        'operator.postdecrement': ExprNodes.inc_dec_constructor(False, '--'),
        'operator.typeid'       : ExprNodes.TypeidNode,

        # For backwards compatibility.
        'address': ExprNodes.AmpersandNode,
    }

    binop_method_nodes = {
        'operator.comma'        : ExprNodes.c_binop_constructor(','),
    }

    special_methods = {
        'declare', 'union', 'struct', 'typedef',
        'sizeof', 'cast', 'pointer', 'compiled',
        'NULL', 'fused_type', 'parallel',
    }
    special_methods.update(unop_method_nodes)

    valid_cython_submodules = {
        'cimports',
        'dataclasses',
        'operator',
        'parallel',
        'view',
    }

    valid_parallel_directives = {
        "parallel",
        "prange",
        "threadid",
        #"threadsavailable",
    }

    def __init__(self, context, compilation_directive_defaults):
        super(InterpretCompilerDirectives, self).__init__(context)
        self.cython_module_names = set()
        self.directive_names = {'staticmethod': 'staticmethod'}
        self.parallel_directives = {}
        directives = copy.deepcopy(Options.get_directive_defaults())
        for key, value in compilation_directive_defaults.items():
            directives[_unicode(key)] = copy.deepcopy(value)
        self.directives = directives

    def check_directive_scope(self, pos, directive, scope):
        legal_scopes = Options.directive_scopes.get(directive, None)
        if legal_scopes and scope not in legal_scopes:
            self.context.nonfatal_error(PostParseError(pos, 'The %s compiler directive '
                                        'is not allowed in %s scope' % (directive, scope)))
            return False
        else:
            if directive not in Options.directive_types:
                error(pos, "Invalid directive: '%s'." % (directive,))
            return True

    def _check_valid_cython_module(self, pos, module_name):
        if not module_name.startswith("cython."):
            return
        if module_name.split('.', 2)[1] in self.valid_cython_submodules:
            return

        extra = ""
        # This is very rarely used, so don't waste space on static tuples.
        hints = [
            line.split() for line in """\
                imp                  cimports
                cimp                 cimports
                para                 parallel
                parra                parallel
                dataclass            dataclasses
            """.splitlines()[:-1]
        ]
        for wrong, correct in hints:
            if module_name.startswith("cython." + wrong):
                extra = "Did you mean 'cython.%s' ?" % correct
                break

        error(pos, "'%s' is not a valid cython.* module%s%s" % (
            module_name,
            ". " if extra else "",
            extra,
        ))

    # Set up processing and handle the cython: comments.
    def visit_ModuleNode(self, node):
        for key in sorted(node.directive_comments):
            if not self.check_directive_scope(node.pos, key, 'module'):
                self.wrong_scope_error(node.pos, key, 'module')
                del node.directive_comments[key]

        self.module_scope = node.scope

        self.directives.update(node.directive_comments)
        node.directives = self.directives
        node.parallel_directives = self.parallel_directives
        self.visitchildren(node)
        node.cython_module_names = self.cython_module_names
        return node

    def visit_CompilerDirectivesNode(self, node):
        old_directives, self.directives = self.directives, node.directives
        self.visitchildren(node)
        self.directives = old_directives
        return node

    def visit_CompilerDirectivesExprNode(self, node):
        return self.visit_CompilerDirectivesNode(node)

    # The following four functions track imports and cimports that
    # begin with "cython"
    def is_cython_directive(self, name):
        return (name in Options.directive_types or
                name in self.special_methods or
                PyrexTypes.parse_basic_type(name))

    def is_parallel_directive(self, full_name, pos):
        """
        Checks to see if fullname (e.g. cython.parallel.prange) is a valid
        parallel directive. If it is a star import it also updates the
        parallel_directives.
        """
        result = (full_name + ".").startswith("cython.parallel.")

        if result:
            directive = full_name.split('.')
            if full_name == u"cython.parallel":
                self.parallel_directives[u"parallel"] = u"cython.parallel"
            elif full_name == u"cython.parallel.*":
                for name in self.valid_parallel_directives:
                    self.parallel_directives[name] = u"cython.parallel.%s" % name
            elif (len(directive) != 3 or
                  directive[-1] not in self.valid_parallel_directives):
                error(pos, "No such directive: %s" % full_name)

            self.module_scope.use_utility_code(
                UtilityCode.load_cached("InitThreads", "ModuleSetupCode.c"))

        return result

    def visit_CImportStatNode(self, node):
        module_name = node.module_name
        if module_name == u"cython.cimports":
            error(node.pos, "Cannot cimport the 'cython.cimports' package directly, only submodules.")
        if module_name.startswith(u"cython.cimports."):
            if node.as_name and node.as_name != u'cython':
                node.module_name = module_name[len(u"cython.cimports."):]
                return node
            error(node.pos,
                  "Python cimports must use 'from cython.cimports... import ...'"
                  " or 'import ... as ...', not just 'import ...'")

        if module_name == u"cython":
            self.cython_module_names.add(node.as_name or u"cython")
        elif module_name.startswith(u"cython."):
            if module_name.startswith(u"cython.parallel."):
                error(node.pos, node.module_name + " is not a module")
            else:
                self._check_valid_cython_module(node.pos, module_name)

            if module_name == u"cython.parallel":
                if node.as_name and node.as_name != u"cython":
                    self.parallel_directives[node.as_name] = module_name
                else:
                    self.cython_module_names.add(u"cython")
                    self.parallel_directives[
                                    u"cython.parallel"] = module_name
                self.module_scope.use_utility_code(
                    UtilityCode.load_cached("InitThreads", "ModuleSetupCode.c"))
            elif node.as_name:
                self.directive_names[node.as_name] = module_name[7:]
            else:
                self.cython_module_names.add(u"cython")
            # if this cimport was a compiler directive, we don't
            # want to leave the cimport node sitting in the tree
            return None
        return node

    def visit_FromCImportStatNode(self, node):
        module_name = node.module_name
        if module_name == u"cython.cimports" or module_name.startswith(u"cython.cimports."):
            # only supported for convenience
            return self._create_cimport_from_import(
                node.pos, module_name, node.relative_level, node.imported_names)
        elif not node.relative_level and (
                module_name == u"cython" or module_name.startswith(u"cython.")):
            self._check_valid_cython_module(node.pos, module_name)
            submodule = (module_name + u".")[7:]
            newimp = []
            for pos, name, as_name in node.imported_names:
                full_name = submodule + name
                qualified_name = u"cython." + full_name
                if self.is_parallel_directive(qualified_name, node.pos):
                    # from cython cimport parallel, or
                    # from cython.parallel cimport parallel, prange, ...
                    self.parallel_directives[as_name or name] = qualified_name
                elif self.is_cython_directive(full_name):
                    self.directive_names[as_name or name] = full_name
                elif full_name in ['dataclasses', 'typing']:
                    self.directive_names[as_name or name] = full_name
                    # unlike many directives, still treat it as a regular module
                    newimp.append((pos, name, as_name))
                else:
                    newimp.append((pos, name, as_name))

            if not newimp:
                return None

            node.imported_names = newimp
        return node

    def visit_FromImportStatNode(self, node):
        import_node = node.module
        module_name = import_node.module_name.value
        if module_name == u"cython.cimports" or module_name.startswith(u"cython.cimports."):
            imported_names = []
            for name, name_node in node.items:
                imported_names.append(
                    (name_node.pos, name, None if name == name_node.name else name_node.name))
            return self._create_cimport_from_import(
                node.pos, module_name, import_node.level, imported_names)
        elif module_name == u"cython" or module_name.startswith(u"cython."):
            self._check_valid_cython_module(import_node.module_name.pos, module_name)
            submodule = (module_name + u".")[7:]
            newimp = []
            for name, name_node in node.items:
                full_name = submodule + name
                qualified_name = u"cython." + full_name
                if self.is_parallel_directive(qualified_name, node.pos):
                    self.parallel_directives[name_node.name] = qualified_name
                elif self.is_cython_directive(full_name):
                    self.directive_names[name_node.name] = full_name
                else:
                    newimp.append((name, name_node))
            if not newimp:
                return None
            node.items = newimp
        return node

    def _create_cimport_from_import(self, node_pos, module_name, level, imported_names):
        if module_name == u"cython.cimports" or module_name.startswith(u"cython.cimports."):
            module_name = EncodedString(module_name[len(u"cython.cimports."):])  # may be empty

        if module_name:
            # from cython.cimports.a.b import x, y, z  =>  from a.b cimport x, y, z
            return Nodes.FromCImportStatNode(
                node_pos, module_name=module_name,
                relative_level=level,
                imported_names=imported_names)
        else:
            # from cython.cimports import x, y, z  =>  cimport x; cimport y; cimport z
            return [
                Nodes.CImportStatNode(
                    pos,
                    module_name=dotted_name,
                    as_name=as_name,
                    is_absolute=level == 0)
                for pos, dotted_name, as_name in imported_names
            ]

    def visit_SingleAssignmentNode(self, node):
        if isinstance(node.rhs, ExprNodes.ImportNode):
            module_name = node.rhs.module_name.value
            if module_name != u"cython" and not module_name.startswith("cython."):
                return node

            node = Nodes.CImportStatNode(node.pos, module_name=module_name, as_name=node.lhs.name)
            node = self.visit_CImportStatNode(node)
        else:
            self.visitchildren(node)

        return node

    def visit_NameNode(self, node):
        if node.annotation:
            self.visitchild(node, 'annotation')
        if node.name in self.cython_module_names:
            node.is_cython_module = True
        else:
            directive = self.directive_names.get(node.name)
            if directive is not None:
                node.cython_attribute = directive
        if node.as_cython_attribute() == "compiled":
            return ExprNodes.BoolNode(node.pos, value=True)  # replace early so unused branches can be dropped
                # before they have a chance to cause compile-errors
        return node

    def visit_AttributeNode(self, node):
        self.visitchildren(node)
        if node.as_cython_attribute() == "compiled":
            return ExprNodes.BoolNode(node.pos, value=True)  # replace early so unused branches can be dropped
                # before they have a chance to cause compile-errors
        return node

    def visit_AnnotationNode(self, node):
        # for most transforms annotations are left unvisited (because they're unevaluated)
        # however, it is important to pick up compiler directives from them
        if node.expr:
            self.visitchildren(node.expr)
        return node

    def visit_NewExprNode(self, node):
        self.visitchild(node, 'cppclass')
        self.visitchildren(node)
        return node

    def try_to_parse_directives(self, node):
        # If node is the contents of an directive (in a with statement or
        # decorator), returns a list of (directivename, value) pairs.
        # Otherwise, returns None
        if isinstance(node, ExprNodes.CallNode):
            self.visitchild(node, 'function')
            optname = node.function.as_cython_attribute()
            if optname:
                directivetype = Options.directive_types.get(optname)
                if directivetype:
                    args, kwds = node.explicit_args_kwds()
                    directives = []
                    key_value_pairs = []
                    if kwds is not None and directivetype is not dict:
                        for keyvalue in kwds.key_value_pairs:
                            key, value = keyvalue
                            sub_optname = "%s.%s" % (optname, key.value)
                            if Options.directive_types.get(sub_optname):
                                directives.append(self.try_to_parse_directive(sub_optname, [value], None, keyvalue.pos))
                            else:
                                key_value_pairs.append(keyvalue)
                        if not key_value_pairs:
                            kwds = None
                        else:
                            kwds.key_value_pairs = key_value_pairs
                        if directives and not kwds and not args:
                            return directives
                    directives.append(self.try_to_parse_directive(optname, args, kwds, node.function.pos))
                    return directives
        elif isinstance(node, (ExprNodes.AttributeNode, ExprNodes.NameNode)):
            self.visit(node)
            optname = node.as_cython_attribute()
            if optname:
                directivetype = Options.directive_types.get(optname)
                if directivetype is bool:
                    arg = ExprNodes.BoolNode(node.pos, value=True)
                    return [self.try_to_parse_directive(optname, [arg], None, node.pos)]
                elif directivetype is None or directivetype is Options.DEFER_ANALYSIS_OF_ARGUMENTS:
                    return [(optname, None)]
                else:
                    raise PostParseError(
                        node.pos, "The '%s' directive should be used as a function call." % optname)
        return None

    def try_to_parse_directive(self, optname, args, kwds, pos):
        if optname == 'np_pythran' and not self.context.cpp:
            raise PostParseError(pos, 'The %s directive can only be used in C++ mode.' % optname)
        elif optname == 'exceptval':
            # default: exceptval(None, check=True)
            arg_error = len(args) > 1
            check = True
            if kwds and kwds.key_value_pairs:
                kw = kwds.key_value_pairs[0]
                if (len(kwds.key_value_pairs) == 1 and
                        kw.key.is_string_literal and kw.key.value == 'check' and
                        isinstance(kw.value, ExprNodes.BoolNode)):
                    check = kw.value.value
                else:
                    arg_error = True
            if arg_error:
                raise PostParseError(
                    pos, 'The exceptval directive takes 0 or 1 positional arguments and the boolean keyword "check"')
            return ('exceptval', (args[0] if args else None, check))

        directivetype = Options.directive_types.get(optname)
        if len(args) == 1 and isinstance(args[0], ExprNodes.NoneNode):
            return optname, Options.get_directive_defaults()[optname]
        elif directivetype is bool:
            if kwds is not None or len(args) != 1 or not isinstance(args[0], ExprNodes.BoolNode):
                raise PostParseError(pos,
                    'The %s directive takes one compile-time boolean argument' % optname)
            return (optname, args[0].value)
        elif directivetype is int:
            if kwds is not None or len(args) != 1 or not isinstance(args[0], ExprNodes.IntNode):
                raise PostParseError(pos,
                    'The %s directive takes one compile-time integer argument' % optname)
            return (optname, int(args[0].value))
        elif directivetype is str:
            if kwds is not None or len(args) != 1 or not isinstance(
                    args[0], (ExprNodes.StringNode, ExprNodes.UnicodeNode)):
                raise PostParseError(pos,
                    'The %s directive takes one compile-time string argument' % optname)
            return (optname, str(args[0].value))
        elif directivetype is type:
            if kwds is not None or len(args) != 1:
                raise PostParseError(pos,
                    'The %s directive takes one type argument' % optname)
            return (optname, args[0])
        elif directivetype is dict:
            if len(args) != 0:
                raise PostParseError(pos,
                    'The %s directive takes no prepositional arguments' % optname)
            return optname, kwds.as_python_dict()
        elif directivetype is list:
            if kwds and len(kwds.key_value_pairs) != 0:
                raise PostParseError(pos,
                    'The %s directive takes no keyword arguments' % optname)
            return optname, [ str(arg.value) for arg in args ]
        elif callable(directivetype):
            if kwds is not None or len(args) != 1 or not isinstance(
                    args[0], (ExprNodes.StringNode, ExprNodes.UnicodeNode)):
                raise PostParseError(pos,
                    'The %s directive takes one compile-time string argument' % optname)
            return (optname, directivetype(optname, str(args[0].value)))
        elif directivetype is Options.DEFER_ANALYSIS_OF_ARGUMENTS:
            # signal to pass things on without processing
            return (optname, (args, kwds.as_python_dict() if kwds else {}))
        else:
            assert False

    def visit_with_directives(self, node, directives, contents_directives):
        # contents_directives may be None
        if not directives:
            assert not contents_directives
            return self.visit_Node(node)

        old_directives = self.directives
        new_directives = Options.copy_inherited_directives(old_directives, **directives)
        if contents_directives is not None:
            new_contents_directives = Options.copy_inherited_directives(
                old_directives, **contents_directives)
        else:
            new_contents_directives = new_directives

        if new_directives == old_directives:
            return self.visit_Node(node)

        self.directives = new_directives
        if (contents_directives is not None and
                new_contents_directives != new_directives):
            # we need to wrap the node body in a compiler directives node
            node.body = Nodes.StatListNode(
                node.body.pos,
                stats=[
                    Nodes.CompilerDirectivesNode(
                        node.body.pos,
                        directives=new_contents_directives,
                        body=node.body)
                ]
            )
        retbody = self.visit_Node(node)
        self.directives = old_directives

        if not isinstance(retbody, Nodes.StatListNode):
            retbody = Nodes.StatListNode(node.pos, stats=[retbody])
        return Nodes.CompilerDirectivesNode(
            pos=retbody.pos, body=retbody, directives=new_directives)


    # Handle decorators
    def visit_FuncDefNode(self, node):
        directives, contents_directives = self._extract_directives(node, 'function')
        return self.visit_with_directives(node, directives, contents_directives)

    def visit_CVarDefNode(self, node):
        directives, _ = self._extract_directives(node, 'function')
        for name, value in directives.items():
            if name == 'locals':
                node.directive_locals = value
            elif name not in ('final', 'staticmethod'):
                self.context.nonfatal_error(PostParseError(
                    node.pos,
                    "Cdef functions can only take cython.locals(), "
                    "staticmethod, or final decorators, got %s." % name))
        return self.visit_with_directives(node, directives, contents_directives=None)

    def visit_CClassDefNode(self, node):
        directives, contents_directives = self._extract_directives(node, 'cclass')
        return self.visit_with_directives(node, directives, contents_directives)

    def visit_CppClassNode(self, node):
        directives, contents_directives = self._extract_directives(node, 'cppclass')
        return self.visit_with_directives(node, directives, contents_directives)

    def visit_PyClassDefNode(self, node):
        directives, contents_directives = self._extract_directives(node, 'class')
        return self.visit_with_directives(node, directives, contents_directives)

    def _extract_directives(self, node, scope_name):
        """
        Returns two dicts - directives applied to this function/class
        and directives applied to its contents. They aren't always the
        same (since e.g. cfunc should not be applied to inner functions)
        """
        if not node.decorators:
            return {}, {}
        # Split the decorators into two lists -- real decorators and directives
        directives = []
        realdecs = []
        both = []
        # Decorators coming first take precedence.
        for dec in node.decorators[::-1]:
            new_directives = self.try_to_parse_directives(dec.decorator)
            if new_directives is not None:
                for directive in new_directives:
                    if self.check_directive_scope(node.pos, directive[0], scope_name):
                        name, value = directive
                        if self.directives.get(name, object()) != value:
                            directives.append(directive)
                        if directive[0] == 'staticmethod':
                            both.append(dec)
                    # Adapt scope type based on decorators that change it.
                    if directive[0] == 'cclass' and scope_name == 'class':
                        scope_name = 'cclass'
            else:
                realdecs.append(dec)
        if realdecs and (scope_name == 'cclass' or
                         isinstance(node, (Nodes.CClassDefNode, Nodes.CVarDefNode))):
            for realdec in realdecs:
                dec_pos = realdec.pos
                realdec = realdec.decorator
                if ((realdec.is_name and realdec.name == "dataclass") or
                        (realdec.is_attribute and realdec.attribute == "dataclass")):
                    error(dec_pos,
                          "Use '@cython.dataclasses.dataclass' on cdef classes to create a dataclass")
            # Note - arbitrary C function decorators are caught later in DecoratorTransform
            raise PostParseError(realdecs[0].pos, "Cdef functions/classes cannot take arbitrary decorators.")
        node.decorators = realdecs[::-1] + both[::-1]
        # merge or override repeated directives
        optdict = {}
        contents_optdict = {}
        for name, value in directives:
            if name in optdict:
                old_value = optdict[name]
                # keywords and arg lists can be merged, everything
                # else overrides completely
                if isinstance(old_value, dict):
                    old_value.update(value)
                elif isinstance(old_value, list):
                    old_value.extend(value)
                else:
                    optdict[name] = value
            else:
                optdict[name] = value
            if name not in Options.immediate_decorator_directives:
                contents_optdict[name] = value
        return optdict, contents_optdict

    # Handle with-statements
    def visit_WithStatNode(self, node):
        directive_dict = {}
        for directive in self.try_to_parse_directives(node.manager) or []:
            if directive is not None:
                if node.target is not None:
                    self.context.nonfatal_error(
                        PostParseError(node.pos, "Compiler directive with statements cannot contain 'as'"))
                else:
                    name, value = directive
                    if name in ('nogil', 'gil'):
                        # special case: in pure mode, "with nogil" spells "with cython.nogil"
                        node = Nodes.GILStatNode(node.pos, state = name, body = node.body)
                        return self.visit_Node(node)
                    if self.check_directive_scope(node.pos, name, 'with statement'):
                        directive_dict[name] = value
        if directive_dict:
            return self.visit_with_directives(node.body, directive_dict, contents_directives=None)
        return self.visit_Node(node)


class ParallelRangeTransform(CythonTransform, SkipDeclarations):
    """
    Transform cython.parallel stuff. The parallel_directives come from the
    module node, set there by InterpretCompilerDirectives.

        x = cython.parallel.threadavailable()   -> ParallelThreadAvailableNode
        with nogil, cython.parallel.parallel(): -> ParallelWithBlockNode
            print cython.parallel.threadid()    -> ParallelThreadIdNode
            for i in cython.parallel.prange(...):  -> ParallelRangeNode
                ...
    """

    # a list of names, maps 'cython.parallel.prange' in the code to
    # ['cython', 'parallel', 'prange']
    parallel_directive = None

    # Indicates whether a namenode in an expression is the cython module
    namenode_is_cython_module = False

    # Keep track of whether we are the context manager of a 'with' statement
    in_context_manager_section = False

    # One of 'prange' or 'with parallel'. This is used to disallow closely
    # nested 'with parallel:' blocks
    state = None

    directive_to_node = {
        u"cython.parallel.parallel": Nodes.ParallelWithBlockNode,
        # u"cython.parallel.threadsavailable": ExprNodes.ParallelThreadsAvailableNode,
        u"cython.parallel.threadid": ExprNodes.ParallelThreadIdNode,
        u"cython.parallel.prange": Nodes.ParallelRangeNode,
    }

    def node_is_parallel_directive(self, node):
        return node.name in self.parallel_directives or node.is_cython_module

    def get_directive_class_node(self, node):
        """
        Figure out which parallel directive was used and return the associated
        Node class.

        E.g. for a cython.parallel.prange() call we return ParallelRangeNode
        """
        if self.namenode_is_cython_module:
            directive = '.'.join(self.parallel_directive)
        else:
            directive = self.parallel_directives[self.parallel_directive[0]]
            directive = '%s.%s' % (directive,
                                   '.'.join(self.parallel_directive[1:]))
            directive = directive.rstrip('.')

        cls = self.directive_to_node.get(directive)
        if cls is None and not (self.namenode_is_cython_module and
                                self.parallel_directive[0] != 'parallel'):
            error(node.pos, "Invalid directive: %s" % directive)

        self.namenode_is_cython_module = False
        self.parallel_directive = None

        return cls

    def visit_ModuleNode(self, node):
        """
        If any parallel directives were imported, copy them over and visit
        the AST
        """
        if node.parallel_directives:
            self.parallel_directives = node.parallel_directives
            return self.visit_Node(node)

        # No parallel directives were imported, so they can't be used :)
        return node

    def visit_NameNode(self, node):
        if self.node_is_parallel_directive(node):
            self.parallel_directive = [node.name]
            self.namenode_is_cython_module = node.is_cython_module
        return node

    def visit_AttributeNode(self, node):
        self.visitchildren(node)
        if self.parallel_directive:
            self.parallel_directive.append(node.attribute)
        return node

    def visit_CallNode(self, node):
        self.visitchild(node, 'function')
        if not self.parallel_directive:
            self.visitchildren(node, exclude=('function',))
            return node

        # We are a parallel directive, replace this node with the
        # corresponding ParallelSomethingSomething node

        if isinstance(node, ExprNodes.GeneralCallNode):
            args = node.positional_args.args
            kwargs = node.keyword_args
        else:
            args = node.args
            kwargs = {}

        parallel_directive_class = self.get_directive_class_node(node)
        if parallel_directive_class:
            # Note: in case of a parallel() the body is set by
            # visit_WithStatNode
            node = parallel_directive_class(node.pos, args=args, kwargs=kwargs)

        return node

    def visit_WithStatNode(self, node):
        "Rewrite with cython.parallel.parallel() blocks"
        newnode = self.visit(node.manager)

        if isinstance(newnode, Nodes.ParallelWithBlockNode):
            if self.state == 'parallel with':
                error(node.manager.pos,
                      "Nested parallel with blocks are disallowed")

            self.state = 'parallel with'
            body = self.visitchild(node, 'body')
            self.state = None

            newnode.body = body
            return newnode
        elif self.parallel_directive:
            parallel_directive_class = self.get_directive_class_node(node)

            if not parallel_directive_class:
                # There was an error, stop here and now
                return None

            if parallel_directive_class is Nodes.ParallelWithBlockNode:
                error(node.pos, "The parallel directive must be called")
                return None

        self.visitchild(node, 'body')
        return node

    def visit_ForInStatNode(self, node):
        "Rewrite 'for i in cython.parallel.prange(...):'"
        self.visitchild(node, 'iterator')
        self.visitchild(node, 'target')

        in_prange = isinstance(node.iterator.sequence,
                               Nodes.ParallelRangeNode)
        previous_state = self.state

        if in_prange:
            # This will replace the entire ForInStatNode, so copy the
            # attributes
            parallel_range_node = node.iterator.sequence

            parallel_range_node.target = node.target
            parallel_range_node.body = node.body
            parallel_range_node.else_clause = node.else_clause

            node = parallel_range_node

            if not isinstance(node.target, ExprNodes.NameNode):
                error(node.target.pos,
                      "Can only iterate over an iteration variable")

            self.state = 'prange'

        self.visitchild(node, 'body')
        self.state = previous_state
        self.visitchild(node, 'else_clause')
        return node

    def visit(self, node):
        "Visit a node that may be None"
        if node is not None:
            return super(ParallelRangeTransform, self).visit(node)


class WithTransform(VisitorTransform, SkipDeclarations):
    # also includes some transforms for MatchCase
    # (because this is a convenient time to do them, before constant folding and
    # branch elimination)
    def visit_WithStatNode(self, node):
        self.visitchildren(node, 'body')
        pos = node.pos
        is_async = node.is_async
        body, target, manager = node.body, node.target, node.manager
        node.enter_call = ExprNodes.SimpleCallNode(
            pos, function=ExprNodes.AttributeNode(
                pos, obj=ExprNodes.CloneNode(manager),
                attribute=EncodedString('__aenter__' if is_async else '__enter__'),
                is_special_lookup=True),
            args=[],
            is_temp=True)

        if is_async:
            node.enter_call = ExprNodes.AwaitExprNode(pos, arg=node.enter_call)

        if target is not None:
            body = Nodes.StatListNode(
                pos, stats=[
                    Nodes.WithTargetAssignmentStatNode(
                        pos, lhs=target, with_node=node),
                    body])

        excinfo_target = ExprNodes.TupleNode(pos, slow=True, args=[
            ExprNodes.ExcValueNode(pos) for _ in range(3)])
        except_clause = Nodes.ExceptClauseNode(
            pos, body=Nodes.IfStatNode(
                pos, if_clauses=[
                    Nodes.IfClauseNode(
                        pos, condition=ExprNodes.NotNode(
                            pos, operand=ExprNodes.WithExitCallNode(
                                pos, with_stat=node,
                                test_if_run=False,
                                args=excinfo_target,
                                await_expr=ExprNodes.AwaitExprNode(pos, arg=None) if is_async else None)),
                        body=Nodes.ReraiseStatNode(pos),
                    ),
                ],
                else_clause=None),
            pattern=None,
            target=None,
            excinfo_target=excinfo_target,
        )

        node.body = Nodes.TryFinallyStatNode(
            pos, body=Nodes.TryExceptStatNode(
                pos, body=body,
                except_clauses=[except_clause],
                else_clause=None,
            ),
            finally_clause=Nodes.ExprStatNode(
                pos, expr=ExprNodes.WithExitCallNode(
                    pos, with_stat=node,
                    test_if_run=True,
                    args=ExprNodes.TupleNode(
                        pos, args=[ExprNodes.NoneNode(pos) for _ in range(3)]),
                    await_expr=ExprNodes.AwaitExprNode(pos, arg=None) if is_async else None)),
            handle_error_case=False,
        )
        return node

    def visit_MatchNode(self, node):
        node.refactor_cases()
        self.visitchildren(node)
        return node

    def visit_ExprNode(self, node):
        # With statements are never inside expressions.
        return node

    visit_Node = VisitorTransform.recurse_to_children


class _GeneratorExpressionArgumentsMarker(TreeVisitor, SkipDeclarations):
    # called from "MarkClosureVisitor"
    def __init__(self, gen_expr):
        super(_GeneratorExpressionArgumentsMarker, self).__init__()
        self.gen_expr = gen_expr

    def visit_ExprNode(self, node):
        if not node.is_literal:
            # Don't bother tagging literal nodes
            assert (not node.generator_arg_tag)  # nobody has tagged this first
            node.generator_arg_tag = self.gen_expr
        self.visitchildren(node)

    def visit_Node(self, node):
        # We're only interested in the expressions that make up the iterator sequence,
        # so don't go beyond ExprNodes (e.g. into ForFromStatNode).
        return

    def visit_GeneratorExpressionNode(self, node):
        node.generator_arg_tag = self.gen_expr
        # don't visit children, can't handle overlapping tags
        # (and assume generator expressions don't end up optimized out in a way
        #  that would require overlapping tags)


class _HandleGeneratorArguments(VisitorTransform, SkipDeclarations):
    # used from within CreateClosureClasses

    def __call__(self, node):
        from . import Visitor
        assert isinstance(node, ExprNodes.GeneratorExpressionNode)
        self.gen_node = node

        self.args = list(node.def_node.args)
        self.call_parameters = list(node.call_parameters)
        self.tag_count = 0
        self.substitutions = {}

        self.visitchildren(node)

        for k, v in self.substitutions.items():
            # doing another search for replacements here (at the end) allows us to sweep up
            # CloneNodes too (which are often generated by the optimizer)
            # (it could arguably be done more efficiently with a single traversal though)
            Visitor.recursively_replace_node(node, k, v)

        node.def_node.args = self.args
        node.call_parameters = self.call_parameters
        return node

    def visit_GeneratorExpressionNode(self, node):
        # a generator can also be substituted itself, so handle that case
        new_node = self._handle_ExprNode(node, do_visit_children=False)
        # However do not traverse into it. A new _HandleGeneratorArguments visitor will be used
        # elsewhere to do that.
        return node

    def _handle_ExprNode(self, node, do_visit_children):
        if (node.generator_arg_tag is not None and self.gen_node is not None and
                self.gen_node == node.generator_arg_tag):
            pos = node.pos
            # The reason for using ".x" as the name is that this is how CPython
            # tracks internal variables in loops (e.g.
            #  { locals() for v in range(10) }
            # will produce "v" and ".0"). We don't replicate this behaviour completely
            # but use it as a starting point
            name_source = self.tag_count
            self.tag_count += 1
            name = EncodedString(".{0}".format(name_source))
            def_node = self.gen_node.def_node
            if not def_node.local_scope.lookup_here(name):
                from . import Symtab
                cname = EncodedString(Naming.genexpr_arg_prefix + Symtab.punycodify_name(str(name_source)))
                name_decl = Nodes.CNameDeclaratorNode(pos=pos, name=name)
                type = node.type
                if type.is_reference and not type.is_fake_reference:
                    # It isn't obvious whether the right thing to do would be to capture by reference or by
                    # value (C++ itself doesn't know either for lambda functions and forces a choice).
                    # However, capture by reference involves converting to FakeReference which would require
                    # re-analysing AttributeNodes. Therefore I've picked capture-by-value out of convenience
                    # TODO - could probably be optimized by making the arg a reference but the closure not
                    # (see https://github.com/cython/cython/issues/2468)
                    type = type.ref_base_type

                name_decl.type = type
                new_arg = Nodes.CArgDeclNode(pos=pos, declarator=name_decl,
                                                base_type=None, default=None, annotation=None)
                new_arg.name = name_decl.name
                new_arg.type = type

                self.args.append(new_arg)
                node.generator_arg_tag = None  # avoid the possibility of this being caught again
                self.call_parameters.append(node)
                new_arg.entry = def_node.declare_argument(def_node.local_scope, new_arg)
                new_arg.entry.cname = cname
                new_arg.entry.in_closure = True

            if do_visit_children:
                # now visit the Nodes's children (but remove self.gen_node to not to further
                # argument substitution)
                gen_node, self.gen_node = self.gen_node, None
                self.visitchildren(node)
                self.gen_node = gen_node

            # replace the node inside the generator with a looked-up name
            # (initialized_check can safely be False because the source variable will be checked
            # before it is captured if the check is required)
            name_node = ExprNodes.NameNode(pos, name=name, initialized_check=False)
            name_node.entry = self.gen_node.def_node.gbody.local_scope.lookup(name_node.name)
            name_node.type = name_node.entry.type
            self.substitutions[node] = name_node
            return name_node
        if do_visit_children:
            self.visitchildren(node)
        return node

    def visit_ExprNode(self, node):
        return self._handle_ExprNode(node, True)

    visit_Node = VisitorTransform.recurse_to_children


class DecoratorTransform(ScopeTrackingTransform, SkipDeclarations):
    """
    Transforms method decorators in cdef classes into nested calls or properties.

    Python-style decorator properties are transformed into a PropertyNode
    with up to the three getter, setter and deleter DefNodes.
    The functional style isn't supported yet.
    """
    _properties = None

    _map_property_attribute = {
        'getter': EncodedString('__get__'),
        'setter': EncodedString('__set__'),
        'deleter': EncodedString('__del__'),
    }.get

    def visit_CClassDefNode(self, node):
        if self._properties is None:
            self._properties = []
        self._properties.append({})
        node = super(DecoratorTransform, self).visit_CClassDefNode(node)
        self._properties.pop()
        return node

    def visit_PropertyNode(self, node):
        # Low-level warning for other code until we can convert all our uses over.
        level = 2 if isinstance(node.pos[0], str) else 0
        warning(node.pos, "'property %s:' syntax is deprecated, use '@property'" % node.name, level)
        return node

    def visit_CFuncDefNode(self, node):
        node = self.visit_FuncDefNode(node)
        if not node.decorators:
            return node
        elif self.scope_type != 'cclass' or self.scope_node.visibility != "extern":
            # at the moment cdef functions are very restricted in what decorators they can take
            # so it's simple to test for the small number of allowed decorators....
            if not (len(node.decorators) == 1 and node.decorators[0].decorator.is_name and
                    node.decorators[0].decorator.name == "staticmethod"):
                error(node.decorators[0].pos, "Cdef functions cannot take arbitrary decorators.")
            return node

        ret_node = node
        decorator_node = self._find_property_decorator(node)
        if decorator_node:
            if decorator_node.decorator.is_name:
                name = node.declared_name()
                if name:
                    ret_node = self._add_property(node, name, decorator_node)
            else:
                error(decorator_node.pos, "C property decorator can only be @property")

        if node.decorators:
            return self._reject_decorated_property(node, node.decorators[0])
        return ret_node

    def visit_DefNode(self, node):
        scope_type = self.scope_type
        node = self.visit_FuncDefNode(node)
        if scope_type != 'cclass' or not node.decorators:
            return node

        # transform @property decorators
        decorator_node = self._find_property_decorator(node)
        if decorator_node is not None:
            decorator = decorator_node.decorator
            if decorator.is_name:
                return self._add_property(node, node.name, decorator_node)
            else:
                handler_name = self._map_property_attribute(decorator.attribute)
                if handler_name:
                    if decorator.obj.name != node.name:
                        # CPython does not generate an error or warning, but not something useful either.
                        error(decorator_node.pos,
                              "Mismatching property names, expected '%s', got '%s'" % (
                                  decorator.obj.name, node.name))
                    elif len(node.decorators) > 1:
                        return self._reject_decorated_property(node, decorator_node)
                    else:
                        return self._add_to_property(node, handler_name, decorator_node)

        # we clear node.decorators, so we need to set the
        # is_staticmethod/is_classmethod attributes now
        for decorator in node.decorators:
            func = decorator.decorator
            if func.is_name:
                node.is_classmethod |= func.name == 'classmethod'
                node.is_staticmethod |= func.name == 'staticmethod'

        # transform normal decorators
        decs = node.decorators
        node.decorators = None
        return self.chain_decorators(node, decs, node.name)

    def _find_property_decorator(self, node):
        properties = self._properties[-1]
        for decorator_node in node.decorators[::-1]:
            decorator = decorator_node.decorator
            if decorator.is_name and decorator.name == 'property':
                # @property
                return decorator_node
            elif decorator.is_attribute and decorator.obj.name in properties:
                # @prop.setter etc.
                return decorator_node
        return None

    @staticmethod
    def _reject_decorated_property(node, decorator_node):
        # restrict transformation to outermost decorator as wrapped properties will probably not work
        for deco in node.decorators:
            if deco != decorator_node:
                error(deco.pos, "Property methods with additional decorators are not supported")
        return node

    def _add_property(self, node, name, decorator_node):
        if len(node.decorators) > 1:
            return self._reject_decorated_property(node, decorator_node)
        node.decorators.remove(decorator_node)
        properties = self._properties[-1]
        is_cproperty = isinstance(node, Nodes.CFuncDefNode)
        body = Nodes.StatListNode(node.pos, stats=[node])
        if is_cproperty:
            if name in properties:
                error(node.pos, "C property redeclared")
            if 'inline' not in node.modifiers:
                error(node.pos, "C property method must be declared 'inline'")
            prop = Nodes.CPropertyNode(node.pos, doc=node.doc, name=name, body=body)
        elif name in properties:
            prop = properties[name]
            if prop.is_cproperty:
                error(node.pos, "C property redeclared")
            else:
                node.name = EncodedString("__get__")
                prop.pos = node.pos
                prop.doc = node.doc
                prop.body.stats = [node]
            return None
        else:
            node.name = EncodedString("__get__")
            prop = Nodes.PropertyNode(
                node.pos, name=name, doc=node.doc, body=body)
        properties[name] = prop
        return prop

    def _add_to_property(self, node, name, decorator):
        properties = self._properties[-1]
        prop = properties[node.name]
        if prop.is_cproperty:
            error(node.pos, "C property redeclared")
            return None
        node.name = name
        node.decorators.remove(decorator)
        stats = prop.body.stats
        for i, stat in enumerate(stats):
            if stat.name == name:
                stats[i] = node
                break
        else:
            stats.append(node)
        return None

    @staticmethod
    def chain_decorators(node, decorators, name):
        """
        Decorators are applied directly in DefNode and PyClassDefNode to avoid
        reassignments to the function/class name - except for cdef class methods.
        For those, the reassignment is required as methods are originally
        defined in the PyMethodDef struct.

        The IndirectionNode allows DefNode to override the decorator.
        """
        decorator_result = ExprNodes.NameNode(node.pos, name=name)
        for decorator in decorators[::-1]:
            decorator_result = ExprNodes.SimpleCallNode(
                decorator.pos,
                function=decorator.decorator,
                args=[decorator_result])

        name_node = ExprNodes.NameNode(node.pos, name=name)
        reassignment = Nodes.SingleAssignmentNode(
            node.pos,
            lhs=name_node,
            rhs=decorator_result)

        reassignment = Nodes.IndirectionNode([reassignment])
        node.decorator_indirection = reassignment
        return [node, reassignment]


class CnameDirectivesTransform(CythonTransform, SkipDeclarations):
    """
    Only part of the CythonUtilityCode pipeline. Must be run before
    DecoratorTransform in case this is a decorator for a cdef class.
    It filters out @cname('my_cname') decorators and rewrites them to
    CnameDecoratorNodes.
    """

    def handle_function(self, node):
        if not getattr(node, 'decorators', None):
            return self.visit_Node(node)

        for i, decorator in enumerate(node.decorators):
            decorator = decorator.decorator

            if (isinstance(decorator, ExprNodes.CallNode) and
                    decorator.function.is_name and
                    decorator.function.name == 'cname'):
                args, kwargs = decorator.explicit_args_kwds()

                if kwargs:
                    raise AssertionError(
                            "cname decorator does not take keyword arguments")

                if len(args) != 1:
                    raise AssertionError(
                            "cname decorator takes exactly one argument")

                if not (args[0].is_literal and
                        args[0].type == Builtin.str_type):
                    raise AssertionError(
                            "argument to cname decorator must be a string literal")

                cname = args[0].compile_time_value(None)
                del node.decorators[i]
                node = Nodes.CnameDecoratorNode(pos=node.pos, node=node,
                                                cname=cname)
                break

        return self.visit_Node(node)

    visit_FuncDefNode = handle_function
    visit_CClassDefNode = handle_function
    visit_CEnumDefNode = handle_function
    visit_CStructOrUnionDefNode = handle_function


class ForwardDeclareTypes(CythonTransform):
    """
    Declare all global cdef names that we allow referencing in other places,
    before declaring everything (else) in source code order.
    """

    def visit_CompilerDirectivesNode(self, node):
        env = self.module_scope
        old = env.directives
        env.directives = node.directives
        self.visitchildren(node)
        env.directives = old
        return node

    def visit_CompilerDirectivesExprNode(self, node):
        return self.visit_CompilerDirectivesNode(node)

    def visit_ModuleNode(self, node):
        self.module_scope = node.scope
        self.module_scope.directives = node.directives
        self.visitchildren(node)
        return node

    def visit_CDefExternNode(self, node):
        old_cinclude_flag = self.module_scope.in_cinclude
        self.module_scope.in_cinclude = 1
        self.visitchildren(node)
        self.module_scope.in_cinclude = old_cinclude_flag
        return node

    def visit_CEnumDefNode(self, node):
        node.declare(self.module_scope)
        return node

    def visit_CStructOrUnionDefNode(self, node):
        if node.name not in self.module_scope.entries:
            node.declare(self.module_scope)
        return node

    def visit_CClassDefNode(self, node):
        if node.class_name not in self.module_scope.entries:
            node.declare(self.module_scope)
        # Expand fused methods of .pxd declared types to construct the final vtable order.
        type = self.module_scope.entries[node.class_name].type
        if type is not None and type.is_extension_type and not type.is_builtin_type and type.scope:
            scope = type.scope
            for entry in scope.cfunc_entries:
                if entry.type and entry.type.is_fused:
                    entry.type.get_all_specialized_function_types()
        return node

    def visit_FuncDefNode(self, node):
        # no traversal needed
        return node

    def visit_PyClassDefNode(self, node):
        # no traversal needed
        return node


class AnalyseDeclarationsTransform(EnvTransform):

    basic_property = TreeFragment(u"""
property NAME:
    def __get__(self):
        return ATTR
    def __set__(self, value):
        ATTR = value
    """, level='c_class', pipeline=[NormalizeTree(None)])
    basic_pyobject_property = TreeFragment(u"""
property NAME:
    def __get__(self):
        return ATTR
    def __set__(self, value):
        ATTR = value
    def __del__(self):
        ATTR = None
    """, level='c_class', pipeline=[NormalizeTree(None)])
    basic_property_ro = TreeFragment(u"""
property NAME:
    def __get__(self):
        return ATTR
    """, level='c_class', pipeline=[NormalizeTree(None)])

    struct_or_union_wrapper = TreeFragment(u"""
cdef class NAME:
    cdef TYPE value
    def __init__(self, MEMBER=None):
        cdef int count
        count = 0
        INIT_ASSIGNMENTS
        if IS_UNION and count > 1:
            raise ValueError, "At most one union member should be specified."
    def __str__(self):
        return STR_FORMAT % MEMBER_TUPLE
    def __repr__(self):
        return REPR_FORMAT % MEMBER_TUPLE
    """, pipeline=[NormalizeTree(None)])

    init_assignment = TreeFragment(u"""
if VALUE is not None:
    ATTR = VALUE
    count += 1
    """, pipeline=[NormalizeTree(None)])

    fused_function = None
    in_lambda = 0

    def __call__(self, root):
        # needed to determine if a cdef var is declared after it's used.
        self.seen_vars_stack = []
        self.fused_error_funcs = set()
        super_class = super(AnalyseDeclarationsTransform, self)
        self._super_visit_FuncDefNode = super_class.visit_FuncDefNode
        return super_class.__call__(root)

    def visit_NameNode(self, node):
        self.seen_vars_stack[-1].add(node.name)
        return node

    def visit_ModuleNode(self, node):
        # Pickling support requires injecting module-level nodes.
        self.extra_module_declarations = []
        self.seen_vars_stack.append(set())
        node.analyse_declarations(self.current_env())
        self.visitchildren(node)
        self.seen_vars_stack.pop()
        node.body.stats.extend(self.extra_module_declarations)
        return node

    def visit_LambdaNode(self, node):
        self.in_lambda += 1
        node.analyse_declarations(self.current_env())
        self.visitchildren(node)
        self.in_lambda -= 1
        return node

    def visit_CClassDefNode(self, node):
        node = self.visit_ClassDefNode(node)
        if node.scope and 'dataclasses.dataclass' in node.scope.directives:
            from .Dataclass import handle_cclass_dataclass
            handle_cclass_dataclass(node, node.scope.directives['dataclasses.dataclass'], self)
        if node.scope and node.scope.implemented and node.body:
            stats = []
            for entry in node.scope.var_entries:
                if entry.needs_property:
                    property = self.create_Property(entry)
                    property.analyse_declarations(node.scope)
                    self.visit(property)
                    stats.append(property)
            if stats:
                node.body.stats += stats
            if (node.visibility != 'extern'
                    and not node.scope.lookup('__reduce__')
                    and not node.scope.lookup('__reduce_ex__')):
                self._inject_pickle_methods(node)
        return node

    def _inject_pickle_methods(self, node):
        env = self.current_env()
        if node.scope.directives['auto_pickle'] is False:   # None means attempt it.
            # Old behavior of not doing anything.
            return
        auto_pickle_forced = node.scope.directives['auto_pickle'] is True

        all_members = []
        cls = node.entry.type
        cinit = None
        inherited_reduce = None
        while cls is not None:
            all_members.extend(e for e in cls.scope.var_entries if e.name not in ('__weakref__', '__dict__'))
            cinit = cinit or cls.scope.lookup('__cinit__')
            inherited_reduce = inherited_reduce or cls.scope.lookup('__reduce__') or cls.scope.lookup('__reduce_ex__')
            cls = cls.base_type
        all_members.sort(key=lambda e: e.name)

        if inherited_reduce:
            # This is not failsafe, as we may not know whether a cimported class defines a __reduce__.
            # This is why we define __reduce_cython__ and only replace __reduce__
            # (via ExtensionTypes.SetupReduce utility code) at runtime on class creation.
            return

        non_py = [
            e for e in all_members
            if not e.type.is_pyobject and (not e.type.can_coerce_to_pyobject(env)
                                           or not e.type.can_coerce_from_pyobject(env))
        ]

        structs = [e for e in all_members if e.type.is_struct_or_union]

        if cinit or non_py or (structs and not auto_pickle_forced):
            if cinit:
                # TODO(robertwb): We could allow this if __cinit__ has no require arguments.
                msg = 'no default __reduce__ due to non-trivial __cinit__'
            elif non_py:
                msg = "%s cannot be converted to a Python object for pickling" % ','.join("self.%s" % e.name for e in non_py)
            else:
                # Extern structs may be only partially defined.
                # TODO(robertwb): Limit the restriction to extern
                # (and recursively extern-containing) structs.
                msg = ("Pickling of struct members such as %s must be explicitly requested "
                       "with @auto_pickle(True)" % ','.join("self.%s" % e.name for e in structs))

            if auto_pickle_forced:
                error(node.pos, msg)

            pickle_func = TreeFragment(u"""
                def __reduce_cython__(self):
                    raise TypeError, "%(msg)s"
                def __setstate_cython__(self, __pyx_state):
                    raise TypeError, "%(msg)s"
                """ % {'msg': msg},
                level='c_class', pipeline=[NormalizeTree(None)]).substitute({})
            pickle_func.analyse_declarations(node.scope)
            self.visit(pickle_func)
            node.body.stats.append(pickle_func)

        else:
            for e in all_members:
                if not e.type.is_pyobject:
                    e.type.create_to_py_utility_code(env)
                    e.type.create_from_py_utility_code(env)

            all_members_names = [e.name for e in all_members]
            checksums = _calculate_pickle_checksums(all_members_names)

            unpickle_func_name = '__pyx_unpickle_%s' % node.punycode_class_name

            # TODO(robertwb): Move the state into the third argument
            # so it can be pickled *after* self is memoized.
            unpickle_func = TreeFragment(u"""
                def %(unpickle_func_name)s(__pyx_type, long __pyx_checksum, __pyx_state):
                    cdef object __pyx_PickleError
                    cdef object __pyx_result
                    if __pyx_checksum not in %(checksums)s:
                        from pickle import PickleError as __pyx_PickleError
                        raise __pyx_PickleError, "Incompatible checksums (0x%%x vs %(checksums)s = (%(members)s))" %% __pyx_checksum
                    __pyx_result = %(class_name)s.__new__(__pyx_type)
                    if __pyx_state is not None:
                        %(unpickle_func_name)s__set_state(<%(class_name)s> __pyx_result, __pyx_state)
                    return __pyx_result

                cdef %(unpickle_func_name)s__set_state(%(class_name)s __pyx_result, tuple __pyx_state):
                    %(assignments)s
                    if len(__pyx_state) > %(num_members)d and hasattr(__pyx_result, '__dict__'):
                        __pyx_result.__dict__.update(__pyx_state[%(num_members)d])
                """ % {
                    'unpickle_func_name': unpickle_func_name,
                    'checksums': "(%s)" % ', '.join(checksums),
                    'members': ', '.join(all_members_names),
                    'class_name': node.class_name,
                    'assignments': '; '.join(
                        '__pyx_result.%s = __pyx_state[%s]' % (v, ix)
                        for ix, v in enumerate(all_members_names)),
                    'num_members': len(all_members_names),
                }, level='module', pipeline=[NormalizeTree(None)]).substitute({})
            unpickle_func.analyse_declarations(node.entry.scope)
            self.visit(unpickle_func)
            self.extra_module_declarations.append(unpickle_func)

            pickle_func = TreeFragment(u"""
                def __reduce_cython__(self):
                    cdef tuple state
                    cdef object _dict
                    cdef bint use_setstate
                    state = (%(members)s)
                    _dict = getattr(self, '__dict__', None)
                    if _dict is not None:
                        state += (_dict,)
                        use_setstate = True
                    else:
                        use_setstate = %(any_notnone_members)s
                    if use_setstate:
                        return %(unpickle_func_name)s, (type(self), %(checksum)s, None), state
                    else:
                        return %(unpickle_func_name)s, (type(self), %(checksum)s, state)

                def __setstate_cython__(self, __pyx_state):
                    %(unpickle_func_name)s__set_state(self, __pyx_state)
                """ % {
                    'unpickle_func_name': unpickle_func_name,
                    'checksum': checksums[0],
                    'members': ', '.join('self.%s' % v for v in all_members_names) + (',' if len(all_members_names) == 1 else ''),
                    # Even better, we could check PyType_IS_GC.
                    'any_notnone_members' : ' or '.join(['self.%s is not None' % e.name for e in all_members if e.type.is_pyobject] or ['False']),
                },
                level='c_class', pipeline=[NormalizeTree(None)]).substitute({})
            pickle_func.analyse_declarations(node.scope)
            self.enter_scope(node, node.scope)  # functions should be visited in the class scope
            self.visit(pickle_func)
            self.exit_scope()
            node.body.stats.append(pickle_func)

    def _handle_fused_def_decorators(self, old_decorators, env, node):
        """
        Create function calls to the decorators and reassignments to
        the function.
        """
        # Delete staticmethod and classmethod decorators, this is
        # handled directly by the fused function object.
        decorators = []
        for decorator in old_decorators:
            func = decorator.decorator
            if (not func.is_name or
                    func.name not in ('staticmethod', 'classmethod') or
                    env.lookup_here(func.name)):
                # not a static or classmethod
                decorators.append(decorator)

        if decorators:
            transform = DecoratorTransform(self.context)
            def_node = node.node
            _, reassignments = transform.chain_decorators(
                def_node, decorators, def_node.name)
            reassignments.analyse_declarations(env)
            node = [node, reassignments]

        return node

    def _handle_def(self, decorators, env, node):
        "Handle def or cpdef fused functions"
        # Create PyCFunction nodes for each specialization
        node.stats.insert(0, node.py_func)
        self.visitchild(node, 'py_func')
        node.update_fused_defnode_entry(env)
        # For the moment, fused functions do not support METH_FASTCALL
        node.py_func.entry.signature.use_fastcall = False
        pycfunc = ExprNodes.PyCFunctionNode.from_defnode(node.py_func, binding=True)
        pycfunc = ExprNodes.ProxyNode(pycfunc.coerce_to_temp(env))
        node.resulting_fused_function = pycfunc
        # Create assignment node for our def function
        node.fused_func_assignment = self._create_assignment(
            node.py_func, ExprNodes.CloneNode(pycfunc), env)

        if decorators:
            node = self._handle_fused_def_decorators(decorators, env, node)

        return node

    def _create_fused_function(self, env, node):
        "Create a fused function for a DefNode with fused arguments"
        from . import FusedNode

        if self.fused_function or self.in_lambda:
            if self.fused_function not in self.fused_error_funcs:
                if self.in_lambda:
                    error(node.pos, "Fused lambdas not allowed")
                else:
                    error(node.pos, "Cannot nest fused functions")

            self.fused_error_funcs.add(self.fused_function)

            node.body = Nodes.PassStatNode(node.pos)
            for arg in node.args:
                if arg.type.is_fused:
                    arg.type = arg.type.get_fused_types()[0]

            return node

        decorators = getattr(node, 'decorators', None)
        node = FusedNode.FusedCFuncDefNode(node, env)
        self.fused_function = node
        self.visitchildren(node)
        self.fused_function = None
        if node.py_func:
            node = self._handle_def(decorators, env, node)

        return node

    def _handle_fused(self, node):
        if node.is_generator and node.has_fused_arguments:
            node.has_fused_arguments = False
            error(node.pos, "Fused generators not supported")
            node.gbody = Nodes.StatListNode(node.pos,
                                            stats=[],
                                            body=Nodes.PassStatNode(node.pos))

        return node.has_fused_arguments

    def visit_FuncDefNode(self, node):
        """
        Analyse a function and its body, as that hasn't happened yet.  Also
        analyse the directive_locals set by @cython.locals().

        Then, if we are a function with fused arguments, replace the function
        (after it has declared itself in the symbol table!) with a
        FusedCFuncDefNode, and analyse its children (which are in turn normal
        functions). If we're a normal function, just analyse the body of the
        function.
        """
        env = self.current_env()

        self.seen_vars_stack.append(set())
        lenv = node.local_scope
        node.declare_arguments(lenv)

        # @cython.locals(...)
        for var, type_node in node.directive_locals.items():
            if not lenv.lookup_here(var):   # don't redeclare args
                type = type_node.analyse_as_type(lenv)
                if type and type.is_fused and lenv.fused_to_specific:
                    type = type.specialize(lenv.fused_to_specific)
                if type:
                    lenv.declare_var(var, type, type_node.pos)
                else:
                    error(type_node.pos, "Not a type")

        if self._handle_fused(node):
            node = self._create_fused_function(env, node)
        else:
            node.body.analyse_declarations(lenv)
            self._super_visit_FuncDefNode(node)

        self.seen_vars_stack.pop()
        return node

    def visit_DefNode(self, node):
        node = self.visit_FuncDefNode(node)
        env = self.current_env()
        if (not isinstance(node, Nodes.DefNode) or
                node.fused_py_func or node.is_generator_body or
                not node.needs_assignment_synthesis(env)):
            return node
        return [node, self._synthesize_assignment(node, env)]

    def visit_GeneratorBodyDefNode(self, node):
        return self.visit_FuncDefNode(node)

    def _synthesize_assignment(self, node, env):
        # Synthesize assignment node and put it right after defnode
        genv = env
        while genv.is_py_class_scope or genv.is_c_class_scope:
            genv = genv.outer_scope

        if genv.is_closure_scope:
            rhs = node.py_cfunc_node = ExprNodes.InnerFunctionNode(
                node.pos, def_node=node,
                pymethdef_cname=node.entry.pymethdef_cname,
                code_object=ExprNodes.CodeObjectNode(node))
        else:
            binding = self.current_directives.get('binding')
            rhs = ExprNodes.PyCFunctionNode.from_defnode(node, binding)
            node.code_object = rhs.code_object
            if node.is_generator:
                node.gbody.code_object = node.code_object

        if env.is_py_class_scope:
            rhs.binding = True

        node.is_cyfunction = rhs.binding
        return self._create_assignment(node, rhs, env)

    def _create_assignment(self, def_node, rhs, env):
        if def_node.decorators:
            for decorator in def_node.decorators[::-1]:
                rhs = ExprNodes.SimpleCallNode(
                    decorator.pos,
                    function = decorator.decorator,
                    args = [rhs])
            def_node.decorators = None

        assmt = Nodes.SingleAssignmentNode(
            def_node.pos,
            lhs=ExprNodes.NameNode(def_node.pos, name=def_node.name),
            rhs=rhs)
        assmt.analyse_declarations(env)
        return assmt

    def visit_func_outer_attrs(self, node):
        # any names in the outer attrs should not be looked up in the function "seen_vars_stack"
        stack = self.seen_vars_stack.pop()
        super(AnalyseDeclarationsTransform, self).visit_func_outer_attrs(node)
        self.seen_vars_stack.append(stack)

    def visit_ScopedExprNode(self, node):
        env = self.current_env()
        node.analyse_declarations(env)
        # the node may or may not have a local scope
        if node.expr_scope:
            self.seen_vars_stack.append(set(self.seen_vars_stack[-1]))
            self.enter_scope(node, node.expr_scope)
            node.analyse_scoped_declarations(node.expr_scope)
            self.visitchildren(node)
            self.exit_scope()
            self.seen_vars_stack.pop()
        else:

            node.analyse_scoped_declarations(env)
            self.visitchildren(node)
        return node

    def visit_TempResultFromStatNode(self, node):
        self.visitchildren(node)
        node.analyse_declarations(self.current_env())
        return node

    def visit_CppClassNode(self, node):
        if node.visibility == 'extern':
            return None
        else:
            return self.visit_ClassDefNode(node)

    def visit_CStructOrUnionDefNode(self, node):
        # Create a wrapper node if needed.
        # We want to use the struct type information (so it can't happen
        # before this phase) but also create new objects to be declared
        # (so it can't happen later).
        # Note that we don't return the original node, as it is
        # never used after this phase.
        if True:  # private (default)
            return None

        self_value = ExprNodes.AttributeNode(
            pos = node.pos,
            obj = ExprNodes.NameNode(pos=node.pos, name=u"self"),
            attribute = EncodedString(u"value"))
        var_entries = node.entry.type.scope.var_entries
        attributes = []
        for entry in var_entries:
            attributes.append(ExprNodes.AttributeNode(pos = entry.pos,
                                                      obj = self_value,
                                                      attribute = entry.name))
        # __init__ assignments
        init_assignments = []
        for entry, attr in zip(var_entries, attributes):
            # TODO: branch on visibility
            init_assignments.append(self.init_assignment.substitute({
                    u"VALUE": ExprNodes.NameNode(entry.pos, name = entry.name),
                    u"ATTR": attr,
                }, pos = entry.pos))

        # create the class
        str_format = u"%s(%s)" % (node.entry.type.name, ("%s, " * len(attributes))[:-2])
        wrapper_class = self.struct_or_union_wrapper.substitute({
            u"INIT_ASSIGNMENTS": Nodes.StatListNode(node.pos, stats = init_assignments),
            u"IS_UNION": ExprNodes.BoolNode(node.pos, value = not node.entry.type.is_struct),
            u"MEMBER_TUPLE": ExprNodes.TupleNode(node.pos, args=attributes),
            u"STR_FORMAT": ExprNodes.StringNode(node.pos, value = EncodedString(str_format)),
            u"REPR_FORMAT": ExprNodes.StringNode(node.pos, value = EncodedString(str_format.replace("%s", "%r"))),
        }, pos = node.pos).stats[0]
        wrapper_class.class_name = node.name
        wrapper_class.shadow = True
        class_body = wrapper_class.body.stats

        # fix value type
        assert isinstance(class_body[0].base_type, Nodes.CSimpleBaseTypeNode)
        class_body[0].base_type.name = node.name

        # fix __init__ arguments
        init_method = class_body[1]
        assert isinstance(init_method, Nodes.DefNode) and init_method.name == '__init__'
        arg_template = init_method.args[1]
        if not node.entry.type.is_struct:
            arg_template.kw_only = True
        del init_method.args[1]
        for entry, attr in zip(var_entries, attributes):
            arg = copy.deepcopy(arg_template)
            arg.declarator.name = entry.name
            init_method.args.append(arg)

        # setters/getters
        for entry, attr in zip(var_entries, attributes):
            # TODO: branch on visibility
            if entry.type.is_pyobject:
                template = self.basic_pyobject_property
            else:
                template = self.basic_property
            property = template.substitute({
                    u"ATTR": attr,
                }, pos = entry.pos).stats[0]
            property.name = entry.name
            wrapper_class.body.stats.append(property)

        wrapper_class.analyse_declarations(self.current_env())
        return self.visit_CClassDefNode(wrapper_class)

    # Some nodes are no longer needed after declaration
    # analysis and can be dropped. The analysis was performed
    # on these nodes in a separate recursive process from the
    # enclosing function or module, so we can simply drop them.
    def visit_CDeclaratorNode(self, node):
        # necessary to ensure that all CNameDeclaratorNodes are visited.
        self.visitchildren(node)
        return node

    def visit_CTypeDefNode(self, node):
        return node

    def visit_CBaseTypeNode(self, node):
        return None

    def visit_CEnumDefNode(self, node):
        if node.visibility == 'public':
            return node
        else:
            return None

    def visit_CNameDeclaratorNode(self, node):
        if node.name in self.seen_vars_stack[-1]:
            entry = self.current_env().lookup(node.name)
            if (entry is None or entry.visibility != 'extern'
                    and not entry.scope.is_c_class_scope):
                error(node.pos, "cdef variable '%s' declared after it is used" % node.name)
        self.visitchildren(node)
        return node

    def visit_CVarDefNode(self, node):
        # to ensure all CNameDeclaratorNodes are visited.
        self.visitchildren(node)
        return None

    def visit_CnameDecoratorNode(self, node):
        child_node = self.visitchild(node, 'node')
        if not child_node:
            return None
        if type(child_node) is list:  # Assignment synthesized
            node.node = child_node[0]
            return [node] + child_node[1:]
        return node

    def create_Property(self, entry):
        if entry.visibility == 'public':
            if entry.type.is_pyobject:
                template = self.basic_pyobject_property
            else:
                template = self.basic_property
        elif entry.visibility == 'readonly':
            template = self.basic_property_ro
        property = template.substitute({
                u"ATTR": ExprNodes.AttributeNode(pos=entry.pos,
                                                 obj=ExprNodes.NameNode(pos=entry.pos, name="self"),
                                                 attribute=entry.name),
            }, pos=entry.pos).stats[0]
        property.name = entry.name
        property.doc = entry.doc
        return property

    def visit_AssignmentExpressionNode(self, node):
        self.visitchildren(node)
        node.analyse_declarations(self.current_env())
        return node


def _calculate_pickle_checksums(member_names):
    # Cython 0.x used MD5 for the checksum, which a few Python installations remove for security reasons.
    # SHA-256 should be ok for years to come, but early Cython 3.0 alpha releases used SHA-1,
    # which may not be.
    member_names_string = ' '.join(member_names).encode('utf-8')
    hash_kwargs = {'usedforsecurity': False} if sys.version_info >= (3, 9) else {}
    checksums = []
    for algo_name in ['sha256', 'sha1', 'md5']:
        try:
            mkchecksum = getattr(hashlib, algo_name)
            checksum = mkchecksum(member_names_string, **hash_kwargs).hexdigest()
        except (AttributeError, ValueError):
            # The algorithm (i.e. MD5) might not be there at all, or might be blocked at runtime.
            continue
        checksums.append('0x' + checksum[:7])
    return checksums


class CalculateQualifiedNamesTransform(EnvTransform):
    """
    Calculate and store the '__qualname__' and the global
    module name on some nodes.
    """
    def visit_ModuleNode(self, node):
        self.module_name = self.global_scope().qualified_name
        self.qualified_name = []
        _super = super(CalculateQualifiedNamesTransform, self)
        self._super_visit_FuncDefNode = _super.visit_FuncDefNode
        self._super_visit_ClassDefNode = _super.visit_ClassDefNode
        self.visitchildren(node)
        return node

    def _set_qualname(self, node, name=None):
        if name:
            qualname = self.qualified_name[:]
            qualname.append(name)
        else:
            qualname = self.qualified_name
        node.qualname = EncodedString('.'.join(qualname))
        node.module_name = self.module_name

    def _append_entry(self, entry):
        if entry.is_pyglobal and not entry.is_pyclass_attr:
            self.qualified_name = [entry.name]
        else:
            self.qualified_name.append(entry.name)

    def visit_ClassNode(self, node):
        self._set_qualname(node, node.name)
        self.visitchildren(node)
        return node

    def visit_PyClassNamespaceNode(self, node):
        # class name was already added by parent node
        self._set_qualname(node)
        self.visitchildren(node)
        return node

    def visit_PyCFunctionNode(self, node):
        orig_qualified_name = self.qualified_name[:]
        if node.def_node.is_wrapper and self.qualified_name and self.qualified_name[-1] == '<locals>':
            self.qualified_name.pop()
            self._set_qualname(node)
        else:
            self._set_qualname(node, node.def_node.name)
        self.visitchildren(node)
        self.qualified_name = orig_qualified_name
        return node

    def visit_DefNode(self, node):
        if node.is_wrapper and self.qualified_name:
            assert self.qualified_name[-1] == '<locals>', self.qualified_name
            orig_qualified_name = self.qualified_name[:]
            self.qualified_name.pop()
            self._set_qualname(node)
            self._super_visit_FuncDefNode(node)
            self.qualified_name = orig_qualified_name
        else:
            self._set_qualname(node, node.name)
            self.visit_FuncDefNode(node)
        return node

    def visit_FuncDefNode(self, node):
        orig_qualified_name = self.qualified_name[:]
        if getattr(node, 'name', None) == '<lambda>':
            self.qualified_name.append('<lambda>')
        else:
            self._append_entry(node.entry)
        self.qualified_name.append('<locals>')
        self._super_visit_FuncDefNode(node)
        self.qualified_name = orig_qualified_name
        return node

    def visit_ClassDefNode(self, node):
        orig_qualified_name = self.qualified_name[:]
        entry = (getattr(node, 'entry', None) or             # PyClass
                 self.current_env().lookup_here(node.target.name))  # CClass
        self._append_entry(entry)
        self._super_visit_ClassDefNode(node)
        self.qualified_name = orig_qualified_name
        return node


class AnalyseExpressionsTransform(CythonTransform):

    def visit_ModuleNode(self, node):
        node.scope.infer_types()
        node.body = node.body.analyse_expressions(node.scope)
        self.visitchildren(node)
        return node

    def visit_FuncDefNode(self, node):
        node.local_scope.infer_types()
        node.body = node.body.analyse_expressions(node.local_scope)
        self.visitchildren(node)
        return node

    def visit_ScopedExprNode(self, node):
        if node.has_local_scope:
            node.expr_scope.infer_types()
            node = node.analyse_scoped_expressions(node.expr_scope)
        self.visitchildren(node)
        return node

    def visit_IndexNode(self, node):
        """
        Replace index nodes used to specialize cdef functions with fused
        argument types with the Attribute- or NameNode referring to the
        function. We then need to copy over the specialization properties to
        the attribute or name node.

        Because the indexing might be a Python indexing operation on a fused
        function, or (usually) a Cython indexing operation, we need to
        re-analyse the types.
        """
        self.visit_Node(node)
        if node.is_fused_index and not node.type.is_error:
            node = node.base
        return node


class FindInvalidUseOfFusedTypes(CythonTransform):

    def visit_FuncDefNode(self, node):
        # Errors related to use in functions with fused args will already
        # have been detected
        if not node.has_fused_arguments:
            if not node.is_generator_body and node.return_type.is_fused:
                error(node.pos, "Return type is not specified as argument type")
            else:
                self.visitchildren(node)

        return node

    def visit_ExprNode(self, node):
        if node.type and node.type.is_fused:
            error(node.pos, "Invalid use of fused types, type cannot be specialized")
        else:
            self.visitchildren(node)

        return node


class ExpandInplaceOperators(EnvTransform):

    def visit_InPlaceAssignmentNode(self, node):
        lhs = node.lhs
        rhs = node.rhs
        if lhs.type.is_cpp_class:
            # No getting around this exact operator here.
            return node
        if isinstance(lhs, ExprNodes.BufferIndexNode):
            # There is code to handle this case in InPlaceAssignmentNode
            return node

        env = self.current_env()
        def side_effect_free_reference(node, setting=False):
            if node.is_name:
                return node, []
            elif node.type.is_pyobject and not setting:
                node = LetRefNode(node)
                return node, [node]
            elif node.is_subscript:
                base, temps = side_effect_free_reference(node.base)
                index = LetRefNode(node.index)
                return ExprNodes.IndexNode(node.pos, base=base, index=index), temps + [index]
            elif node.is_attribute:
                obj, temps = side_effect_free_reference(node.obj)
                return ExprNodes.AttributeNode(node.pos, obj=obj, attribute=node.attribute), temps
            elif isinstance(node, ExprNodes.BufferIndexNode):
                raise ValueError("Don't allow things like attributes of buffer indexing operations")
            else:
                node = LetRefNode(node)
                return node, [node]
        try:
            lhs, let_ref_nodes = side_effect_free_reference(lhs, setting=True)
        except ValueError:
            return node
        dup = lhs.__class__(**lhs.__dict__)
        binop = ExprNodes.binop_node(node.pos,
                                     operator = node.operator,
                                     operand1 = dup,
                                     operand2 = rhs,
                                     inplace=True)
        # Manually analyse types for new node.
        lhs = lhs.analyse_target_types(env)
        dup.analyse_types(env)  # FIXME: no need to reanalyse the copy, right?
        binop.analyse_operation(env)
        node = Nodes.SingleAssignmentNode(
            node.pos,
            lhs = lhs,
            rhs=binop.coerce_to(lhs.type, env))
        # Use LetRefNode to avoid side effects.
        let_ref_nodes.reverse()
        for t in let_ref_nodes:
            node = LetNode(t, node)
        return node

    def visit_ExprNode(self, node):
        # In-place assignments can't happen within an expression.
        return node


class AdjustDefByDirectives(CythonTransform, SkipDeclarations):
    """
    Adjust function and class definitions by the decorator directives:

    @cython.cfunc
    @cython.cclass
    @cython.ccall
    @cython.inline
    @cython.nogil
    """

    def visit_ModuleNode(self, node):
        self.directives = node.directives
        self.in_py_class = False
        self.visitchildren(node)
        return node

    def visit_CompilerDirectivesNode(self, node):
        old_directives = self.directives
        self.directives = node.directives
        self.visitchildren(node)
        self.directives = old_directives
        return node

    def visit_CompilerDirectivesExprNode(self, node):
        return self.visit_CompilerDirectivesNode(node)

    def visit_DefNode(self, node):
        modifiers = []
        if 'inline' in self.directives:
            modifiers.append('inline')
        nogil = self.directives.get('nogil')
        except_val = self.directives.get('exceptval')
        return_type_node = self.directives.get('returns')
        if return_type_node is None and self.directives['annotation_typing']:
            return_type_node = node.return_type_annotation
            # for Python annotations, prefer safe exception handling by default
            if return_type_node is not None and except_val is None:
                except_val = (None, True)  # except *
        elif except_val is None:
            # backward compatible default: no exception check, unless there's also a "@returns" declaration
            except_val = (None, True if return_type_node else False)
        if 'ccall' in self.directives:
            node = node.as_cfunction(
                overridable=True, modifiers=modifiers, nogil=nogil,
                returns=return_type_node, except_val=except_val)
            return self.visit(node)
        if 'cfunc' in self.directives:
            if self.in_py_class:
                error(node.pos, "cfunc directive is not allowed here")
            else:
                node = node.as_cfunction(
                    overridable=False, modifiers=modifiers, nogil=nogil,
                    returns=return_type_node, except_val=except_val)
                return self.visit(node)
        if 'inline' in modifiers:
            error(node.pos, "Python functions cannot be declared 'inline'")
        if nogil:
            # TODO: turn this into a "with gil" declaration.
            error(node.pos, "Python functions cannot be declared 'nogil'")
        self.visitchildren(node)
        return node

    def visit_LambdaNode(self, node):
        # No directives should modify lambdas or generator expressions (and also nothing in them).
        return node

    def visit_PyClassDefNode(self, node):
        if 'cclass' in self.directives:
            node = node.as_cclass()
            return self.visit(node)
        else:
            old_in_pyclass = self.in_py_class
            self.in_py_class = True
            self.visitchildren(node)
            self.in_py_class = old_in_pyclass
            return node

    def visit_CClassDefNode(self, node):
        old_in_pyclass = self.in_py_class
        self.in_py_class = False
        self.visitchildren(node)
        self.in_py_class = old_in_pyclass
        return node


class AlignFunctionDefinitions(CythonTransform):
    """
    This class takes the signatures from a .pxd file and applies them to
    the def methods in a .py file.
    """

    def visit_ModuleNode(self, node):
        self.scope = node.scope
        self.visitchildren(node)
        return node

    def visit_PyClassDefNode(self, node):
        pxd_def = self.scope.lookup(node.name)
        if pxd_def:
            if pxd_def.is_cclass:
                return self.visit_CClassDefNode(node.as_cclass(), pxd_def)
            elif not pxd_def.scope or not pxd_def.scope.is_builtin_scope:
                error(node.pos, "'%s' redeclared" % node.name)
                if pxd_def.pos:
                    error(pxd_def.pos, "previous declaration here")
                return None
        return node

    def visit_CClassDefNode(self, node, pxd_def=None):
        if pxd_def is None:
            pxd_def = self.scope.lookup(node.class_name)
        if pxd_def:
            if not pxd_def.defined_in_pxd:
                return node
            outer_scope = self.scope
            self.scope = pxd_def.type.scope
        self.visitchildren(node)
        if pxd_def:
            self.scope = outer_scope
        return node

    def visit_DefNode(self, node):
        pxd_def = self.scope.lookup(node.name)
        if pxd_def and (not pxd_def.scope or not pxd_def.scope.is_builtin_scope):
            if not pxd_def.is_cfunction:
                error(node.pos, "'%s' redeclared" % node.name)
                if pxd_def.pos:
                    error(pxd_def.pos, "previous declaration here")
                return None
            node = node.as_cfunction(pxd_def)
        # Enable this when nested cdef functions are allowed.
        # self.visitchildren(node)
        return node

    def visit_ExprNode(self, node):
        # ignore lambdas and everything else that appears in expressions
        return node


class AutoCpdefFunctionDefinitions(CythonTransform):

    def visit_ModuleNode(self, node):
        self.directives = node.directives
        self.imported_names = set()  # hack, see visit_FromImportStatNode()
        self.scope = node.scope
        self.visitchildren(node)
        return node

    def visit_DefNode(self, node):
        if (self.scope.is_module_scope and self.directives['auto_cpdef']
                and node.name not in self.imported_names
                and node.is_cdef_func_compatible()):
            # FIXME: cpdef-ing should be done in analyse_declarations()
            node = node.as_cfunction(scope=self.scope)
        return node

    def visit_CClassDefNode(self, node, pxd_def=None):
        if pxd_def is None:
            pxd_def = self.scope.lookup(node.class_name)
        if pxd_def:
            if not pxd_def.defined_in_pxd:
                return node
            outer_scope = self.scope
            self.scope = pxd_def.type.scope
        self.visitchildren(node)
        if pxd_def:
            self.scope = outer_scope
        return node

    def visit_FromImportStatNode(self, node):
        # hack to prevent conditional import fallback functions from
        # being cdpef-ed (global Python variables currently conflict
        # with imports)
        if self.scope.is_module_scope:
            for name, _ in node.items:
                self.imported_names.add(name)
        return node

    def visit_ExprNode(self, node):
        # ignore lambdas and everything else that appears in expressions
        return node


class RemoveUnreachableCode(CythonTransform):
    def visit_StatListNode(self, node):
        if not self.current_directives['remove_unreachable']:
            return node
        self.visitchildren(node)
        for idx, stat in enumerate(node.stats, 1):
            if stat.is_terminator:
                if idx < len(node.stats):
                    if self.current_directives['warn.unreachable']:
                        warning(node.stats[idx].pos, "Unreachable code", 2)
                    node.stats = node.stats[:idx]
                node.is_terminator = True
                break
        return node

    def visit_IfClauseNode(self, node):
        self.visitchildren(node)
        if node.body.is_terminator:
            node.is_terminator = True
        return node

    def visit_IfStatNode(self, node):
        self.visitchildren(node)
        if node.else_clause and node.else_clause.is_terminator:
            for clause in node.if_clauses:
                if not clause.is_terminator:
                    break
            else:
                node.is_terminator = True
        return node

    def visit_TryExceptStatNode(self, node):
        self.visitchildren(node)
        if node.body.is_terminator and node.else_clause:
            if self.current_directives['warn.unreachable']:
                warning(node.else_clause.pos, "Unreachable code", 2)
            node.else_clause = None
        return node

    def visit_TryFinallyStatNode(self, node):
        self.visitchildren(node)
        if node.finally_clause.is_terminator:
            node.is_terminator = True
        return node


class YieldNodeCollector(TreeVisitor):

    def __init__(self):
        super(YieldNodeCollector, self).__init__()
        self.yields = []
        self.returns = []
        self.finallys = []
        self.excepts = []
        self.has_return_value = False
        self.has_yield = False
        self.has_await = False

    def visit_Node(self, node):
        self.visitchildren(node)

    def visit_YieldExprNode(self, node):
        self.yields.append(node)
        self.has_yield = True
        self.visitchildren(node)

    def visit_AwaitExprNode(self, node):
        self.yields.append(node)
        self.has_await = True
        self.visitchildren(node)

    def visit_ReturnStatNode(self, node):
        self.visitchildren(node)
        if node.value:
            self.has_return_value = True
        self.returns.append(node)

    def visit_TryFinallyStatNode(self, node):
        self.visitchildren(node)
        self.finallys.append(node)

    def visit_TryExceptStatNode(self, node):
        self.visitchildren(node)
        self.excepts.append(node)

    def visit_ClassDefNode(self, node):
        pass

    def visit_FuncDefNode(self, node):
        pass

    def visit_LambdaNode(self, node):
        pass

    def visit_GeneratorExpressionNode(self, node):
        pass

    def visit_CArgDeclNode(self, node):
        # do not look into annotations
        # FIXME: support (yield) in default arguments (currently crashes)
        pass


class MarkClosureVisitor(CythonTransform):
    # In addition to marking closures this is also responsible to finding parts of the
    # generator iterable and marking them

    def visit_ModuleNode(self, node):
        self.needs_closure = False
        self.visitchildren(node)
        return node

    def visit_FuncDefNode(self, node):
        self.needs_closure = False
        self.visitchildren(node)
        node.needs_closure = self.needs_closure
        self.needs_closure = True

        collector = YieldNodeCollector()
        collector.visitchildren(node)

        if node.is_async_def:
            coroutine_type = Nodes.AsyncDefNode
            if collector.has_yield:
                coroutine_type = Nodes.AsyncGenNode
                for yield_expr in collector.yields + collector.returns:
                    yield_expr.in_async_gen = True
            elif self.current_directives['iterable_coroutine']:
                coroutine_type = Nodes.IterableAsyncDefNode
        elif collector.has_await:
            found = next(y for y in collector.yields if y.is_await)
            error(found.pos, "'await' not allowed in generators (use 'yield')")
            return node
        elif collector.has_yield:
            coroutine_type = Nodes.GeneratorDefNode
        else:
            return node

        for i, yield_expr in enumerate(collector.yields, 1):
            yield_expr.label_num = i
        for retnode in collector.returns + collector.finallys + collector.excepts:
            retnode.in_generator = True

        gbody = Nodes.GeneratorBodyDefNode(
            pos=node.pos, name=node.name, body=node.body,
            is_async_gen_body=node.is_async_def and collector.has_yield)
        coroutine = coroutine_type(
            pos=node.pos, name=node.name, args=node.args,
            star_arg=node.star_arg, starstar_arg=node.starstar_arg,
            doc=node.doc, decorators=node.decorators,
            gbody=gbody, lambda_name=node.lambda_name,
            return_type_annotation=node.return_type_annotation,
            is_generator_expression=node.is_generator_expression)
        return coroutine

    def visit_CFuncDefNode(self, node):
        self.needs_closure = False
        self.visitchildren(node)
        node.needs_closure = self.needs_closure
        self.needs_closure = True
        if node.needs_closure and node.overridable:
            error(node.pos, "closures inside cpdef functions not yet supported")
        return node

    def visit_LambdaNode(self, node):
        self.needs_closure = False
        self.visitchildren(node)
        node.needs_closure = self.needs_closure
        self.needs_closure = True
        return node

    def visit_ClassDefNode(self, node):
        self.visitchildren(node)
        self.needs_closure = True
        return node

    def visit_GeneratorExpressionNode(self, node):
        node = self.visit_LambdaNode(node)
        if not isinstance(node.loop, Nodes._ForInStatNode):
            # Possibly should handle ForFromStatNode
            # but for now do nothing
            return node
        itseq = node.loop.iterator.sequence
        # literals do not need replacing with an argument
        if itseq.is_literal:
            return node
        _GeneratorExpressionArgumentsMarker(node).visit(itseq)
        return node


class CreateClosureClasses(CythonTransform):
    # Output closure classes in module scope for all functions
    # that really need it.

    def __init__(self, context):
        super(CreateClosureClasses, self).__init__(context)
        self.path = []
        self.in_lambda = False

    def visit_ModuleNode(self, node):
        self.module_scope = node.scope
        self.visitchildren(node)
        return node

    def find_entries_used_in_closures(self, node):
        from_closure = []
        in_closure = []
        for scope in node.local_scope.iter_local_scopes():
            for name, entry in scope.entries.items():
                if not name:
                    continue
                if entry.from_closure:
                    from_closure.append((name, entry))
                elif entry.in_closure:
                    in_closure.append((name, entry))
        return from_closure, in_closure

    def create_class_from_scope(self, node, target_module_scope, inner_node=None):
        # move local variables into closure
        if node.is_generator:
            for scope in node.local_scope.iter_local_scopes():
                for entry in scope.entries.values():
                    if not (entry.from_closure or entry.is_pyglobal or entry.is_cglobal):
                        entry.in_closure = True

        from_closure, in_closure = self.find_entries_used_in_closures(node)
        in_closure.sort()

        # Now from the beginning
        node.needs_closure = False
        node.needs_outer_scope = False

        func_scope = node.local_scope
        cscope = node.entry.scope
        while cscope.is_py_class_scope or cscope.is_c_class_scope:
            cscope = cscope.outer_scope

        if not from_closure and (self.path or inner_node):
            if not inner_node:
                if not node.py_cfunc_node:
                    raise InternalError("DefNode does not have assignment node")
                inner_node = node.py_cfunc_node
            inner_node.needs_closure_code = False
            node.needs_outer_scope = False

        if node.is_generator:
            pass
        elif not in_closure and not from_closure:
            return
        elif not in_closure:
            func_scope.is_passthrough = True
            func_scope.scope_class = cscope.scope_class
            node.needs_outer_scope = True
            return

        # entry.cname can contain periods (eg. a derived C method of a class).
        # We want to use the cname as part of a C struct name, so we replace
        # periods with double underscores.
        as_name = '%s_%s' % (
            target_module_scope.next_id(Naming.closure_class_prefix),
            node.entry.cname.replace('.','__'))
        as_name = EncodedString(as_name)

        entry = target_module_scope.declare_c_class(
            name=as_name, pos=node.pos, defining=True,
            implementing=True)
        entry.type.is_final_type = True

        func_scope.scope_class = entry
        class_scope = entry.type.scope
        class_scope.is_internal = True
        class_scope.is_closure_class_scope = True
        if node.is_async_def or node.is_generator:
            # Generators need their closure intact during cleanup as they resume to handle GeneratorExit
            class_scope.directives['no_gc_clear'] = True
        if Options.closure_freelist_size:
            class_scope.directives['freelist'] = Options.closure_freelist_size

        if from_closure:
            assert cscope.is_closure_scope
            class_scope.declare_var(pos=node.pos,
                                    name=Naming.outer_scope_cname,
                                    cname=Naming.outer_scope_cname,
                                    type=cscope.scope_class.type,
                                    is_cdef=True)
            node.needs_outer_scope = True
        for name, entry in in_closure:
            closure_entry = class_scope.declare_var(
                pos=entry.pos,
                name=entry.name if not entry.in_subscope else None,
                cname=entry.cname,
                type=entry.type,
                is_cdef=True)
            if entry.is_declared_generic:
                closure_entry.is_declared_generic = 1
        node.needs_closure = True
        # Do it here because other classes are already checked
        target_module_scope.check_c_class(func_scope.scope_class)

    def visit_LambdaNode(self, node):
        if not isinstance(node.def_node, Nodes.DefNode):
            # fused function, an error has been previously issued
            return node

        was_in_lambda = self.in_lambda
        self.in_lambda = True
        self.create_class_from_scope(node.def_node, self.module_scope, node)
        self.visitchildren(node)
        self.in_lambda = was_in_lambda
        return node

    def visit_FuncDefNode(self, node):
        if self.in_lambda:
            self.visitchildren(node)
            return node
        if node.needs_closure or self.path:
            self.create_class_from_scope(node, self.module_scope)
            self.path.append(node)
            self.visitchildren(node)
            self.path.pop()
        return node

    def visit_GeneratorBodyDefNode(self, node):
        self.visitchildren(node)
        return node

    def visit_CFuncDefNode(self, node):
        if not node.overridable:
            return self.visit_FuncDefNode(node)
        else:
            self.visitchildren(node)
            return node

    def visit_GeneratorExpressionNode(self, node):
        node = _HandleGeneratorArguments()(node)
        return self.visit_LambdaNode(node)


class InjectGilHandling(VisitorTransform, SkipDeclarations):
    """
    Allow certain Python operations inside of nogil blocks by implicitly acquiring the GIL.

    Must run before the AnalyseDeclarationsTransform to make sure the GILStatNodes get
    set up, parallel sections know that the GIL is acquired inside of them, etc.
    """
    nogil = False

    # special node handling

    def _inject_gil_in_nogil(self, node):
        """Allow the (Python statement) node in nogil sections by wrapping it in a 'with gil' block."""
        if self.nogil:
            node = Nodes.GILStatNode(node.pos, state='gil', body=node)
        return node

    visit_RaiseStatNode = _inject_gil_in_nogil
    visit_PrintStatNode = _inject_gil_in_nogil  # sadly, not the function

    # further candidates:
    # def visit_ReraiseStatNode(self, node):

    # nogil tracking

    def visit_GILStatNode(self, node):
        was_nogil = self.nogil
        self.nogil = (node.state == 'nogil')
        self.visitchildren(node)
        self.nogil = was_nogil
        return node

    def visit_CFuncDefNode(self, node):
        was_nogil = self.nogil
        if isinstance(node.declarator, Nodes.CFuncDeclaratorNode):
            self.nogil = node.declarator.nogil and not node.declarator.with_gil
        self.visitchildren(node)
        self.nogil = was_nogil
        return node

    def visit_ParallelRangeNode(self, node):
        was_nogil = self.nogil
        self.nogil = node.nogil
        self.visitchildren(node)
        self.nogil = was_nogil
        return node

    def visit_ExprNode(self, node):
        # No special GIL handling inside of expressions for now.
        return node

    visit_Node = VisitorTransform.recurse_to_children


class GilCheck(VisitorTransform):
    """
    Call `node.gil_check(env)` on each node to make sure we hold the
    GIL when we need it.  Raise an error when on Python operations
    inside a `nogil` environment.

    Additionally, raise exceptions for closely nested with gil or with nogil
    statements. The latter would abort Python.
    """

    def __call__(self, root):
        self.env_stack = [root.scope]
        self.nogil = False

        # True for 'cdef func() nogil:' functions, as the GIL may be held while
        # calling this function (thus contained 'nogil' blocks may be valid).
        self.nogil_declarator_only = False
        return super(GilCheck, self).__call__(root)

    def _visit_scoped_children(self, node, gil_state):
        was_nogil = self.nogil
        outer_attrs = node.outer_attrs
        if outer_attrs and len(self.env_stack) > 1:
            self.nogil = self.env_stack[-2].nogil
            self.visitchildren(node, outer_attrs)

        self.nogil = gil_state
        self.visitchildren(node, attrs=None, exclude=outer_attrs)
        self.nogil = was_nogil

    def visit_FuncDefNode(self, node):
        self.env_stack.append(node.local_scope)
        inner_nogil = node.local_scope.nogil

        nogil_declarator_only = self.nogil_declarator_only
        if inner_nogil:
            self.nogil_declarator_only = True

        if inner_nogil and node.nogil_check:
            node.nogil_check(node.local_scope)

        self._visit_scoped_children(node, inner_nogil)

        # FuncDefNodes can be nested, because a cpdef function contains a def function
        # inside it. Therefore restore to previous state
        self.nogil_declarator_only = nogil_declarator_only

        self.env_stack.pop()
        return node

    def visit_GILStatNode(self, node):
        if node.condition is not None:
            error(node.condition.pos,
                  "Non-constant condition in a "
                  "`with %s(<condition>)` statement" % node.state)
            return node

        if self.nogil and node.nogil_check:
            node.nogil_check()

        was_nogil = self.nogil
        is_nogil = (node.state == 'nogil')

        if was_nogil == is_nogil and not self.nogil_declarator_only:
            if not was_nogil:
                error(node.pos, "Trying to acquire the GIL while it is "
                                "already held.")
            else:
                error(node.pos, "Trying to release the GIL while it was "
                                "previously released.")
        if self.nogil_declarator_only:
            node.scope_gil_state_known = False

        if isinstance(node.finally_clause, Nodes.StatListNode):
            # The finally clause of the GILStatNode is a GILExitNode,
            # which is wrapped in a StatListNode. Just unpack that.
            node.finally_clause, = node.finally_clause.stats

        self._visit_scoped_children(node, is_nogil)
        return node

    def visit_ParallelRangeNode(self, node):
        if node.nogil:
            node.nogil = False
            node = Nodes.GILStatNode(node.pos, state='nogil', body=node)
            return self.visit_GILStatNode(node)

        if not self.nogil:
            error(node.pos, "prange() can only be used without the GIL")
            # Forget about any GIL-related errors that may occur in the body
            return None

        node.nogil_check(self.env_stack[-1])
        self.visitchildren(node)
        return node

    def visit_ParallelWithBlockNode(self, node):
        if not self.nogil:
            error(node.pos, "The parallel section may only be used without "
                            "the GIL")
            return None

        if node.nogil_check:
            # It does not currently implement this, but test for it anyway to
            # avoid potential future surprises
            node.nogil_check(self.env_stack[-1])

        self.visitchildren(node)
        return node

    def visit_TryFinallyStatNode(self, node):
        """
        Take care of try/finally statements in nogil code sections.
        """
        if not self.nogil or isinstance(node, Nodes.GILStatNode):
            return self.visit_Node(node)

        node.nogil_check = None
        node.is_try_finally_in_nogil = True
        self.visitchildren(node)
        return node

    def visit_GILExitNode(self, node):
        if self.nogil_declarator_only:
            node.scope_gil_state_known = False
        self.visitchildren(node)
        return node

    def visit_Node(self, node):
        if self.env_stack and self.nogil and node.nogil_check:
            node.nogil_check(self.env_stack[-1])
        if node.outer_attrs:
            self._visit_scoped_children(node, self.nogil)
        else:
            self.visitchildren(node)
        if self.nogil:
            node.in_nogil_context = True
        return node


class CoerceCppTemps(EnvTransform, SkipDeclarations):
    """
    For temporary expression that are implemented using std::optional it's necessary the temps are
    assigned using `__pyx_t_x = value;` but accessed using `something = (*__pyx_t_x)`. This transform
    inserts a coercion node to take care of this, and runs absolutely last (once nothing else can be
    inserted into the tree)

    TODO: a possible alternative would be to split ExprNode.result() into ExprNode.rhs_rhs() and ExprNode.lhs_rhs()???
    """
    def visit_ModuleNode(self, node):
        if self.current_env().cpp:
            # skipping this makes it essentially free for C files
            self.visitchildren(node)
        return node

    def visit_ExprNode(self, node):
        self.visitchildren(node)
        if (self.current_env().directives['cpp_locals'] and
                node.is_temp and node.type.is_cpp_class and
                # Fake references are not replaced with "std::optional()".
                not node.type.is_fake_reference):
            node = ExprNodes.CppOptionalTempCoercion(node)

        return node


class TransformBuiltinMethods(EnvTransform):
    """
    Replace Cython's own cython.* builtins by the corresponding tree nodes.
    """

    def visit_SingleAssignmentNode(self, node):
        if node.declaration_only:
            return None
        else:
            self.visitchildren(node)
            return node

    def visit_AttributeNode(self, node):
        self.visitchildren(node)
        return self.visit_cython_attribute(node)

    def visit_NameNode(self, node):
        return self.visit_cython_attribute(node)

    def visit_cython_attribute(self, node):
        attribute = node.as_cython_attribute()
        if attribute:
            if attribute == u'__version__':
                from .. import __version__ as version
                node = ExprNodes.StringNode(node.pos, value=EncodedString(version))
            elif attribute == u'NULL':
                node = ExprNodes.NullNode(node.pos)
            elif attribute in (u'set', u'frozenset', u'staticmethod'):
                node = ExprNodes.NameNode(node.pos, name=EncodedString(attribute),
                                          entry=self.current_env().builtin_scope().lookup_here(attribute))
            elif PyrexTypes.parse_basic_type(attribute):
                pass
            elif self.context.cython_scope.lookup_qualified_name(attribute):
                pass
            else:
                error(node.pos, u"'%s' not a valid cython attribute or is being used incorrectly" % attribute)
        return node

    def visit_ExecStatNode(self, node):
        lenv = self.current_env()
        self.visitchildren(node)
        if len(node.args) == 1:
            node.args.append(ExprNodes.GlobalsExprNode(node.pos))
            if not lenv.is_module_scope:
                node.args.append(
                    ExprNodes.LocalsExprNode(
                        node.pos, self.current_scope_node(), lenv))
        return node

    def _inject_locals(self, node, func_name):
        # locals()/dir()/vars() builtins
        lenv = self.current_env()
        entry = lenv.lookup_here(func_name)
        if entry:
            # not the builtin
            return node
        pos = node.pos
        if func_name in ('locals', 'vars'):
            if func_name == 'locals' and len(node.args) > 0:
                error(self.pos, "Builtin 'locals()' called with wrong number of args, expected 0, got %d"
                      % len(node.args))
                return node
            elif func_name == 'vars':
                if len(node.args) > 1:
                    error(self.pos, "Builtin 'vars()' called with wrong number of args, expected 0-1, got %d"
                          % len(node.args))
                if len(node.args) > 0:
                    return node  # nothing to do
            return ExprNodes.LocalsExprNode(pos, self.current_scope_node(), lenv)
        else:  # dir()
            if len(node.args) > 1:
                error(self.pos, "Builtin 'dir()' called with wrong number of args, expected 0-1, got %d"
                      % len(node.args))
            if len(node.args) > 0:
                # optimised in Builtin.py
                return node
            if lenv.is_py_class_scope or lenv.is_module_scope:
                if lenv.is_py_class_scope:
                    pyclass = self.current_scope_node()
                    locals_dict = ExprNodes.CloneNode(pyclass.dict)
                else:
                    locals_dict = ExprNodes.GlobalsExprNode(pos)
                return ExprNodes.SortedDictKeysNode(locals_dict)
            local_names = sorted(var.name for var in lenv.entries.values() if var.name)
            items = [ExprNodes.IdentifierStringNode(pos, value=var)
                     for var in local_names]
            return ExprNodes.ListNode(pos, args=items)

    def visit_PrimaryCmpNode(self, node):
        # special case: for in/not-in test, we do not need to sort locals()
        self.visitchildren(node)
        if node.operator in 'not_in':  # in/not_in
            if isinstance(node.operand2, ExprNodes.SortedDictKeysNode):
                arg = node.operand2.arg
                if isinstance(arg, ExprNodes.NoneCheckNode):
                    arg = arg.arg
                node.operand2 = arg
        return node

    def visit_CascadedCmpNode(self, node):
        return self.visit_PrimaryCmpNode(node)

    def _inject_eval(self, node, func_name):
        lenv = self.current_env()
        entry = lenv.lookup(func_name)
        if len(node.args) != 1 or (entry and not entry.is_builtin):
            return node
        # Inject globals and locals
        node.args.append(ExprNodes.GlobalsExprNode(node.pos))
        if not lenv.is_module_scope:
            node.args.append(
                ExprNodes.LocalsExprNode(
                    node.pos, self.current_scope_node(), lenv))
        return node

    def _inject_super(self, node, func_name):
        lenv = self.current_env()
        entry = lenv.lookup_here(func_name)
        if entry or node.args:
            return node
        # Inject no-args super
        def_node = self.current_scope_node()
        if not isinstance(def_node, Nodes.DefNode) or not def_node.args or len(self.env_stack) < 2:
            return node
        class_node, class_scope = self.env_stack[-2]
        if class_scope.is_py_class_scope:
            def_node.requires_classobj = True
            class_node.class_cell.is_active = True
            node.args = [
                ExprNodes.ClassCellNode(
                    node.pos, is_generator=def_node.is_generator),
                ExprNodes.NameNode(node.pos, name=def_node.args[0].name)
                ]
        elif class_scope.is_c_class_scope:
            node.args = [
                ExprNodes.NameNode(
                    node.pos, name=class_node.scope.name,
                    entry=class_node.entry),
                ExprNodes.NameNode(node.pos, name=def_node.args[0].name)
                ]
        return node

    def visit_SimpleCallNode(self, node):
        # cython.foo
        function = node.function.as_cython_attribute()
        if function:
            if function in InterpretCompilerDirectives.unop_method_nodes:
                if len(node.args) != 1:
                    error(node.function.pos, u"%s() takes exactly one argument" % function)
                else:
                    node = InterpretCompilerDirectives.unop_method_nodes[function](
                        node.function.pos, operand=node.args[0])
            elif function in InterpretCompilerDirectives.binop_method_nodes:
                if len(node.args) != 2:
                    error(node.function.pos, u"%s() takes exactly two arguments" % function)
                else:
                    node = InterpretCompilerDirectives.binop_method_nodes[function](
                        node.function.pos, operand1=node.args[0], operand2=node.args[1])
            elif function == u'cast':
                if len(node.args) != 2:
                    error(node.function.pos,
                          u"cast() takes exactly two arguments and an optional typecheck keyword")
                else:
                    type = node.args[0].analyse_as_type(self.current_env())
                    if type:
                        node = ExprNodes.TypecastNode(
                            node.function.pos, type=type, operand=node.args[1], typecheck=False)
                    else:
                        error(node.args[0].pos, "Not a type")
            elif function == u'sizeof':
                if len(node.args) != 1:
                    error(node.function.pos, u"sizeof() takes exactly one argument")
                else:
                    type = node.args[0].analyse_as_type(self.current_env())
                    if type:
                        node = ExprNodes.SizeofTypeNode(node.function.pos, arg_type=type)
                    else:
                        node = ExprNodes.SizeofVarNode(node.function.pos, operand=node.args[0])
            elif function == 'cmod':
                if len(node.args) != 2:
                    error(node.function.pos, u"cmod() takes exactly two arguments")
                else:
                    node = ExprNodes.binop_node(node.function.pos, '%', node.args[0], node.args[1])
                    node.cdivision = True
            elif function == 'cdiv':
                if len(node.args) != 2:
                    error(node.function.pos, u"cdiv() takes exactly two arguments")
                else:
                    node = ExprNodes.binop_node(node.function.pos, '/', node.args[0], node.args[1])
                    node.cdivision = True
            elif function == u'set':
                node.function = ExprNodes.NameNode(node.pos, name=EncodedString('set'))
            elif function == u'staticmethod':
                node.function = ExprNodes.NameNode(node.pos, name=EncodedString('staticmethod'))
            elif self.context.cython_scope.lookup_qualified_name(function):
                pass
            else:
                error(node.function.pos,
                      u"'%s' not a valid cython language construct" % function)

        self.visitchildren(node)

        if isinstance(node, ExprNodes.SimpleCallNode) and node.function.is_name:
            func_name = node.function.name
            if func_name in ('dir', 'locals', 'vars'):
                return self._inject_locals(node, func_name)
            if func_name == 'eval':
                return self._inject_eval(node, func_name)
            if func_name == 'super':
                return self._inject_super(node, func_name)
        return node

    def visit_GeneralCallNode(self, node):
        function = node.function.as_cython_attribute()
        if function == u'cast':
            # NOTE: assuming simple tuple/dict nodes for positional_args and keyword_args
            args = node.positional_args.args
            kwargs = node.keyword_args.compile_time_value(None)
            if (len(args) != 2 or len(kwargs) > 1 or
                    (len(kwargs) == 1 and 'typecheck' not in kwargs)):
                error(node.function.pos,
                      u"cast() takes exactly two arguments and an optional typecheck keyword")
            else:
                type = args[0].analyse_as_type(self.current_env())
                if type:
                    typecheck = kwargs.get('typecheck', False)
                    node = ExprNodes.TypecastNode(
                        node.function.pos, type=type, operand=args[1], typecheck=typecheck)
                else:
                    error(args[0].pos, "Not a type")

        self.visitchildren(node)
        return node


class ReplaceFusedTypeChecks(VisitorTransform):
    """
    This is not a transform in the pipeline. It is invoked on the specific
    versions of a cdef function with fused argument types. It filters out any
    type branches that don't match. e.g.

        if fused_t is mytype:
            ...
        elif fused_t in other_fused_type:
            ...
    """
    def __init__(self, local_scope):
        super(ReplaceFusedTypeChecks, self).__init__()
        self.local_scope = local_scope
        # defer the import until now to avoid circular import time dependencies
        from .Optimize import ConstantFolding
        self.transform = ConstantFolding(reevaluate=True)

    def visit_IfStatNode(self, node):
        """
        Filters out any if clauses with false compile time type check
        expression.
        """
        self.visitchildren(node)
        return self.transform(node)

    def visit_GILStatNode(self, node):
        """
        Fold constant condition of GILStatNode.
        """
        self.visitchildren(node)
        return self.transform(node)

    def visit_PrimaryCmpNode(self, node):
        with Errors.local_errors(ignore=True):
            type1 = node.operand1.analyse_as_type(self.local_scope)
            type2 = node.operand2.analyse_as_type(self.local_scope)

        if type1 and type2:
            false_node = ExprNodes.BoolNode(node.pos, value=False)
            true_node = ExprNodes.BoolNode(node.pos, value=True)

            type1 = self.specialize_type(type1, node.operand1.pos)
            op = node.operator

            if op in ('is', 'is_not', '==', '!='):
                type2 = self.specialize_type(type2, node.operand2.pos)

                is_same = type1.same_as(type2)
                eq = op in ('is', '==')

                if (is_same and eq) or (not is_same and not eq):
                    return true_node

            elif op in ('in', 'not_in'):
                # We have to do an instance check directly, as operand2
                # needs to be a fused type and not a type with a subtype
                # that is fused. First unpack the typedef
                if isinstance(type2, PyrexTypes.CTypedefType):
                    type2 = type2.typedef_base_type

                if type1.is_fused:
                    error(node.operand1.pos, "Type is fused")
                elif not type2.is_fused:
                    error(node.operand2.pos,
                          "Can only use 'in' or 'not in' on a fused type")
                else:
                    types = PyrexTypes.get_specialized_types(type2)

                    for specialized_type in types:
                        if type1.same_as(specialized_type):
                            if op == 'in':
                                return true_node
                            else:
                                return false_node

                    if op == 'not_in':
                        return true_node

            return false_node

        return node

    def specialize_type(self, type, pos):
        try:
            return type.specialize(self.local_scope.fused_to_specific)
        except KeyError:
            error(pos, "Type is not specific")
            return type

    def visit_Node(self, node):
        self.visitchildren(node)
        return node


class DebugTransform(CythonTransform):
    """
    Write debug information for this Cython module.
    """

    def __init__(self, context, options, result):
        super(DebugTransform, self).__init__(context)
        self.visited = set()
        # our treebuilder and debug output writer
        # (see Cython.Debugger.debug_output.CythonDebugWriter)
        self.tb = self.context.gdb_debug_outputwriter
        #self.c_output_file = options.output_file
        self.c_output_file = result.c_file

        # Closure support, basically treat nested functions as if the AST were
        # never nested
        self.nested_funcdefs = []

        # tells visit_NameNode whether it should register step-into functions
        self.register_stepinto = False

    def visit_ModuleNode(self, node):
        self.tb.module_name = node.full_module_name
        attrs = dict(
            module_name=node.full_module_name,
            filename=node.pos[0].filename,
            c_filename=self.c_output_file)

        self.tb.start('Module', attrs)

        # serialize functions
        self.tb.start('Functions')
        # First, serialize functions normally...
        self.visitchildren(node)

        # ... then, serialize nested functions
        for nested_funcdef in self.nested_funcdefs:
            self.visit_FuncDefNode(nested_funcdef)

        self.register_stepinto = True
        self.serialize_modulenode_as_function(node)
        self.register_stepinto = False
        self.tb.end('Functions')

        # 2.3 compatibility. Serialize global variables
        self.tb.start('Globals')
        entries = {}

        for k, v in node.scope.entries.items():
            if (v.qualified_name not in self.visited and not
                    v.name.startswith('__pyx_') and not
                    v.type.is_cfunction and not
                    v.type.is_extension_type):
                entries[k]= v

        self.serialize_local_variables(entries)
        self.tb.end('Globals')
        # self.tb.end('Module') # end Module after the line number mapping in
        # Cython.Compiler.ModuleNode.ModuleNode._serialize_lineno_map
        return node

    def visit_FuncDefNode(self, node):
        self.visited.add(node.local_scope.qualified_name)

        if getattr(node, 'is_wrapper', False):
            return node

        if self.register_stepinto:
            self.nested_funcdefs.append(node)
            return node

        # node.entry.visibility = 'extern'
        if node.py_func is None:
            pf_cname = ''
        else:
            pf_cname = node.py_func.entry.func_cname

        # For functions defined using def, cname will be pyfunc_cname=__pyx_pf_*
        # For functions defined using cpdef or cdef, cname will be func_cname=__pyx_f_*
        # In all cases, cname will be the name of the function containing the actual code
        cname = node.entry.pyfunc_cname or node.entry.func_cname

        attrs = dict(
            name=node.entry.name or getattr(node, 'name', '<unknown>'),
            cname=cname,
            pf_cname=pf_cname,
            qualified_name=node.local_scope.qualified_name,
            lineno=str(node.pos[1]))

        self.tb.start('Function', attrs=attrs)

        self.tb.start('Locals')
        self.serialize_local_variables(node.local_scope.entries)
        self.tb.end('Locals')

        self.tb.start('Arguments')
        for arg in node.local_scope.arg_entries:
            self.tb.start(arg.name)
            self.tb.end(arg.name)
        self.tb.end('Arguments')

        self.tb.start('StepIntoFunctions')
        self.register_stepinto = True
        self.visitchildren(node)
        self.register_stepinto = False
        self.tb.end('StepIntoFunctions')
        self.tb.end('Function')

        return node

    def visit_NameNode(self, node):
        if (self.register_stepinto and
                node.type is not None and
                node.type.is_cfunction and
                getattr(node, 'is_called', False) and
                node.entry.func_cname is not None):
            # don't check node.entry.in_cinclude, as 'cdef extern: ...'
            # declared functions are not 'in_cinclude'.
            # This means we will list called 'cdef' functions as
            # "step into functions", but this is not an issue as they will be
            # recognized as Cython functions anyway.
            attrs = dict(name=node.entry.func_cname)
            self.tb.start('StepIntoFunction', attrs=attrs)
            self.tb.end('StepIntoFunction')

        self.visitchildren(node)
        return node

    def serialize_modulenode_as_function(self, node):
        """
        Serialize the module-level code as a function so the debugger will know
        it's a "relevant frame" and it will know where to set the breakpoint
        for 'break modulename'.
        """
        self._serialize_modulenode_as_function(node, dict(
            name=node.full_module_name.rpartition('.')[-1],
            cname=node.module_init_func_cname(),
            pf_cname='',
            # Ignore the qualified_name, breakpoints should be set using
            # `cy break modulename:lineno` for module-level breakpoints.
            qualified_name='',
            lineno='1',
            is_initmodule_function="True",
        ))

    def _serialize_modulenode_as_function(self, node, attrs):
        self.tb.start('Function', attrs=attrs)

        self.tb.start('Locals')
        self.serialize_local_variables(node.scope.entries)
        self.tb.end('Locals')

        self.tb.start('Arguments')
        self.tb.end('Arguments')

        self.tb.start('StepIntoFunctions')
        self.register_stepinto = True
        self.visitchildren(node)
        self.register_stepinto = False
        self.tb.end('StepIntoFunctions')

        self.tb.end('Function')

    def serialize_local_variables(self, entries):
        for entry in entries.values():
            if not entry.cname:
                # not a local variable
                continue
            if entry.type.is_pyobject:
                vartype = 'PythonObject'
            else:
                vartype = 'CObject'

            if entry.from_closure:
                # We're dealing with a closure where a variable from an outer
                # scope is accessed, get it from the scope object.
                cname = '%s->%s' % (Naming.cur_scope_cname,
                                    entry.outer_entry.cname)

                qname = '%s.%s.%s' % (entry.scope.outer_scope.qualified_name,
                                      entry.scope.name,
                                      entry.name)
            elif entry.in_closure:
                cname = '%s->%s' % (Naming.cur_scope_cname,
                                    entry.cname)
                qname = entry.qualified_name
            else:
                cname = entry.cname
                qname = entry.qualified_name

            if not entry.pos:
                # this happens for variables that are not in the user's code,
                # e.g. for the global __builtins__, __doc__, etc. We can just
                # set the lineno to 0 for those.
                lineno = '0'
            else:
                lineno = str(entry.pos[1])

            attrs = dict(
                name=entry.name,
                cname=cname,
                qualified_name=qname,
                type=vartype,
                lineno=lineno)

            self.tb.start('LocalVar', attrs)
            self.tb.end('LocalVar')<|MERGE_RESOLUTION|>--- conflicted
+++ resolved
@@ -400,8 +400,6 @@
         self.visitchildren(node)
         return node
 
-<<<<<<< HEAD
-=======
     def visit_PatternNode(self, node):
         in_pattern_node, self.in_pattern_node = self.in_pattern_node, True
         self.visitchildren(node)
@@ -414,7 +412,6 @@
         self.visitchildren(node)
         return node
 
->>>>>>> 79969ec1
 class _AssignmentExpressionTargetNameFinder(TreeVisitor):
     def __init__(self):
         super(_AssignmentExpressionTargetNameFinder, self).__init__()
