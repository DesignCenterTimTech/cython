#
#   Pyrex Parser
#

import os, re
from string import join, replace
from types import ListType, TupleType
from Scanning import PyrexScanner
import Nodes
import ExprNodes
from ModuleNode import ModuleNode
from Errors import error, InternalError

def p_ident(s, message = "Expected an identifier"):
    if s.sy == 'IDENT':
        name = s.systring
        s.next()
        return name
    else:
        s.error(message)

def p_ident_list(s):
    names = []
    while s.sy == 'IDENT':
        names.append(s.systring)
        s.next()
        if s.sy <> ',':
            break
        s.next()
    return names

#------------------------------------------
#
#   Expressions
#
#------------------------------------------

def p_binop_expr(s, ops, p_sub_expr):
    #print "p_binop_expr:", ops, p_sub_expr ###
    n1 = p_sub_expr(s)
    #print "p_binop_expr(%s):" % p_sub_expr, s.sy ###
    while s.sy in ops:
        op = s.sy
        pos = s.position()
        s.next()
        n2 = p_sub_expr(s)
        n1 = ExprNodes.binop_node(pos, op, n1, n2)
    return n1

#expression: or_test [if or_test else test] | lambda_form

def p_simple_expr(s):
    pos = s.position()
    expr = p_or_test(s)
    if s.sy == 'if':
        s.next()
        test = p_or_test(s)
        if s.sy == 'else':
            s.next()
            other = p_test(s)
            return ExprNodes.CondExprNode(pos, test=test, true_val=expr, false_val=other)
        else:
            s.error("Expected 'else'")
    else:
        return expr
        
#test: or_test | lambda_form
        
def p_test(s):
    return p_or_test(s)

#or_test: and_test ('or' and_test)*

def p_or_test(s):
    #return p_binop_expr(s, ('or',), p_and_test)
    return p_rassoc_binop_expr(s, ('or',), p_and_test)

def p_rassoc_binop_expr(s, ops, p_subexpr):
    n1 = p_subexpr(s)
    if s.sy in ops:
        pos = s.position()
        op = s.sy
        s.next()
        n2 = p_rassoc_binop_expr(s, ops, p_subexpr)
        n1 = ExprNodes.binop_node(pos, op, n1, n2)
    return n1

#and_test: not_test ('and' not_test)*

def p_and_test(s):
    #return p_binop_expr(s, ('and',), p_not_test)
    return p_rassoc_binop_expr(s, ('and',), p_not_test)

#not_test: 'not' not_test | comparison

def p_not_test(s):
    if s.sy == 'not':
        pos = s.position()
        s.next()
        return ExprNodes.NotNode(pos, operand = p_not_test(s))
    else:
        return p_comparison(s)

#comparison: expr (comp_op expr)*
#comp_op: '<'|'>'|'=='|'>='|'<='|'<>'|'!='|'in'|'not' 'in'|'is'|'is' 'not'

def p_comparison(s):
    n1 = p_bit_expr(s)
    if s.sy in comparison_ops:
        pos = s.position()
        op = p_cmp_op(s)
        n2 = p_bit_expr(s)
        n1 = ExprNodes.PrimaryCmpNode(pos, 
            operator = op, operand1 = n1, operand2 = n2)
        if s.sy in comparison_ops:
            n1.cascade = p_cascaded_cmp(s)
    return n1

def p_cascaded_cmp(s):
    pos = s.position()
    op = p_cmp_op(s)
    n2 = p_bit_expr(s)
    result = ExprNodes.CascadedCmpNode(pos, 
        operator = op, operand2 = n2)
    if s.sy in comparison_ops:
        result.cascade = p_cascaded_cmp(s)
    return result

def p_cmp_op(s):
    if s.sy == 'not':
        s.next()
        s.expect('in')
        op = 'not_in'
    elif s.sy == 'is':
        s.next()
        if s.sy == 'not':
            s.next()
            op = 'is_not'
        else:
            op = 'is'
    else:
        op = s.sy
        s.next()
    if op == '<>':
        op = '!='
    return op
    
comparison_ops = (
    '<', '>', '==', '>=', '<=', '<>', '!=', 
    'in', 'is', 'not'
)

#expr: xor_expr ('|' xor_expr)*

def p_bit_expr(s):
    return p_binop_expr(s, ('|',), p_xor_expr)

#xor_expr: and_expr ('^' and_expr)*

def p_xor_expr(s):
    return p_binop_expr(s, ('^',), p_and_expr)

#and_expr: shift_expr ('&' shift_expr)*

def p_and_expr(s):
    return p_binop_expr(s, ('&',), p_shift_expr)

#shift_expr: arith_expr (('<<'|'>>') arith_expr)*

def p_shift_expr(s):
    return p_binop_expr(s, ('<<', '>>'), p_arith_expr)

#arith_expr: term (('+'|'-') term)*

def p_arith_expr(s):
    return p_binop_expr(s, ('+', '-'), p_term)

#term: factor (('*'|'/'|'%') factor)*

def p_term(s):
    return p_binop_expr(s, ('*', '/', '%', '//'), p_factor)

#factor: ('+'|'-'|'~'|'&'|typecast|sizeof) factor | power

def p_factor(s):
    sy = s.sy
    if sy in ('+', '-', '~'):
        op = s.sy
        pos = s.position()
        s.next()
        return ExprNodes.unop_node(pos, op, p_factor(s))
    elif sy == '&':
        pos = s.position()
        s.next()
        arg = p_factor(s)
        return ExprNodes.AmpersandNode(pos, operand = arg)
    elif sy == "<":
        return p_typecast(s)
    elif sy == 'IDENT' and s.systring == "sizeof":
        return p_sizeof(s)
    else:
        return p_power(s)

def p_typecast(s):
    # s.sy == "<"
    pos = s.position()
    s.next()
    base_type = p_c_base_type(s)
    declarator = p_c_declarator(s, empty = 1)
    s.expect(">")
    operand = p_factor(s)
    return ExprNodes.TypecastNode(pos, 
        base_type = base_type, 
        declarator = declarator,
        operand = operand)

def p_sizeof(s):
    # s.sy == ident "sizeof"
    pos = s.position()
    s.next()
    s.expect('(')
    if looking_at_type(s) or looking_at_dotted_name(s):
        base_type = p_c_base_type(s)
        declarator = p_c_declarator(s, empty = 1)
        node = ExprNodes.SizeofTypeNode(pos, 
            base_type = base_type, declarator = declarator)
    else:
        operand = p_simple_expr(s)
        node = ExprNodes.SizeofVarNode(pos, operand = operand)
    s.expect(')')
    return node

#power: atom trailer* ('**' factor)*

def p_power(s):
    n1 = p_atom(s)
    while s.sy in ('(', '[', '.'):
        n1 = p_trailer(s, n1)
    if s.sy == '**':
        pos = s.position()
        s.next()
        n2 = p_factor(s)
        n1 = ExprNodes.binop_node(pos, '**', n1, n2)
    return n1

#trailer: '(' [arglist] ')' | '[' subscriptlist ']' | '.' NAME

def p_trailer(s, node1):
    pos = s.position()
    if s.sy == '(':
        return p_call(s, node1)
    elif s.sy == '[':
        return p_index(s, node1)
    else: # s.sy == '.'
        s.next()
        name = p_ident(s)
        return ExprNodes.AttributeNode(pos, 
            obj = node1, attribute = name)

# arglist:  argument (',' argument)* [',']
# argument: [test '='] test       # Really [keyword '='] test

def p_call(s, function):
    # s.sy == '('
    pos = s.position()
    s.next()
    positional_args = []
    keyword_args = []
    star_arg = None
    starstar_arg = None
    while s.sy not in ('*', '**', ')'):
        arg = p_simple_expr(s)
        if s.sy == '=':
            s.next()
            if not arg.is_name:
                s.error("Expected an identifier before '='",
                    pos = arg.pos)
            keyword = ExprNodes.StringNode(arg.pos, 
                value = arg.name)
            arg = p_simple_expr(s)
            keyword_args.append((keyword, arg))
        else:
            if keyword_args:
                s.error("Non-keyword arg following keyword arg",
                    pos = arg.pos)
            positional_args.append(arg)
        if s.sy <> ',':
            break
        s.next()
    if s.sy == '*':
        s.next()
        star_arg = p_simple_expr(s)
        if s.sy == ',':
            s.next()
    if s.sy == '**':
        s.next()
        starstar_arg = p_simple_expr(s)
        if s.sy == ',':
            s.next()
    s.expect(')')
    if not (keyword_args or star_arg or starstar_arg):
        return ExprNodes.SimpleCallNode(pos,
            function = function,
            args = positional_args)
    else:
        arg_tuple = None
        keyword_dict = None
        if positional_args or not star_arg:
            arg_tuple = ExprNodes.TupleNode(pos, 
                args = positional_args)
        if star_arg:
            star_arg_tuple = ExprNodes.AsTupleNode(pos, arg = star_arg)
            if arg_tuple:
                arg_tuple = ExprNodes.binop_node(pos, 
                    operator = '+', operand1 = arg_tuple,
                    operand2 = star_arg_tuple)
            else:
                arg_tuple = star_arg_tuple
        if keyword_args:
            keyword_dict = ExprNodes.DictNode(pos,
                key_value_pairs = keyword_args)
        return ExprNodes.GeneralCallNode(pos, 
            function = function,
            positional_args = arg_tuple,
            keyword_args = keyword_dict,
            starstar_arg = starstar_arg)

#lambdef: 'lambda' [varargslist] ':' test

#subscriptlist: subscript (',' subscript)* [',']

def p_index(s, base):
    # s.sy == '['
    pos = s.position()
    s.next()
    subscripts = p_subscript_list(s)
    if len(subscripts) == 1 and len(subscripts[0]) == 2:
        start, stop = subscripts[0]
        result = ExprNodes.SliceIndexNode(pos, 
            base = base, start = start, stop = stop)
    else:
        indexes = make_slice_nodes(pos, subscripts)
        if len(indexes) == 1:
            index = indexes[0]
        else:
            index = ExprNodes.TupleNode(pos, args = indexes)
        result = ExprNodes.IndexNode(pos,
            base = base, index = index)
    s.expect(']')
    return result

def p_subscript_list(s):
    items = [p_subscript(s)]
    while s.sy == ',':
        s.next()
        if s.sy == ']':
            break
        items.append(p_subscript(s))
    return items

#subscript: '.' '.' '.' | test | [test] ':' [test] [':' [test]]

def p_subscript(s):
    # Parse a subscript and return a list of
    # 1, 2 or 3 ExprNodes, depending on how
    # many slice elements were encountered.
    pos = s.position()
    if s.sy == '.':
        expect_ellipsis(s)
        return [ExprNodes.EllipsisNode(pos)]
    else:
        start = p_slice_element(s, (':',))
        if s.sy <> ':':
            return [start]
        s.next()
        stop = p_slice_element(s, (':', ',', ']'))
        if s.sy <> ':':
            return [start, stop]
        s.next()
        step = p_slice_element(s, (':', ',', ']'))
        return [start, stop, step]

def p_slice_element(s, follow_set):
    # Simple expression which may be missing iff
    # it is followed by something in follow_set.
    if s.sy not in follow_set:
        return p_simple_expr(s)
    else:
        return None

def expect_ellipsis(s):
    s.expect('.')
    s.expect('.')
    s.expect('.')

def make_slice_nodes(pos, subscripts):
    # Convert a list of subscripts as returned
    # by p_subscript_list into a list of ExprNodes,
    # creating SliceNodes for elements with 2 or
    # more components.
    result = []
    for subscript in subscripts:
        if len(subscript) == 1:
            result.append(subscript[0])
        else:
            result.append(make_slice_node(pos, *subscript))
    return result

def make_slice_node(pos, start, stop = None, step = None):
    if not start:
        start = ExprNodes.NoneNode(pos)
    if not stop:
        stop = ExprNodes.NoneNode(pos)
    if not step:
        step = ExprNodes.NoneNode(pos)
    return ExprNodes.SliceNode(pos,
        start = start, stop = stop, step = step)

#atom: '(' [testlist] ')' | '[' [listmaker] ']' | '{' [dictmaker] '}' | '`' testlist '`' | NAME | NUMBER | STRING+

def p_atom(s):
    pos = s.position()
    sy = s.sy
    if sy == '(':
        s.next()
        if s.sy == ')':
            result = ExprNodes.TupleNode(pos, args = [])
        else:
            result = p_expr(s)
        s.expect(')')
        return result
    elif sy == '[':
        return p_list_maker(s)
    elif sy == '{':
        return p_dict_maker(s)
    elif sy == '`':
        return p_backquote_expr(s)
    elif sy == 'INT':
        value = s.systring
        s.next()
        return ExprNodes.IntNode(pos, value = value)
    elif sy == 'LONG':
        value = s.systring
        s.next()
        return ExprNodes.LongNode(pos, value = value)
    elif sy == 'FLOAT':
        value = s.systring
        s.next()
        return ExprNodes.FloatNode(pos, value = value)
    elif sy == 'IMAG':
        value = s.systring[:-1]
        s.next()
        return ExprNodes.ImagNode(pos, value = value)
    elif sy == 'STRING' or sy == 'BEGIN_STRING':
        kind, value = p_cat_string_literal(s)
        if kind == 'c':
            return ExprNodes.CharNode(pos, value = value)
        else:
            return ExprNodes.StringNode(pos, value = value)
    elif sy == 'IDENT':
        name = s.systring
        s.next()
        if name == "None":
            return ExprNodes.NoneNode(pos)
        else:
            return ExprNodes.NameNode(pos, name=name)
    elif sy == 'NULL':
        s.next()
        return ExprNodes.NullNode(pos)
    else:
        s.error("Expected an identifier or literal")

def p_cat_string_literal(s):
    # A sequence of one or more adjacent string literals.
    # Returns (kind, value) where kind in ('', 'c', 'r')
    kind, value = p_string_literal(s)
    if kind <> 'c':
        strings = [value]
        while s.sy == 'STRING' or s.sy == 'BEGIN_STRING':
            next_kind, next_value = p_string_literal(s)
            if next_kind == 'c':
                self.error(
                    "Cannot concatenate char literal with another string or char literal")
            strings.append(next_value)
        value = ''.join(strings)
    return kind, value

def p_opt_string_literal(s):
    if s.sy == 'STRING' or s.sy == 'BEGIN_STRING':
        return p_string_literal(s)
    else:
        return None

def p_string_literal(s):
    # A single string or char literal.
    # Returns (kind, value) where kind in ('', 'c', 'r')
    if s.sy == 'STRING':
        value = unquote(s.systring)
        s.next()
        return value
    # s.sy == 'BEGIN_STRING'
    pos = s.position()
    #is_raw = s.systring[:1].lower() == "r"
    kind = s.systring[:1].lower()
    if kind not in "cr":
        kind = ''
    chars = []
    while 1:
        s.next()
        sy = s.sy
        #print "p_string_literal: sy =", sy, repr(s.systring) ###
        if sy == 'CHARS':
            systr = s.systring
            if len(systr) == 1 and systr in "'\"\n":
                chars.append('\\')
            chars.append(systr)
        elif sy == 'ESCAPE':
            systr = s.systring
            if kind == 'r':
                if systr == '\\\n':
                    chars.append(r'\\\n')
                elif systr == r'\"':
                    chars.append(r'\\\"')
                elif systr == r'\\':
                    chars.append(r'\\\\')
                else:
                    chars.append('\\' + systr)
            else:
                c = systr[1]
                if c in "'\"\\abfnrtv01234567":
                    chars.append(systr)
                elif c == 'x':
                    chars.append('\\x0' + systr[2:])
                elif c == '\n':
                    pass
                else:
                    chars.append(r'\\' + systr[1:])
        elif sy == 'NEWLINE':
            chars.append(r'\n')
        elif sy == 'END_STRING':
            break
        elif sy == 'EOF':
            s.error("Unclosed string literal", pos = pos)
        else:
            s.error(
                "Unexpected token %r:%r in string literal" %
                    (sy, s.systring))
    s.next()
    value = join(chars, '')
    #print "p_string_literal: value =", repr(value) ###
    return kind, value

def unquote(s):
    is_raw = 0
    if s[:1].lower() == "r":
        is_raw = 1
        s = s[1:]
    q = s[:3]
    if q == '"""' or q == "'''":
        s = s[3:-3]
    else:
        s = s[1:-1]
    if is_raw:
        s = s.replace('\\', '\\\\')
        s = s.replace('\n', '\\\n')
    else:
        # Split into double quotes, newlines, escape sequences 
        # and spans of regular chars
        l1 = re.split(r'((?:\\[0-7]{1,3})|(?:\\x[0-9A-Fa-f]{2})|(?:\\.)|(?:\\\n)|(?:\n)|")', s)
        print "unquote: l1 =", l1 ###
        l2 = []
        for item in l1:
            if item == '"' or item == '\n':
                l2.append('\\' + item)
            elif item == '\\\n':
                pass
            elif item[:1] == '\\':
                if len(item) == 2:
                    if item[1] in '"\\abfnrtv':
                        l2.append(item)
                    else:
                        l2.append(item[1])
                elif item[1:2] == 'x':
                    l2.append('\\x0' + item[2:])
                else:
                    # octal escape
                    l2.append(item)
            else:
                l2.append(item)
        s = "".join(l2)
    return s
        
# list_display  	::=  	"[" [listmaker] "]"
# listmaker 	::= 	expression ( list_for | ( "," expression )* [","] )
# list_iter 	::= 	list_for | list_if
# list_for 	::= 	"for" expression_list "in" testlist [list_iter]
# list_if 	::= 	"if" test [list_iter]
        
def p_list_maker(s):
    # s.sy == '['
    pos = s.position()
    s.next()
    if s.sy == ']':
        s.expect(']')
        return ExprNodes.ListNode(pos, args = [])
    expr = p_simple_expr(s)
    if s.sy == 'for':
        loop = p_list_for(s)
        s.expect(']')
        inner_loop = loop
        while not isinstance(inner_loop.body, Nodes.PassStatNode):
            inner_loop = inner_loop.body
            if isinstance(inner_loop, Nodes.IfStatNode):
                 inner_loop = inner_loop.if_clauses[0]
        append = ExprNodes.ListComprehensionAppendNode( pos, expr = expr )
        inner_loop.body = Nodes.ExprStatNode(pos, expr = append)
        return ExprNodes.ListComprehensionNode(pos, loop = loop, append = append)
    else:
        exprs = [expr]
        if s.sy == ',':
            s.next()
            exprs += p_simple_expr_list(s)
        s.expect(']')
        return ExprNodes.ListNode(pos, args = exprs)
        
def p_list_iter(s):
    if s.sy == 'for':
        return p_list_for(s)
    elif s.sy == 'if':
        return p_list_if(s)
    else:
        return Nodes.PassStatNode(s.position())

def p_list_for(s):
    # s.sy == 'for'
    pos = s.position()
    s.next()
    kw = p_for_bounds(s)
    kw['else_clause'] = None
    kw['body'] = p_list_iter(s)
    return Nodes.ForStatNode(pos, **kw)
        
def p_list_if(s):
    # s.sy == 'if'
    pos = s.position()
    s.next()
    test = p_test(s)
    return Nodes.IfStatNode(pos, 
        if_clauses = [Nodes.IfClauseNode(pos, condition = test, body = p_list_iter(s))],
        else_clause = None )
    
#dictmaker: test ':' test (',' test ':' test)* [',']

def p_dict_maker(s):
    # s.sy == '{'
    pos = s.position()
    s.next()
    items = []
    while s.sy <> '}':
        key = p_simple_expr(s)
        s.expect(':')
        value = p_simple_expr(s)
        items.append((key, value))
        if s.sy <> ',':
            break
        s.next()
    s.expect('}')
    return ExprNodes.DictNode(pos, key_value_pairs = items)

def p_backquote_expr(s):
    # s.sy == '`'
    pos = s.position()
    s.next()
    arg = p_expr(s)
    s.expect('`')
    return ExprNodes.BackquoteNode(pos, arg = arg)

def p_simple_expr_list(s):
    exprs = []
    while s.sy not in expr_terminators:
        exprs.append(p_simple_expr(s))
        if s.sy <> ',':
            break
        s.next()
    return exprs

def p_expr(s):
    pos = s.position()
    expr = p_simple_expr(s)
    if s.sy == ',':
        s.next()
        exprs = [expr] + p_simple_expr_list(s)
        return ExprNodes.TupleNode(pos, args = exprs)
    else:
        return expr


#testlist: test (',' test)* [',']
# differs from p_expr only in the fact that it cannot contain conditional expressions

def p_testlist(s):
    pos = s.position()
    expr = p_test(s)
    if s.sy == ',':
        exprs = [expr]
        while s.sy == ',':
            s.next()
            exprs.append(p_test(s))
        return ExprNodes.TupleNode(pos, args = exprs)
    else:
        return expr
        
expr_terminators = (')', ']', '}', ':', '=', 'NEWLINE')

#-------------------------------------------------------
#
#   Statements
#
#-------------------------------------------------------

def p_global_statement(s):
    # assume s.sy == 'global'
    pos = s.position()
    s.next()
    names = p_ident_list(s)
    return Nodes.GlobalNode(pos, names = names)

def p_expression_or_assignment(s):
    expr_list = [p_expr(s)]
    while s.sy == '=':
        s.next()
        expr_list.append(p_expr(s))
    if len(expr_list) == 1:
        if re.match("[+*/\%^\&|-]=", s.sy):
            lhs = expr_list[0]
            if not isinstance(lhs, (ExprNodes.AttributeNode, ExprNodes.IndexNode, ExprNodes.NameNode) ):
                error(lhs.pos, "Illegal operand for inplace operation.")
            operator = s.sy[0]
            s.next()
            rhs = p_expr(s)
            return Nodes.InPlaceAssignmentNode(lhs.pos, operator = operator, lhs = lhs, rhs = rhs)
        else:
            expr = expr_list[0]
            return Nodes.ExprStatNode(expr.pos, expr = expr)
    else:
        expr_list_list = []
        flatten_parallel_assignments(expr_list, expr_list_list)
        nodes = []
        for expr_list in expr_list_list:
            lhs_list = expr_list[:-1]
            rhs = expr_list[-1]
            if len(lhs_list) == 1:
                node = Nodes.SingleAssignmentNode(rhs.pos, 
                    lhs = lhs_list[0], rhs = rhs)
            else:
                node = Nodes.CascadedAssignmentNode(rhs.pos,
                    lhs_list = lhs_list, rhs = rhs)
            nodes.append(node)
        if len(nodes) == 1:
            return nodes[0]
        else:
            return Nodes.ParallelAssignmentNode(nodes[0].pos, stats = nodes)

def flatten_parallel_assignments(input, output):
    #  The input is a list of expression nodes, representing 
    #  the LHSs and RHS of one (possibly cascaded) assignment 
    #  statement. If they are all sequence constructors with 
    #  the same number of arguments, rearranges them into a
    #  list of equivalent assignments between the individual 
    #  elements. This transformation is applied recursively.
    size = find_parallel_assignment_size(input)
    if size >= 0:
        for i in range(size):
            new_exprs = [expr.args[i] for expr in input]
            flatten_parallel_assignments(new_exprs, output)
    else:
        output.append(input)

def find_parallel_assignment_size(input):
    #  The input is a list of expression nodes. If 
    #  they are all sequence constructors with the same number
    #  of arguments, return that number, else return -1.
    #  Produces an error message if they are all sequence
    #  constructors but not all the same size.
    for expr in input:
        if not expr.is_sequence_constructor:
            return -1
    rhs = input[-1]
    rhs_size = len(rhs.args)
    for lhs in input[:-1]:
        lhs_size = len(lhs.args)
        if lhs_size <> rhs_size:
            error(lhs.pos, "Unpacking sequence of wrong size (expected %d, got %d)"
                % (lhs_size, rhs_size))
            return -1
    return rhs_size

def p_print_statement(s):
    # s.sy == 'print'
    pos = s.position()
    s.next()
    if s.sy == '>>':
        s.error("'print >>' not yet implemented")
    args = []
    ewc = 0
    if s.sy not in ('NEWLINE', 'EOF'):
        args.append(p_simple_expr(s))
        while s.sy == ',':
            s.next()
            if s.sy in ('NEWLINE', 'EOF'):
                ewc = 1
                break
            args.append(p_simple_expr(s))
    return Nodes.PrintStatNode(pos, 
        args = args, ends_with_comma = ewc)

def p_del_statement(s):
    # s.sy == 'del'
    pos = s.position()
    s.next()
    args = p_simple_expr_list(s)
    return Nodes.DelStatNode(pos, args = args)

def p_pass_statement(s, with_newline = 0):
    pos = s.position()
    s.expect('pass')
    if with_newline:
        s.expect_newline("Expected a newline")
    return Nodes.PassStatNode(pos)

def p_break_statement(s):
    # s.sy == 'break'
    pos = s.position()
    s.next()
    return Nodes.BreakStatNode(pos)

def p_continue_statement(s):
    # s.sy == 'continue'
    pos = s.position()
    s.next()
    return Nodes.ContinueStatNode(pos)

def p_return_statement(s):
    # s.sy == 'return'
    pos = s.position()
    s.next()
    if s.sy not in statement_terminators:
        value = p_expr(s)
    else:
        value = None
    return Nodes.ReturnStatNode(pos, value = value)

def p_raise_statement(s):
    # s.sy == 'raise'
    pos = s.position()
    s.next()
    exc_type = None
    exc_value = None
    exc_tb = None
    if s.sy not in statement_terminators:
        exc_type = p_simple_expr(s)
        if s.sy == ',':
            s.next()
            exc_value = p_simple_expr(s)
            if s.sy == ',':
                s.next()
                exc_tb = p_simple_expr(s)
    return Nodes.RaiseStatNode(pos, 
        exc_type = exc_type,
        exc_value = exc_value,
        exc_tb = exc_tb)

def p_import_statement(s):
    # s.sy in ('import', 'cimport')
    pos = s.position()
    kind = s.sy
    s.next()
    items = [p_dotted_name(s, as_allowed = 1)]
    while s.sy == ',':
        s.next()
        items.append(p_dotted_name(s, as_allowed = 1))
    stats = []
    for pos, target_name, dotted_name, as_name in items:
        if kind == 'cimport':
            stat = Nodes.CImportStatNode(pos, 
                module_name = dotted_name,
                as_name = as_name)
        else:
            stat = Nodes.SingleAssignmentNode(pos,
                lhs = ExprNodes.NameNode(pos, 
                    name = as_name or target_name),
                rhs = ExprNodes.ImportNode(pos, 
                    module_name = ExprNodes.StringNode(pos,
                        value = dotted_name),
                    name_list = None))
        stats.append(stat)
    return Nodes.StatListNode(pos, stats = stats)

def p_from_import_statement(s):
    # s.sy == 'from'
    pos = s.position()
    s.next()
    (dotted_name_pos, _, dotted_name, _) = \
        p_dotted_name(s, as_allowed = 0)
    if s.sy in ('import', 'cimport'):
        kind = s.sy
        s.next()
    else:
        s.error("Expected 'import' or 'cimport'")
    if s.sy == '*':
        s.error("'import *' not supported")
    imported_names = [p_imported_name(s)]
    while s.sy == ',':
        s.next()
        imported_names.append(p_imported_name(s))
    if kind == 'cimport':
        for (name_pos, name, as_name) in imported_names:
            local_name = as_name or name
            s.add_type_name(local_name)
        return Nodes.FromCImportStatNode(pos,
            module_name = dotted_name,
            imported_names = imported_names)
    else:
        imported_name_strings = []
        items = []
        for (name_pos, name, as_name) in imported_names:
            imported_name_strings.append(
                ExprNodes.StringNode(name_pos, value = name))
            items.append(
                (name,
                 ExprNodes.NameNode(name_pos, 
                 	name = as_name or name)))
        import_list = ExprNodes.ListNode(
            imported_names[0][0], args = imported_name_strings)
        return Nodes.FromImportStatNode(pos,
            module = ExprNodes.ImportNode(dotted_name_pos,
                module_name = ExprNodes.StringNode(dotted_name_pos,
                    value = dotted_name),
                name_list = import_list),
            items = items)

def p_imported_name(s):
    pos = s.position()
    name = p_ident(s)
    as_name = p_as_name(s)
    return (pos, name, as_name)

def p_dotted_name(s, as_allowed):
    pos = s.position()
    target_name = p_ident(s)
    as_name = None
    names = [target_name]
    while s.sy == '.':
        s.next()
        names.append(p_ident(s))
    if as_allowed:
        as_name = p_as_name(s)
    else:
        as_name = None
    return (pos, target_name, join(names, "."), as_name)

def p_as_name(s):
    if s.sy == 'IDENT' and s.systring == 'as':
        s.next()
        return p_ident(s)
    else:
        return None

def p_assert_statement(s):
    # s.sy == 'assert'
    pos = s.position()
    s.next()
    cond = p_simple_expr(s)
    if s.sy == ',':
        s.next()
        value = p_simple_expr(s)
    else:
        value = None
    return Nodes.AssertStatNode(pos, cond = cond, value = value)

statement_terminators = (';', 'NEWLINE', 'EOF')

def p_if_statement(s):
    # s.sy == 'if'
    pos = s.position()
    s.next()
    if_clauses = [p_if_clause(s)]
    while s.sy == 'elif':
        s.next()
        if_clauses.append(p_if_clause(s))
    else_clause = p_else_clause(s)
    return Nodes.IfStatNode(pos,
        if_clauses = if_clauses, else_clause = else_clause)

def p_if_clause(s):
    pos = s.position()
    test = p_simple_expr(s)
    body = p_suite(s)
    return Nodes.IfClauseNode(pos,
        condition = test, body = body)

def p_else_clause(s):
    if s.sy == 'else':
        s.next()
        return p_suite(s)
    else:
        return None

def p_while_statement(s):
    # s.sy == 'while'
    pos = s.position()
    s.next()
    test = p_simple_expr(s)
    body = p_suite(s)
    else_clause = p_else_clause(s)
    return Nodes.WhileStatNode(pos, 
        condition = test, body = body, 
        else_clause = else_clause)

def p_for_statement(s):
    # s.sy == 'for'
    pos = s.position()
    s.next()
    kw = p_for_bounds(s)
    kw['body'] = p_suite(s)
    kw['else_clause'] = p_else_clause(s)
    return Nodes.ForStatNode(pos, **kw)
            
def p_for_bounds(s):
    target = p_for_target(s)
    if s.sy == 'in':
        s.next()
        iterator = p_for_iterator(s)
        return { 'target': target, 'iterator': iterator }
    elif s.sy == 'from':
        s.next()
        bound1 = p_bit_expr(s)
        rel1 = p_for_from_relation(s)
        name2_pos = s.position()
        name2 = p_ident(s)
        rel2_pos = s.position()
        rel2 = p_for_from_relation(s)
        bound2 = p_bit_expr(s)
        step = p_for_from_step(s)
        if not target.is_name:
            error(target.pos, 
                "Target of for-from statement must be a variable name")
        elif name2 <> target.name:
            error(name2_pos,
                "Variable name in for-from range does not match target")
        if rel1[0] <> rel2[0]:
            error(rel2_pos,
                "Relation directions in for-from do not match")
        return {'target': target, 
                'bound1': bound1, 
                'relation1': rel1, 
                'relation2': rel2,
                'bound2': bound2,
                'step': step }

def p_for_from_relation(s):
    if s.sy in inequality_relations:
        op = s.sy
        s.next()
        return op
    else:
        s.error("Expected one of '<', '<=', '>' '>='")
        
def p_for_from_step(s):
    if s.sy == 'by':
        s.next()
        step = p_bit_expr(s)
        return step
    else:
        return None

inequality_relations = ('<', '<=', '>', '>=')

def p_for_target(s):
    pos = s.position()
    expr = p_bit_expr(s)
    if s.sy == ',':
        s.next()
        exprs = [expr]
        while s.sy <> 'in':
            exprs.append(p_bit_expr(s))
            if s.sy <> ',':
                break
            s.next()
        return ExprNodes.TupleNode(pos, args = exprs)
    else:
        return expr

def p_for_iterator(s):
    pos = s.position()
    expr = p_testlist(s)
    return ExprNodes.IteratorNode(pos, sequence = expr)

def p_try_statement(s):
    # s.sy == 'try'
    pos = s.position()
    s.next()
    body = p_suite(s)
    except_clauses = []
    else_clause = None
    if s.sy in ('except', 'else'):
        while s.sy == 'except':
            except_clauses.append(p_except_clause(s))
        if s.sy == 'else':
            s.next()
            else_clause = p_suite(s)
        return Nodes.TryExceptStatNode(pos,
            body = body, except_clauses = except_clauses,
            else_clause = else_clause)
    elif s.sy == 'finally':
        s.next()
        finally_clause = p_suite(s)
        return Nodes.TryFinallyStatNode(pos,
            body = body, finally_clause = finally_clause)
    else:
        s.error("Expected 'except' or 'finally'")

def p_except_clause(s):
    # s.sy == 'except'
    pos = s.position()
    s.next()
    exc_type = None
    exc_value = None
    if s.sy <> ':':
        exc_type = p_simple_expr(s)
        if s.sy == ',':
            s.next()
            exc_value = p_simple_expr(s)
    body = p_suite(s)
    return Nodes.ExceptClauseNode(pos,
        pattern = exc_type, target = exc_value, body = body)

def p_include_statement(s, level):
    pos = s.position()
    s.next() # 'include'
    _, include_file_name = p_string_literal(s)
    s.expect_newline("Syntax error in include statement")
    include_file_path = s.context.find_include_file(include_file_name, pos)
    if include_file_path:
        f = open(include_file_path, "rU")
        s2 = PyrexScanner(f, include_file_path, s)
        try:
            tree = p_statement_list(s2, level)
        finally:
            f.close()
        return tree
    else:
        return None
    
def p_simple_statement(s):
    #print "p_simple_statement:", s.sy, s.systring ###
    if s.sy == 'global':
        node = p_global_statement(s)
    elif s.sy == 'print':
        node = p_print_statement(s)
    elif s.sy == 'del':
        node = p_del_statement(s)
    elif s.sy == 'break':
        node = p_break_statement(s)
    elif s.sy == 'continue':
        node = p_continue_statement(s)
    elif s.sy == 'return':
        node = p_return_statement(s)
    elif s.sy == 'raise':
        node = p_raise_statement(s)
    elif s.sy in ('import', 'cimport'):
        node = p_import_statement(s)
    elif s.sy == 'from':
        node = p_from_import_statement(s)
    elif s.sy == 'assert':
        node = p_assert_statement(s)
    elif s.sy == 'pass':
        node = p_pass_statement(s)
    else:
        node = p_expression_or_assignment(s)
    return node

def p_simple_statement_list(s):
    # Parse a series of simple statements on one line
    # separated by semicolons.
    stat = p_simple_statement(s)
    if s.sy == ';':
        stats = [stat]
        while s.sy == ';':
            #print "p_simple_statement_list: maybe more to follow" ###
            s.next()
            if s.sy in ('NEWLINE', 'EOF'):
                break
            stats.append(p_simple_statement(s))
        stat = Nodes.StatListNode(stats[0].pos, stats = stats)
    s.expect_newline("Syntax error in simple statement list")
    return stat

def p_statement(s, level, cdef_flag = 0, visibility = 'private'):
    #print "p_statement:", s.sy, s.systring ###
    if s.sy == 'ctypedef':
        if level not in ('module', 'module_pxd'):
            s.error("ctypedef statement not allowed here")
        return p_ctypedef_statement(s, level, visibility)
    if s.sy == 'cdef':
        cdef_flag = 1
        s.next()
    if cdef_flag:
        if level not in ('module', 'module_pxd', 'function', 'c_class', 'c_class_pxd'):
            s.error('cdef statement not allowed here')
        return p_cdef_statement(s, level, visibility)
    elif s.sy == 'def':
        if level not in ('module', 'class', 'c_class', 'property'):
            s.error('def statement not allowed here')
        return p_def_statement(s)
    elif s.sy == 'class':
        if level <> 'module':
            s.error("class definition not allowed here")
        return p_class_statement(s)
    elif s.sy == 'include':
        if level not in ('module', 'module_pxd'):
            s.error("include statement not allowed here")
        return p_include_statement(s, level)
    elif level == 'c_class' and s.sy == 'IDENT' and s.systring == 'property':
        return p_property_decl(s)
    else:
        if level in ('c_class', 'c_class_pxd'):
            if s.sy == 'pass':
                return p_pass_statement(s, with_newline = 1)
            else:
                s.error("Executable statement not allowed here")
        if s.sy == 'if':
            return p_if_statement(s)
        elif s.sy == 'while':
            return p_while_statement(s)
        elif s.sy == 'for':
            return p_for_statement(s)
        elif s.sy == 'try':
            return p_try_statement(s)
        else:
            return p_simple_statement_list(s)

def p_statement_list(s, level,
        cdef_flag = 0, visibility = 'private'):
    # Parse a series of statements separated by newlines.
    #print "p_statement_list:", s.sy, s.systring ###
    pos = s.position()
    stats = []
    while s.sy not in ('DEDENT', 'EOF'):
        stats.append(p_statement(s, level,
            cdef_flag = cdef_flag, visibility = visibility))
    return Nodes.StatListNode(pos, stats = stats)

def p_suite(s, level = 'other', cdef_flag = 0,
        visibility = 'private', with_doc = 0):
    pos = s.position()
    s.expect(':')
    doc = None
    stmts = []
    if s.sy == 'NEWLINE':
        s.next()
        s.expect_indent()
        if with_doc:
            doc = p_doc_string(s)
        body = p_statement_list(s, 
            level = level,
            cdef_flag = cdef_flag, 
            visibility = visibility)
        s.expect_dedent()
    else:
        if level in ('module', 'class', 'function', 'other'):
            body = p_simple_statement_list(s)
        else:
            body = p_pass_statement(s)
            s.expect_newline("Syntax error in declarations")
    if with_doc:
        return doc, body
    else:
        return body

def p_c_base_type(s, self_flag = 0):
    # If self_flag is true, this is the base type for the
    # self argument of a C method of an extension type.
    if s.sy == '(':
        return p_c_complex_base_type(s)
    else:
        return p_c_simple_base_type(s, self_flag)

def p_c_complex_base_type(s):
    # s.sy == '('
    pos = s.position()
    s.next()
    base_type = p_c_base_type(s)
    declarator = p_c_declarator(s, empty = 1)
    s.expect(')')
    return Nodes.CComplexBaseTypeNode(pos, 
        base_type = base_type, declarator = declarator)

def p_c_simple_base_type(s, self_flag):
    #print "p_c_simple_base_type: self_flag =", self_flag
    is_basic = 0
    signed = 1
    longness = 0
    pos = s.position()
    module_path = []
    if looking_at_base_type(s):
        #print "p_c_simple_base_type: looking_at_base_type at", s.position()
        is_basic = 1
        #signed = p_signed_or_unsigned(s)
        #longness = p_short_or_long(s)
        signed, longness = p_sign_and_longness(s)
        if s.sy == 'IDENT' and s.systring in basic_c_type_names:
            name = s.systring
            s.next()
        else:
            name = 'int'
    elif s.looking_at_type_name() or looking_at_dotted_name(s):
        #print "p_c_simple_base_type: looking_at_type_name at", s.position()
        name = s.systring
        s.next()
        while s.sy == '.':
            module_path.append(name)
            s.next()
            name = p_ident(s)
    else:
        #print "p_c_simple_base_type: not looking at type at", s.position()
        name = None
    return Nodes.CSimpleBaseTypeNode(pos, 
        name = name, module_path = module_path,
        is_basic_c_type = is_basic, signed = signed,
        longness = longness, is_self_arg = self_flag)

def looking_at_type(s):
    return looking_at_base_type(s) or s.looking_at_type_name()

def looking_at_base_type(s):
    #print "looking_at_base_type?", s.sy, s.systring, s.position()
    return s.sy == 'IDENT' and s.systring in base_type_start_words

def looking_at_dotted_name(s):
    if s.sy == 'IDENT':
        name = s.systring
        s.next()
        result = s.sy == '.'
        s.put_back('IDENT', name)
        return result
    else:
        return 0

#base_type_start_words = (
#	"char", "short", "int", "long", "float", "double",
#	"void", "signed", "unsigned"
#)

basic_c_type_names = ("void", "char", "int", "float", "double", "Py_ssize_t", "bint")

sign_and_longness_words = ("short", "long", "signed", "unsigned")

base_type_start_words = basic_c_type_names + sign_and_longness_words

def p_sign_and_longness(s):
    signed = 1
    longness = 0
    while s.sy == 'IDENT' and s.systring in sign_and_longness_words:
        if s.systring == 'unsigned':
            signed = 0
        elif s.systring == 'short':
            longness = -1
        elif s.systring == 'long':
            longness += 1
        s.next()
    return signed, longness

#def p_signed_or_unsigned(s):
#	signed = 1
#	if s.sy == 'IDENT':
#		if s.systring == 'signed':
#			s.next()
#		elif s.systring == 'unsigned':
#			signed = 0
#			s.next()
#	return signed
#
#def p_short_or_long(s):
#	longness = 0
#	if s.sy == 'IDENT' and s.systring == 'short':
#		longness = -1
#		s.next()
#	else:
#		while s.sy == 'IDENT' and s.systring == 'long':
#			longness += 1
#			s.next()
#	return longness

def p_opt_cname(s):
    literal = p_opt_string_literal(s)
    if literal:
        _, cname = literal
    else:
        cname = None
    return cname

def p_c_declarator(s, empty = 0, is_type = 0, cmethod_flag = 0 , assignable = 0):
    # If empty is true, the declarator must be
    # empty, otherwise we don't care.
    # If cmethod_flag is true, then if this declarator declares
    # a function, it's a C method of an extension type.
    pos = s.position()
    if s.sy == '*':
        s.next()
        base = p_c_declarator(s, empty, is_type, cmethod_flag, assignable)
        result = Nodes.CPtrDeclaratorNode(pos, 
            base = base)
    elif s.sy == '**': # scanner returns this as a single token
        s.next()
        base = p_c_declarator(s, empty, is_type, cmethod_flag, assignable)
        result = Nodes.CPtrDeclaratorNode(pos,
            base = Nodes.CPtrDeclaratorNode(pos,
                base = base))
    else:
        if s.sy == '(':
            s.next()
            result = p_c_declarator(s, empty, is_type, cmethod_flag)
            s.expect(')')
        else:
            if s.sy == 'IDENT':
                name = s.systring
                if is_type:
                    s.add_type_name(name)
                if empty:
                    error(s.position(), "Declarator should be empty")
                s.next()
                cname = p_opt_cname(s)
            else:
                name = ""
                cname = None
            if s.sy == '=' and assignable:
                s.next()
                rhs = p_simple_expr(s)
            else: rhs = None
            result = Nodes.CNameDeclaratorNode(pos,
                name = name, cname = cname, rhs = rhs)
        while s.sy in ('[', '('):
            if s.sy == '[':
                s.next()
                if s.sy <> ']':
                    dim = p_expr(s)
                else:
                    dim = None
                s.expect(']')
                result = Nodes.CArrayDeclaratorNode(pos, 
                    base = result, dimension = dim)
            else: # sy == '('
                s.next()
                args = p_c_arg_list(s, in_pyfunc = 0, cmethod_flag = cmethod_flag)
                ellipsis = p_optional_ellipsis(s)
                s.expect(')')
                exc_val, exc_check = p_exception_value_clause(s)
                result = Nodes.CFuncDeclaratorNode(pos, 
                    base = result, args = args, has_varargs = ellipsis,
                    exception_value = exc_val, exception_check = exc_check)
            cmethod_flag = 0
    return result

def p_exception_value_clause(s):
    exc_val = None
    exc_check = 0
    if s.sy == 'except':
        s.next()
        if s.sy == '*':
            exc_check = 1
            s.next()
        else:
            if s.sy == '?':
                exc_check = 1
                s.next()
            exc_val = p_simple_expr(s) #p_exception_value(s)
    return exc_val, exc_check

#def p_exception_value(s):
#	sign = ""
#	if s.sy == "-":
#		sign = "-"
#		s.next()
#	if s.sy in ('INT', 'LONG', 'FLOAT', 'NULL'):
#		s.systring = sign + s.systring
#		return p_atom(s)
#	else:
#		s.error("Exception value must be an int or float literal or NULL")

c_arg_list_terminators = ('*', '**', '.', ')')
c_arg_list_trailers = ('.', '*', '**')

def p_c_arg_list(s, in_pyfunc, cmethod_flag = 0):
    args = []
    if s.sy not in c_arg_list_terminators:
        args.append(p_c_arg_decl(s, in_pyfunc, cmethod_flag))
        while s.sy == ',':
            s.next()
            if s.sy in c_arg_list_trailers:
                break
            args.append(p_c_arg_decl(s, in_pyfunc))
    return args

def p_optional_ellipsis(s):
    if s.sy == '.':
        expect_ellipsis(s)
        return 1
    else:
        return 0

def p_c_arg_decl(s, in_pyfunc, cmethod_flag = 0):
    pos = s.position()
    not_none = 0
    default = None
    base_type = p_c_base_type(s, cmethod_flag)
    declarator = p_c_declarator(s)
    if s.sy == 'not':
        s.next()
        if s.sy == 'IDENT' and s.systring == 'None':
            s.next()
        else:
            s.error("Expected 'None'")
        if not in_pyfunc:
            error(pos, "'not None' only allowed in Python functions")
        not_none = 1
    if s.sy == '=':
        s.next()
        default = p_simple_expr(s)
    return Nodes.CArgDeclNode(pos,
        base_type = base_type,
        declarator = declarator,
        not_none = not_none,
        default = default)

def p_cdef_statement(s, level, visibility = 'private'):
    pos = s.position()
    visibility = p_visibility(s, visibility)
    if visibility == 'extern' and s.sy in ('from' ,':'):
            return p_cdef_extern_block(s, level, pos)
    elif s.sy == 'class':
        if level not in ('module', 'module_pxd'):
            error(pos, "Extension type definition not allowed here")
        return p_c_class_definition(s, level, pos, visibility = visibility)
    elif s.sy == 'IDENT' and s.systring in struct_union_or_enum:
        if level not in ('module', 'module_pxd'):
            error(pos, "C struct/union/enum definition not allowed here")
        if visibility == 'public':
            error(pos, "Public struct/union/enum definition not implemented")
        if s.systring == "enum":
            return p_c_enum_definition(s, pos)
        else:
            return p_c_struct_or_union_definition(s, pos)
    elif s.sy == 'pass':
        node = p_pass_statement(s)
        s.expect_newline('Expected a newline')
        return node
    else:
        return p_c_func_or_var_declaration(s, level, pos, visibility)

def p_cdef_extern_block(s, level, pos):
    include_file = None
    s.expect('from')
    if s.sy == '*':
        s.next()
    else:
        _, include_file = p_string_literal(s)
    body = p_suite(s, level, cdef_flag = 1, visibility = 'extern')
    return Nodes.CDefExternNode(pos,
        include_file = include_file,
        body = body)

struct_union_or_enum = (
    "struct", "union", "enum"
)

def p_c_enum_definition(s, pos, typedef_flag = 0):
    # s.sy == ident 'enum'
    s.next()
    if s.sy == 'IDENT':
        name = s.systring
        s.next()
        s.add_type_name(name)
        cname = p_opt_cname(s)
    else:
        name = None
        cname = None
    items = None
    s.expect(':')
    items = []
    if s.sy <> 'NEWLINE':
        p_c_enum_line(s, items)
    else:
        s.next() # 'NEWLINE'
        s.expect_indent()
        while s.sy not in ('DEDENT', 'EOF'):
            p_c_enum_line(s, items)
        s.expect_dedent()
    return Nodes.CEnumDefNode(pos, name = name, cname = cname,
        items = items, typedef_flag = typedef_flag)

def p_c_enum_line(s, items):
    if s.sy <> 'pass':
        p_c_enum_item(s, items)
        while s.sy == ',':
            s.next()
            if s.sy in ('NEWLINE', 'EOF'):
                break
            p_c_enum_item(s, items)
    else:
        s.next()
    s.expect_newline("Syntax error in enum item list")

def p_c_enum_item(s, items):
    pos = s.position()
    name = p_ident(s)
    cname = p_opt_cname(s)
    value = None
    if s.sy == '=':
        s.next()
        value = p_simple_expr(s)
    items.append(Nodes.CEnumDefItemNode(pos, 
        name = name, cname = cname, value = value))

def p_c_struct_or_union_definition(s, pos, typedef_flag = 0):
    # s.sy == ident 'struct' or 'union'
    kind = s.systring
    s.next()
    name = p_ident(s)
    cname = p_opt_cname(s)
    s.add_type_name(name)
    attributes = None
    if s.sy == ':':
        s.next()
        s.expect('NEWLINE')
        s.expect_indent()
        attributes = []
        while s.sy <> 'DEDENT':
            if s.sy <> 'pass':
                attributes.append(
                    p_c_func_or_var_declaration(s, level = 'other', pos = s.position()))
            else:
                s.next()
                s.expect_newline("Expected a newline")
        s.expect_dedent()
    else:
        s.expect_newline("Syntax error in struct or union definition")
    return Nodes.CStructOrUnionDefNode(pos, 
        name = name, cname = cname, kind = kind, attributes = attributes,
        typedef_flag = typedef_flag)

def p_visibility(s, prev_visibility):
    pos = s.position()
    visibility = prev_visibility
    if s.sy == 'IDENT' and s.systring in ('extern', 'public', 'readonly'):
        visibility = s.systring
        if prev_visibility <> 'private' and visibility <> prev_visibility:
            s.error("Conflicting visibility options '%s' and '%s'"
                % (prev_visibility, visibility))
        s.next()
    return visibility
    
def p_c_modifiers(s):
    if s.systring in ('inline', ):
        modifier = s.systring
        s.next()
        return modifier + ' ' + p_c_modifiers(s)
    return ""

def p_c_func_or_var_declaration(s, level, pos, visibility = 'private'):
    cmethod_flag = level in ('c_class', 'c_class_pxd')
    modifiers = p_c_modifiers(s)
    base_type = p_c_base_type(s)
    declarator = p_c_declarator(s, cmethod_flag = cmethod_flag, assignable = 1)
    if s.sy == ':':
        if level not in ('module', 'c_class'):
            s.error("C function definition not allowed here")
        suite = p_suite(s, 'function')
        result = Nodes.CFuncDefNode(pos,
            visibility = visibility,
            base_type = base_type,
            declarator = declarator, 
            body = suite,
            modifiers = modifiers)
    else:
        if level == 'module_pxd' and visibility <> 'extern':
            error(pos, 
                "Only 'extern' C function or variable declaration allowed in .pxd file")
        declarators = [declarator]
        while s.sy == ',':
            s.next()
            if s.sy == 'NEWLINE':
                break
            declarator = p_c_declarator(s, cmethod_flag = cmethod_flag, assignable = 1)
            declarators.append(declarator)
        s.expect_newline("Syntax error in C variable declaration")
        result = Nodes.CVarDefNode(pos, 
            visibility = visibility,
            base_type = base_type, 
            declarators = declarators)
    return result

def p_ctypedef_statement(s, level, visibility = 'private'):
    # s.sy == 'ctypedef'
    pos = s.position()
    s.next()
    visibility = p_visibility(s, visibility)
    if s.sy == 'class':
        return p_c_class_definition(s, level, pos,
            visibility = visibility,
            typedef_flag = 1)
    elif s.sy == 'IDENT' and s.systring in ('struct', 'union', 'enum'):
        if s.systring == 'enum':
            return p_c_enum_definition(s, pos, typedef_flag = 1)
        else:
            return p_c_struct_or_union_definition(s, pos, typedef_flag = 1)
    else:
        base_type = p_c_base_type(s)
        declarator = p_c_declarator(s, is_type = 1)
        s.expect_newline("Syntax error in ctypedef statement")
        return Nodes.CTypeDefNode(pos,
            base_type = base_type, declarator = declarator)

def p_def_statement(s):
    # s.sy == 'def'
    pos = s.position()
    s.next()
    name = p_ident(s)
    args = []
    s.expect('(');
    args = p_c_arg_list(s, in_pyfunc = 1)
    star_arg = None
    starstar_arg = None
    if s.sy == '*':
        s.next()
        star_arg = p_py_arg_decl(s)
        if s.sy == ',':
            s.next()
            if s.sy == '**':
                s.next()
                starstar_arg = p_py_arg_decl(s)
    elif s.sy == '**':
        s.next()
        starstar_arg = p_py_arg_decl(s)
    s.expect(')')
    doc, body = p_suite(s, 'function', with_doc = 1)
    return Nodes.DefNode(pos, name = name, args = args, 
        star_arg = star_arg, starstar_arg = starstar_arg,
        doc = doc, body = body)

def p_py_arg_decl(s):
    pos = s.position()
    name = p_ident(s)
    return Nodes.PyArgDeclNode(pos, name = name)

def p_class_statement(s):
    # s.sy == 'class'
    pos = s.position()
    s.next()
    class_name = p_ident(s)
    if s.sy == '(':
        s.next()
        base_list = p_simple_expr_list(s)
        s.expect(')')
    else:
        base_list = []
    doc, body = p_suite(s, 'class', with_doc = 1)
    return Nodes.PyClassDefNode(pos,
        name = class_name,
        bases = ExprNodes.TupleNode(pos, args = base_list),
        doc = doc, body = body)

def p_c_class_definition(s, level, pos, 
        visibility = 'private', typedef_flag = 0):
    # s.sy == 'class'
    s.next()
    module_path = []
    class_name = p_ident(s)
    while s.sy == '.':
        s.next()
        module_path.append(class_name)
        class_name = p_ident(s)
    if module_path and visibility <> 'extern':
        error(pos, "Qualified class name only allowed for 'extern' C class")
    if module_path and s.sy == 'IDENT' and s.systring == 'as':
        s.next()
        as_name = p_ident(s)
    else:
        as_name = class_name
    s.add_type_name(as_name)
    objstruct_name = None
    typeobj_name = None
    base_class_module = None
    base_class_name = None
    if s.sy == '(':
        s.next()
        base_class_path = [p_ident(s)]
        while s.sy == '.':
            s.next()
            base_class_path.append(p_ident(s))
        if s.sy == ',':
            s.error("C class may only have one base class")
        s.expect(')')
        base_class_module = ".".join(base_class_path[:-1])
        base_class_name = base_class_path[-1]
    if s.sy == '[':
        if visibility not in ('public', 'extern'):
            error(s.position(), "Name options only allowed for 'public' or 'extern' C class")
        objstruct_name, typeobj_name = p_c_class_options(s)
    if s.sy == ':':
        if level == 'module_pxd':
            body_level = 'c_class_pxd'
        else:
            body_level = 'c_class'
        doc, body = p_suite(s, body_level, with_doc = 1)
    else:
        s.expect_newline("Syntax error in C class definition")
        doc = None
        body = None
    if visibility == 'extern':
        if not module_path:
            error(pos, "Module name required for 'extern' C class")
        if typeobj_name:
            error(pos, "Type object name specification not allowed for 'extern' C class")
    elif visibility == 'public':
        if not objstruct_name:
            error(pos, "Object struct name specification required for 'public' C class")
        if not typeobj_name:
            error(pos, "Type object name specification required for 'public' C class")
    return Nodes.CClassDefNode(pos,
        visibility = visibility,
        typedef_flag = typedef_flag,
        module_name = ".".join(module_path),
        class_name = class_name,
        as_name = as_name,
        base_class_module = base_class_module,
        base_class_name = base_class_name,
        objstruct_name = objstruct_name,
        typeobj_name = typeobj_name,
        in_pxd = level == 'module_pxd',
        doc = doc,
        body = body)

def p_c_class_options(s):
    objstruct_name = None
    typeobj_name = None
    s.expect('[')
    while 1:
        if s.sy <> 'IDENT':
            break
        if s.systring == 'object':
            s.next()
            objstruct_name = p_ident(s)
        elif s.systring == 'type':
            s.next()
            typeobj_name = p_ident(s)
        if s.sy <> ',':
            break
        s.next()
    s.expect(']', "Expected 'object' or 'type'")
    return objstruct_name, typeobj_name

def p_property_decl(s):
    pos = s.position()
    s.next() # 'property'
    name = p_ident(s)
    doc, body = p_suite(s, 'property', with_doc = 1)
    return Nodes.PropertyNode(pos, name = name, doc = doc, body = body)

def p_doc_string(s):
    if s.sy == 'STRING' or s.sy == 'BEGIN_STRING':
        _, result = p_cat_string_literal(s)
        if s.sy <> 'EOF':
            s.expect_newline("Syntax error in doc string")
        return result
    else:
        return None

def p_module(s, pxd, full_module_name):
    s.add_type_name("object")
    pos = s.position()
    doc = p_doc_string(s)
    if pxd:
        level = 'module_pxd'
    else:
        level = 'module'
    body = p_statement_list(s, level)
    if s.sy <> 'EOF':
        s.error("Syntax error in statement [%s,%s]" % (
            repr(s.sy), repr(s.systring)))
<<<<<<< HEAD
    return Nodes.ModuleNode(pos, doc = doc, body = body, full_module_name = full_module_name)
=======
    return ModuleNode(pos, doc = doc, body = body)
>>>>>>> 5aab5520

#----------------------------------------------
#
#   Debugging
#
#----------------------------------------------

def print_parse_tree(f, node, level, key = None):	
    from Nodes import Node
    ind = "  " * level
    if node:
        f.write(ind)
        if key:
            f.write("%s: " % key)
        t = type(node)
        if t == TupleType:
            f.write("(%s @ %s\n" % (node[0], node[1]))
            for i in xrange(2, len(node)):
                print_parse_tree(f, node[i], level+1)
            f.write("%s)\n" % ind)
            return
        elif isinstance(node, Node):
            try:
                tag = node.tag
            except AttributeError:
                tag = node.__class__.__name__
            f.write("%s @ %s\n" % (tag, node.pos))
            for name, value in node.__dict__.items():
                if name <> 'tag' and name <> 'pos':
                    print_parse_tree(f, value, level+1, name)
            return
        elif t == ListType:
            f.write("[\n")
            for i in xrange(len(node)):
                print_parse_tree(f, node[i], level+1)
            f.write("%s]\n" % ind)
            return
    f.write("%s%s\n" % (ind, node))
<|MERGE_RESOLUTION|>--- conflicted
+++ resolved
@@ -1888,11 +1888,7 @@
     if s.sy <> 'EOF':
         s.error("Syntax error in statement [%s,%s]" % (
             repr(s.sy), repr(s.systring)))
-<<<<<<< HEAD
-    return Nodes.ModuleNode(pos, doc = doc, body = body, full_module_name = full_module_name)
-=======
-    return ModuleNode(pos, doc = doc, body = body)
->>>>>>> 5aab5520
+    return ModuleNode(pos, doc = doc, body = body, full_module_name = full_module_name)
 
 #----------------------------------------------
 #
