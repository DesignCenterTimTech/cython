--- conflicted
+++ resolved
@@ -1,9 +1,4 @@
-<<<<<<< HEAD
-
-# cython: auto_cpdef=True
-=======
 # cython: auto_cpdef=True, infer_types=True
->>>>>>> 5109df24
 #
 #   Pyrex Parser
 #
