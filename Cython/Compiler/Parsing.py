--- conflicted
+++ resolved
@@ -4366,12 +4366,9 @@
 
     double_star_capture_target = None
     items_patterns = []
-<<<<<<< HEAD
     double_star_set_twice = None
     pattern_after_double_star = None
-=======
     star_star_arg_pos = None
->>>>>>> 9fe6b1d6
     while True:
         if double_star_capture_target and not star_star_arg_pos:
             star_star_arg_pos = s.position()
@@ -4389,7 +4386,6 @@
             s.expect(':')
             value = p_pattern(s)
             items_patterns.append((key, value))
-<<<<<<< HEAD
             if double_star_capture_target:
                 pattern_after_double_star = value.pos
         if s.sy==',':
@@ -4405,20 +4401,11 @@
         return Nodes.ErrorNode(double_star_set_twice, what = "Double star capture set twice")
     if pattern_after_double_star:
         return Nodes.ErrorNode(pattern_after_double_star, what = "pattern follows ** capture")
-=======
-        if s.sy != ',':
-            break
-        s.next()
-        if s.sy == '}':
-            break  # Allow trailing comma.
-    s.expect('}')
-
     if star_star_arg_pos is not None:
         return Nodes.ErrorNode(
             star_star_arg_pos,
             what = "** pattern must be the final part of a mapping pattern."
         )
->>>>>>> 9fe6b1d6
     return MatchCaseNodes.MatchMappingPatternNode(
         pos,
         keys = [kv[0] for kv in items_patterns],
