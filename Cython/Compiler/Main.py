#
#   Cython Top Level
#

import os, sys, re, codecs
if sys.version_info[:2] < (2, 3):
    sys.stderr.write("Sorry, Cython requires Python 2.3 or later\n")
    sys.exit(1)

try:
    set
except NameError:
    # Python 2.3
    from sets import Set as set

import itertools
from time import time

import Code
import Errors
# Do not import Parsing here, import it when needed, because Parsing imports
# Nodes, which globally needs debug command line options initialized to set a
# conditional metaclass. These options are processed by CmdLine called from
# main() in this file.
# import Parsing
import Version
from Scanning import PyrexScanner, FileSourceDescriptor
from Errors import PyrexError, CompileError, InternalError, AbortError, error, warning
from Symtab import BuiltinScope, ModuleScope
from Cython import Utils
from Cython.Utils import open_new_file, replace_suffix
import CythonScope
import DebugFlags
import Options

module_name_pattern = re.compile(r"[A-Za-z_][A-Za-z0-9_]*(\.[A-Za-z_][A-Za-z0-9_]*)*$")

verbose = 0

def dumptree(t):
    # For quick debugging in pipelines
    print t.dump()
    return t

def abort_on_errors(node):
    # Stop the pipeline if there are any errors.
    if Errors.num_errors != 0:
        raise AbortError, "pipeline break"
    return node

class CompilationData(object):
    #  Bundles the information that is passed from transform to transform.
    #  (For now, this is only)

    #  While Context contains every pxd ever loaded, path information etc.,
    #  this only contains the data related to a single compilation pass
    #
    #  pyx                   ModuleNode              Main code tree of this compilation.
    #  pxds                  {string : ModuleNode}   Trees for the pxds used in the pyx.
    #  codewriter            CCodeWriter             Where to output final code.
    #  options               CompilationOptions
    #  result                CompilationResult
    pass

class Context(object):
    #  This class encapsulates the context needed for compiling
    #  one or more Cython implementation files along with their
    #  associated and imported declaration files. It includes
    #  the root of the module import namespace and the list
    #  of directories to search for include files.
    #
    #  modules               {string : ModuleScope}
    #  include_directories   [string]
    #  future_directives     [object]
    #  language_level        int     currently 2 or 3 for Python 2/3

    def __init__(self, include_directories, compiler_directives, cpp=False, language_level=2, options=None):
        import Builtin, CythonScope
        self.modules = {"__builtin__" : Builtin.builtin_scope}
        self.modules["cython"] = CythonScope.create_cython_scope(self)
        self.include_directories = include_directories
        self.future_directives = set()
        self.compiler_directives = compiler_directives
        self.cpp = cpp
        self.options = options

        self.pxds = {} # full name -> node tree

        standard_include_path = os.path.abspath(os.path.normpath(
            os.path.join(os.path.dirname(__file__), os.path.pardir, 'Includes')))
        self.include_directories = include_directories + [standard_include_path]

        self.set_language_level(language_level)

        self.gdb_debug_outputwriter = None

    def set_language_level(self, level):
        self.language_level = level
        if level >= 3:
            from Future import print_function, unicode_literals
            self.future_directives.add(print_function)
            self.future_directives.add(unicode_literals)
            self.modules['builtins'] = self.modules['__builtin__']

    def create_pipeline(self, pxd, py=False):
        from Visitor import PrintTree
        from ParseTreeTransforms import WithTransform, NormalizeTree, PostParse, PxdPostParse
        from ParseTreeTransforms import ForwardDeclareTypes, AnalyseDeclarationsTransform
        from ParseTreeTransforms import AnalyseExpressionsTransform
        from ParseTreeTransforms import CreateClosureClasses, MarkClosureVisitor, DecoratorTransform
        from ParseTreeTransforms import InterpretCompilerDirectives, TransformBuiltinMethods
        from ParseTreeTransforms import ExpandInplaceOperators, ParallelRangeTransform
        from TypeInference import MarkAssignments, MarkOverflowingArithmetic
        from ParseTreeTransforms import AdjustDefByDirectives, AlignFunctionDefinitions
        from ParseTreeTransforms import RemoveUnreachableCode, GilCheck
        from FlowControl import CreateControlFlowGraph
        from AnalysedTreeTransforms import AutoTestDictTransform
        from AutoDocTransforms import EmbedSignature
        from Optimize import FlattenInListTransform, SwitchTransform, IterationTransform
        from Optimize import EarlyReplaceBuiltinCalls, OptimizeBuiltinCalls
        from Optimize import ConstantFolding, FinalOptimizePhase
        from Optimize import DropRefcountingTransform
        from Buffer import IntroduceBufferAuxiliaryVars
        from ModuleNode import check_c_declarations, check_c_declarations_pxd

        if pxd:
            _check_c_declarations = check_c_declarations_pxd
            _specific_post_parse = PxdPostParse(self)
        else:
            _check_c_declarations = check_c_declarations
            _specific_post_parse = None

        if py and not pxd:
            _align_function_definitions = AlignFunctionDefinitions(self)
        else:
            _align_function_definitions = None

        return [
            NormalizeTree(self),
            PostParse(self),
            _specific_post_parse,
            InterpretCompilerDirectives(self, self.compiler_directives),
            ParallelRangeTransform(self),
            AdjustDefByDirectives(self),
            MarkClosureVisitor(self),
            _align_function_definitions,
            RemoveUnreachableCode(self),
            ConstantFolding(),
            FlattenInListTransform(),
            WithTransform(self),
            DecoratorTransform(self),
<<<<<<< HEAD
#            PrintTree(),
=======
            ForwardDeclareTypes(self),
>>>>>>> 24065537
            AnalyseDeclarationsTransform(self),
#            PrintTree(),
            AutoTestDictTransform(self),
            EmbedSignature(self),
            EarlyReplaceBuiltinCalls(self),  ## Necessary?
            TransformBuiltinMethods(self),  ## Necessary?
            CreateControlFlowGraph(self),
            RemoveUnreachableCode(self),
            MarkAssignments(self),
            MarkOverflowingArithmetic(self),
            IntroduceBufferAuxiliaryVars(self),
            _check_c_declarations,
            AnalyseExpressionsTransform(self),
            CreateClosureClasses(self),  ## After all lookups and type inference
            ExpandInplaceOperators(self),
            OptimizeBuiltinCalls(self),  ## Necessary?
            IterationTransform(),
            SwitchTransform(),
            DropRefcountingTransform(),
            FinalOptimizePhase(self),
            GilCheck(),
#            PrintTree(),
            ]

    def create_pyx_pipeline(self, options, result, py=False):
        def generate_pyx_code(module_node):
            module_node.process_implementation(options, result)
            result.compilation_source = module_node.compilation_source
            return result

        def inject_pxd_code(module_node):
            from textwrap import dedent
            stats = module_node.body.stats
            for name, (statlistnode, scope) in self.pxds.iteritems():
                # Copy over function nodes to the module
                # (this seems strange -- I believe the right concept is to split
                # ModuleNode into a ModuleNode and a CodeGenerator, and tell that
                # CodeGenerator to generate code both from the pyx and pxd ModuleNodes.
                 stats.append(statlistnode)
                 # Until utility code is moved to code generation phase everywhere,
                 # we need to copy it over to the main scope
                 module_node.scope.utility_code_list.extend(scope.utility_code_list)
            return module_node

        test_support = []
        if options.evaluate_tree_assertions:
            from Cython.TestUtils import TreeAssertVisitor
            test_support.append(TreeAssertVisitor())

        if options.gdb_debug:
            from Cython.Debugger import DebugWriter
            from ParseTreeTransforms import DebugTransform
            self.gdb_debug_outputwriter = DebugWriter.CythonDebugWriter(
                options.output_dir)
            debug_transform = [DebugTransform(self, options, result)]
        else:
            debug_transform = []

        return list(itertools.chain(
            [create_parse(self)],
            self.create_pipeline(pxd=False, py=py),
            test_support,
            [inject_pxd_code, abort_on_errors],
            debug_transform,
            [generate_pyx_code]))

    def create_pxd_pipeline(self, scope, module_name):
        def parse_pxd(source_desc):
            tree = self.parse(source_desc, scope, pxd=True,
                              full_module_name=module_name)
            tree.scope = scope
            tree.is_pxd = True
            return tree

        from CodeGeneration import ExtractPxdCode

        # The pxd pipeline ends up with a CCodeWriter containing the
        # code of the pxd, as well as a pxd scope.
        return [parse_pxd] + self.create_pipeline(pxd=True) + [
            ExtractPxdCode(self),
            ]

    def create_py_pipeline(self, options, result):
        return self.create_pyx_pipeline(options, result, py=True)

    def create_pyx_as_pxd_pipeline(self, source):
        from ParseTreeTransforms import (AlignFunctionDefinitions,
            MarkClosureVisitor, WithTransform, AnalyseDeclarationsTransform)
        from Optimize import ConstantFolding, FlattenInListTransform
        from Nodes import StatListNode
        pipeline = []
        result = create_default_resultobj(source, self.options)
        pyx_pipeline = self.create_pyx_pipeline(self.options, result)
        for stage in pyx_pipeline:
            if stage.__class__ in [
                    AlignFunctionDefinitions,
                    MarkClosureVisitor,
                    ConstantFolding,
                    FlattenInListTransform,
                    WithTransform,
                    ]:
                # Skip these unnecessary stages.
                continue
            pipeline.append(stage)
            if isinstance(stage, AnalyseDeclarationsTransform):
                # This is the last stage we need.
                break
        def fake_pxd(root):
            for entry in root.scope.entries.values():
                entry.defined_in_pxd = 1
            return StatListNode(root.pos, stats=[]), root.scope
        pipeline.append(fake_pxd)
        return pipeline

    def process_pxd(self, source_desc, scope, module_name):
        if isinstance(source_desc, FileSourceDescriptor) and source_desc._file_type == 'pyx':
            source = CompilationSource(source_desc, module_name, os.getcwd())
            pipeline = self.create_pyx_as_pxd_pipeline(source)
            result = self.run_pipeline(pipeline, source)
        else:
            pipeline = self.create_pxd_pipeline(scope, module_name)
            result = self.run_pipeline(pipeline, source_desc)
        return result

    def nonfatal_error(self, exc):
        return Errors.report_error(exc)

    def run_pipeline(self, pipeline, source):
        error = None
        data = source
        try:
            try:
                for phase in pipeline:
                    if phase is not None:
                        if DebugFlags.debug_verbose_pipeline:
                            t = time()
                            print "Entering pipeline phase %r" % phase
                        data = phase(data)
                        if DebugFlags.debug_verbose_pipeline:
                            print "    %.3f seconds" % (time() - t)
            except CompileError, err:
                # err is set
                Errors.report_error(err)
                error = err
        except InternalError, err:
            # Only raise if there was not an earlier error
            if Errors.num_errors == 0:
                raise
            error = err
        except AbortError, err:
            error = err
        return (error, data)

    def find_module(self, module_name,
            relative_to = None, pos = None, need_pxd = 1):
        # Finds and returns the module scope corresponding to
        # the given relative or absolute module name. If this
        # is the first time the module has been requested, finds
        # the corresponding .pxd file and process it.
        # If relative_to is not None, it must be a module scope,
        # and the module will first be searched for relative to
        # that module, provided its name is not a dotted name.
        debug_find_module = 0
        if debug_find_module:
            print("Context.find_module: module_name = %s, relative_to = %s, pos = %s, need_pxd = %s" % (
                    module_name, relative_to, pos, need_pxd))

        scope = None
        pxd_pathname = None
        if not module_name_pattern.match(module_name):
            if pos is None:
                pos = (module_name, 0, 0)
            raise CompileError(pos,
                "'%s' is not a valid module name" % module_name)
        if "." not in module_name and relative_to:
            if debug_find_module:
                print("...trying relative import")
            scope = relative_to.lookup_submodule(module_name)
            if not scope:
                qualified_name = relative_to.qualify_name(module_name)
                pxd_pathname = self.find_pxd_file(qualified_name, pos)
                if pxd_pathname:
                    scope = relative_to.find_submodule(module_name)
        if not scope:
            if debug_find_module:
                print("...trying absolute import")
            scope = self
            for name in module_name.split("."):
                scope = scope.find_submodule(name)
        if debug_find_module:
            print("...scope =", scope)
        if not scope.pxd_file_loaded:
            if debug_find_module:
                print("...pxd not loaded")
            scope.pxd_file_loaded = 1
            if not pxd_pathname:
                if debug_find_module:
                    print("...looking for pxd file")
                pxd_pathname = self.find_pxd_file(module_name, pos)
                if debug_find_module:
                    print("......found ", pxd_pathname)
                if not pxd_pathname and need_pxd:
                    package_pathname = self.search_include_directories(module_name, ".py", pos)
                    if package_pathname and package_pathname.endswith('__init__.py'):
                        pass
                    else:
                        error(pos, "'%s.pxd' not found" % module_name)
            if pxd_pathname:
                try:
                    if debug_find_module:
                        print("Context.find_module: Parsing %s" % pxd_pathname)
                    rel_path = module_name.replace('.', os.sep) + os.path.splitext(pxd_pathname)[1]
                    if not pxd_pathname.endswith(rel_path):
                        rel_path = pxd_pathname # safety measure to prevent printing incorrect paths
                    source_desc = FileSourceDescriptor(pxd_pathname, rel_path)
                    err, result = self.process_pxd(source_desc, scope, module_name)
                    if err:
                        raise err
                    (pxd_codenodes, pxd_scope) = result
                    self.pxds[module_name] = (pxd_codenodes, pxd_scope)
                except CompileError:
                    pass
        return scope

    def find_pxd_file(self, qualified_name, pos):
        # Search include path for the .pxd file corresponding to the
        # given fully-qualified module name.
        # Will find either a dotted filename or a file in a
        # package directory. If a source file position is given,
        # the directory containing the source file is searched first
        # for a dotted filename, and its containing package root
        # directory is searched first for a non-dotted filename.
        pxd = self.search_include_directories(qualified_name, ".pxd", pos)
        if pxd is None: # XXX Keep this until Includes/Deprecated is removed
            if (qualified_name.startswith('python') or
                qualified_name in ('stdlib', 'stdio', 'stl')):
                standard_include_path = os.path.abspath(os.path.normpath(
                        os.path.join(os.path.dirname(__file__), os.path.pardir, 'Includes')))
                deprecated_include_path = os.path.join(standard_include_path, 'Deprecated')
                self.include_directories.append(deprecated_include_path)
                try:
                    pxd = self.search_include_directories(qualified_name, ".pxd", pos)
                finally:
                    self.include_directories.pop()
                if pxd:
                    name = qualified_name
                    if name.startswith('python'):
                        warning(pos, "'%s' is deprecated, use 'cpython'" % name, 1)
                    elif name in ('stdlib', 'stdio'):
                        warning(pos, "'%s' is deprecated, use 'libc.%s'" % (name, name), 1)
                    elif name in ('stl'):
                        warning(pos, "'%s' is deprecated, use 'libcpp.*.*'" % name, 1)
        if pxd is None and Options.cimport_from_pyx:
            return self.find_pyx_file(qualified_name, pos)
        return pxd

    def find_pyx_file(self, qualified_name, pos):
        # Search include path for the .pyx file corresponding to the
        # given fully-qualified module name, as for find_pxd_file().
        return self.search_include_directories(qualified_name, ".pyx", pos)

    def find_include_file(self, filename, pos):
        # Search list of include directories for filename.
        # Reports an error and returns None if not found.
        path = self.search_include_directories(filename, "", pos,
                                               include=True)
        if not path:
            error(pos, "'%s' not found" % filename)
        return path

    def search_include_directories(self, qualified_name, suffix, pos,
                                   include=False):
        # Search the list of include directories for the given
        # file name. If a source file position is given, first
        # searches the directory containing that file. Returns
        # None if not found, but does not report an error.
        # The 'include' option will disable package dereferencing.
        dirs = self.include_directories
        if pos:
            file_desc = pos[0]
            if not isinstance(file_desc, FileSourceDescriptor):
                raise RuntimeError("Only file sources for code supported")
            if include:
                dirs = [os.path.dirname(file_desc.filename)] + dirs
            else:
                dirs = [self.find_root_package_dir(file_desc.filename)] + dirs

        dotted_filename = qualified_name
        if suffix:
            dotted_filename += suffix
        if not include:
            names = qualified_name.split('.')
            package_names = names[:-1]
            module_name = names[-1]
            module_filename = module_name + suffix
            package_filename = "__init__" + suffix

        for dir in dirs:
            path = os.path.join(dir, dotted_filename)
            if Utils.path_exists(path):
                return path
            if not include:
                package_dir = self.check_package_dir(dir, package_names)
                if package_dir is not None:
                    path = os.path.join(package_dir, module_filename)
                    if Utils.path_exists(path):
                        return path
                    path = os.path.join(dir, package_dir, module_name,
                                        package_filename)
                    if Utils.path_exists(path):
                        return path
        return None

    def find_root_package_dir(self, file_path):
        dir = os.path.dirname(file_path)
        while self.is_package_dir(dir):
            parent = os.path.dirname(dir)
            if parent == dir:
                break
            dir = parent
        return dir

    def check_package_dir(self, dir, package_names):
        for dirname in package_names:
            dir = os.path.join(dir, dirname)
            if not self.is_package_dir(dir):
                return None
        return dir

    def c_file_out_of_date(self, source_path):
        c_path = Utils.replace_suffix(source_path, ".c")
        if not os.path.exists(c_path):
            return 1
        c_time = Utils.modification_time(c_path)
        if Utils.file_newer_than(source_path, c_time):
            return 1
        pos = [source_path]
        pxd_path = Utils.replace_suffix(source_path, ".pxd")
        if os.path.exists(pxd_path) and Utils.file_newer_than(pxd_path, c_time):
            return 1
        for kind, name in self.read_dependency_file(source_path):
            if kind == "cimport":
                dep_path = self.find_pxd_file(name, pos)
            elif kind == "include":
                dep_path = self.search_include_directories(name, pos)
            else:
                continue
            if dep_path and Utils.file_newer_than(dep_path, c_time):
                return 1
        return 0

    def find_cimported_module_names(self, source_path):
        return [ name for kind, name in self.read_dependency_file(source_path)
                 if kind == "cimport" ]

    def is_package_dir(self, dir_path):
        #  Return true if the given directory is a package directory.
        for filename in ("__init__.py",
                         "__init__.pyx",
                         "__init__.pxd"):
            path = os.path.join(dir_path, filename)
            if Utils.path_exists(path):
                return 1

    def read_dependency_file(self, source_path):
        dep_path = Utils.replace_suffix(source_path, ".dep")
        if os.path.exists(dep_path):
            f = open(dep_path, "rU")
            chunks = [ line.strip().split(" ", 1)
                       for line in f.readlines()
                       if " " in line.strip() ]
            f.close()
            return chunks
        else:
            return ()

    def lookup_submodule(self, name):
        # Look up a top-level module. Returns None if not found.
        return self.modules.get(name, None)

    def find_submodule(self, name):
        # Find a top-level module, creating a new one if needed.
        scope = self.lookup_submodule(name)
        if not scope:
            scope = ModuleScope(name,
                parent_module = None, context = self)
            self.modules[name] = scope
        return scope

    def parse(self, source_desc, scope, pxd, full_module_name):
        if not isinstance(source_desc, FileSourceDescriptor):
            raise RuntimeError("Only file sources for code supported")
        source_filename = source_desc.filename
        scope.cpp = self.cpp
        # Parse the given source file and return a parse tree.
        try:
            f = Utils.open_source_file(source_filename, "rU")
            try:
                import Parsing
                s = PyrexScanner(f, source_desc, source_encoding = f.encoding,
                                 scope = scope, context = self)
                tree = Parsing.p_module(s, pxd, full_module_name)
            finally:
                f.close()
        except UnicodeDecodeError, msg:
            #import traceback
            #traceback.print_exc()
            error((source_desc, 0, 0), "Decoding error, missing or incorrect coding=<encoding-name> at top of source (%s)" % msg)
        if Errors.num_errors > 0:
            raise CompileError
        return tree

    def extract_module_name(self, path, options):
        # Find fully_qualified module name from the full pathname
        # of a source file.
        dir, filename = os.path.split(path)
        module_name, _ = os.path.splitext(filename)
        if "." in module_name:
            return module_name
        if module_name == "__init__":
            dir, module_name = os.path.split(dir)
        names = [module_name]
        while self.is_package_dir(dir):
            parent, package_name = os.path.split(dir)
            if parent == dir:
                break
            names.append(package_name)
            dir = parent
        names.reverse()
        return ".".join(names)

    def setup_errors(self, options, result):
        Errors.reset() # clear any remaining error state
        if options.use_listing_file:
            result.listing_file = Utils.replace_suffix(source, ".lis")
            path = result.listing_file
        else:
            path = None
        Errors.open_listing_file(path=path,
                                 echo_to_stderr=options.errors_to_stderr)

    def teardown_errors(self, err, options, result):
        source_desc = result.compilation_source.source_desc
        if not isinstance(source_desc, FileSourceDescriptor):
            raise RuntimeError("Only file sources for code supported")
        Errors.close_listing_file()
        result.num_errors = Errors.num_errors
        if result.num_errors > 0:
            err = True
        if err and result.c_file:
            try:
                Utils.castrate_file(result.c_file, os.stat(source_desc.filename))
            except EnvironmentError:
                pass
            result.c_file = None

def create_parse(context):
    def parse(compsrc):
        source_desc = compsrc.source_desc
        full_module_name = compsrc.full_module_name
        initial_pos = (source_desc, 1, 0)
        saved_cimport_from_pyx, Options.cimport_from_pyx = Options.cimport_from_pyx, False
        scope = context.find_module(full_module_name, pos = initial_pos, need_pxd = 0)
        Options.cimport_from_pyx = saved_cimport_from_pyx
        tree = context.parse(source_desc, scope, pxd = 0, full_module_name = full_module_name)
        tree.compilation_source = compsrc
        tree.scope = scope
        tree.is_pxd = False
        return tree
    return parse

def create_default_resultobj(compilation_source, options):
    result = CompilationResult()
    result.main_source_file = compilation_source.source_desc.filename
    result.compilation_source = compilation_source
    source_desc = compilation_source.source_desc
    if options.output_file:
        result.c_file = os.path.join(compilation_source.cwd, options.output_file)
    else:
        if options.cplus:
            c_suffix = ".cpp"
        else:
            c_suffix = ".c"
        result.c_file = Utils.replace_suffix(source_desc.filename, c_suffix)
    return result

def run_pipeline(source, options, full_module_name = None):
    # Set up context
    context = options.create_context()

    # Set up source object
    cwd = os.getcwd()
    abs_path = os.path.abspath(source)
    source_ext = os.path.splitext(source)[1]
    full_module_name = full_module_name or context.extract_module_name(source, options)
    if options.relative_path_in_code_position_comments:
        rel_path = full_module_name.replace('.', os.sep) + source_ext
        if not abs_path.endswith(rel_path):
            rel_path = source # safety measure to prevent printing incorrect paths
    else:
        rel_path = abs_path
    source_desc = FileSourceDescriptor(abs_path, rel_path)
    source = CompilationSource(source_desc, full_module_name, cwd)

    # Set up result object
    result = create_default_resultobj(source, options)

    if options.annotate is None:
        # By default, decide based on whether an html file already exists.
        html_filename = os.path.splitext(result.c_file)[0] + ".html"
        if os.path.exists(html_filename):
            line = codecs.open(html_filename, "r", encoding="UTF-8").readline()
            if line.startswith(u'<!-- Generated by Cython'):
                options.annotate = True

    # Get pipeline
    if source_ext.lower() == '.py' or not source_ext:
        pipeline = context.create_py_pipeline(options, result)
    else:
        pipeline = context.create_pyx_pipeline(options, result)

    context.setup_errors(options, result)
    err, enddata = context.run_pipeline(pipeline, source)
    context.teardown_errors(err, options, result)
    return result


#------------------------------------------------------------------------
#
#  Main Python entry points
#
#------------------------------------------------------------------------

class CompilationSource(object):
    """
    Contains the data necesarry to start up a compilation pipeline for
    a single compilation unit.
    """
    def __init__(self, source_desc, full_module_name, cwd):
        self.source_desc = source_desc
        self.full_module_name = full_module_name
        self.cwd = cwd

class CompilationOptions(object):
    """
    Options to the Cython compiler:

    show_version      boolean   Display version number
    use_listing_file  boolean   Generate a .lis file
    errors_to_stderr  boolean   Echo errors to stderr when using .lis
    include_path      [string]  Directories to search for include files
    output_file       string    Name of generated .c file
    generate_pxi      boolean   Generate .pxi file for public declarations
    recursive         boolean   Recursively find and compile dependencies
    timestamps        boolean   Only compile changed source files. If None,
                                defaults to true when recursive is true.
    verbose           boolean   Always print source names being compiled
    quiet             boolean   Don't print source names in recursive mode
    compiler_directives  dict      Overrides for pragma options (see Options.py)
    evaluate_tree_assertions boolean  Test support: evaluate parse tree assertions
    language_level    integer   The Python language level: 2 or 3

    cplus             boolean   Compile as c++ code
    """

    def __init__(self, defaults = None, **kw):
        self.include_path = []
        if defaults:
            if isinstance(defaults, CompilationOptions):
                defaults = defaults.__dict__
        else:
            defaults = default_options
        self.__dict__.update(defaults)
        self.__dict__.update(kw)

    def create_context(self):
        return Context(self.include_path, self.compiler_directives,
                      self.cplus, self.language_level, options=self)


class CompilationResult(object):
    """
    Results from the Cython compiler:

    c_file           string or None   The generated C source file
    h_file           string or None   The generated C header file
    i_file           string or None   The generated .pxi file
    api_file         string or None   The generated C API .h file
    listing_file     string or None   File of error messages
    object_file      string or None   Result of compiling the C file
    extension_file   string or None   Result of linking the object file
    num_errors       integer          Number of compilation errors
    compilation_source CompilationSource
    """

    def __init__(self):
        self.c_file = None
        self.h_file = None
        self.i_file = None
        self.api_file = None
        self.listing_file = None
        self.object_file = None
        self.extension_file = None
        self.main_source_file = None


class CompilationResultSet(dict):
    """
    Results from compiling multiple Pyrex source files. A mapping
    from source file paths to CompilationResult instances. Also
    has the following attributes:

    num_errors   integer   Total number of compilation errors
    """

    num_errors = 0

    def add(self, source, result):
        self[source] = result
        self.num_errors += result.num_errors


def compile_single(source, options, full_module_name = None):
    """
    compile_single(source, options, full_module_name)

    Compile the given Pyrex implementation file and return a CompilationResult.
    Always compiles a single file; does not perform timestamp checking or
    recursion.
    """
    return run_pipeline(source, options, full_module_name)


def compile_multiple(sources, options):
    """
    compile_multiple(sources, options)

    Compiles the given sequence of Pyrex implementation files and returns
    a CompilationResultSet. Performs timestamp checking and/or recursion
    if these are specified in the options.
    """
    context = options.create_context()
    sources = [os.path.abspath(source) for source in sources]
    processed = set()
    results = CompilationResultSet()
    recursive = options.recursive
    timestamps = options.timestamps
    if timestamps is None:
        timestamps = recursive
    verbose = options.verbose or ((recursive or timestamps) and not options.quiet)
    for source in sources:
        if source not in processed:
            # Compiling multiple sources in one context doesn't quite
            # work properly yet.
            if not timestamps or context.c_file_out_of_date(source):
                if verbose:
                    sys.stderr.write("Compiling %s\n" % source)

                result = run_pipeline(source, options)
                results.add(source, result)
            processed.add(source)
            if recursive:
                for module_name in context.find_cimported_module_names(source):
                    path = context.find_pyx_file(module_name, [source])
                    if path:
                        sources.append(path)
                    else:
                        sys.stderr.write(
                            "Cannot find .pyx file for cimported module '%s'\n" % module_name)
    return results

def compile(source, options = None, full_module_name = None, **kwds):
    """
    compile(source [, options], [, <option> = <value>]...)

    Compile one or more Pyrex implementation files, with optional timestamp
    checking and recursing on dependecies. The source argument may be a string
    or a sequence of strings If it is a string and no recursion or timestamp
    checking is requested, a CompilationResult is returned, otherwise a
    CompilationResultSet is returned.
    """
    options = CompilationOptions(defaults = options, **kwds)
    if isinstance(source, basestring) and not options.timestamps \
            and not options.recursive:
        return compile_single(source, options, full_module_name)
    else:
        return compile_multiple(source, options)

#------------------------------------------------------------------------
#
#  Main command-line entry point
#
#------------------------------------------------------------------------
def setuptools_main():
    return main(command_line = 1)

def main(command_line = 0):
    args = sys.argv[1:]
    any_failures = 0
    if command_line:
        from CmdLine import parse_command_line
        options, sources = parse_command_line(args)
    else:
        options = CompilationOptions(default_options)
        sources = args

    if options.show_version:
        sys.stderr.write("Cython version %s\n" % Version.version)
    if options.working_path!="":
        os.chdir(options.working_path)
    try:
        result = compile(sources, options)
        if result.num_errors > 0:
            any_failures = 1
    except (EnvironmentError, PyrexError), e:
        sys.stderr.write(str(e) + '\n')
        any_failures = 1
    if any_failures:
        sys.exit(1)



#------------------------------------------------------------------------
#
#  Set the default options depending on the platform
#
#------------------------------------------------------------------------

default_options = dict(
    show_version = 0,
    use_listing_file = 0,
    errors_to_stderr = 1,
    cplus = 0,
    output_file = None,
    annotate = None,
    generate_pxi = 0,
    working_path = "",
    recursive = 0,
    timestamps = None,
    verbose = 0,
    quiet = 0,
    compiler_directives = {},
    evaluate_tree_assertions = False,
    emit_linenums = False,
    relative_path_in_code_position_comments = True,
    c_line_in_traceback = True,
    language_level = 2,
    gdb_debug = False,
)<|MERGE_RESOLUTION|>--- conflicted
+++ resolved
@@ -149,13 +149,8 @@
             FlattenInListTransform(),
             WithTransform(self),
             DecoratorTransform(self),
-<<<<<<< HEAD
-#            PrintTree(),
-=======
             ForwardDeclareTypes(self),
->>>>>>> 24065537
             AnalyseDeclarationsTransform(self),
-#            PrintTree(),
             AutoTestDictTransform(self),
             EmbedSignature(self),
             EarlyReplaceBuiltinCalls(self),  ## Necessary?
@@ -175,7 +170,6 @@
             DropRefcountingTransform(),
             FinalOptimizePhase(self),
             GilCheck(),
-#            PrintTree(),
             ]
 
     def create_pyx_pipeline(self, options, result, py=False):
