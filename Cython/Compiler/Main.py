#
#   Cython Top Level
#

import os, sys, re, codecs
if sys.version_info[:2] < (2, 3):
    sys.stderr.write("Sorry, Cython requires Python 2.3 or later\n")
    sys.exit(1)

try:
    set
except NameError:
    # Python 2.3
    from sets import Set as set

from time import time
import Code
import Errors
import Parsing
import Version
from Scanning import PyrexScanner, FileSourceDescriptor
from Errors import PyrexError, CompileError, InternalError, error
from Symtab import BuiltinScope, ModuleScope
from Cython import Utils
from Cython.Utils import open_new_file, replace_suffix
import CythonScope
import DebugFlags

module_name_pattern = re.compile(r"[A-Za-z_][A-Za-z0-9_]*(\.[A-Za-z_][A-Za-z0-9_]*)*$")

verbose = 0

def dumptree(t):
    # For quick debugging in pipelines
    print t.dump()
    return t

def abort_on_errors(node):
    # Stop the pipeline if there are any errors.
    if Errors.num_errors != 0:
        raise InternalError, "abort"
    return node

class CompilationData(object):
    #  Bundles the information that is passed from transform to transform.
    #  (For now, this is only)

    #  While Context contains every pxd ever loaded, path information etc.,
    #  this only contains the data related to a single compilation pass
    #
    #  pyx                   ModuleNode              Main code tree of this compilation.
    #  pxds                  {string : ModuleNode}   Trees for the pxds used in the pyx.
    #  codewriter            CCodeWriter             Where to output final code.
    #  options               CompilationOptions
    #  result                CompilationResult
    pass

class Context(object):
    #  This class encapsulates the context needed for compiling
    #  one or more Cython implementation files along with their
    #  associated and imported declaration files. It includes
    #  the root of the module import namespace and the list
    #  of directories to search for include files.
    #
    #  modules               {string : ModuleScope}
    #  include_directories   [string]
    #  future_directives     [object]
    
<<<<<<< HEAD
    def __init__(self, include_directories, pragma_overrides, cpp=False):
=======
    def __init__(self, include_directories, compiler_directives):
>>>>>>> 5109df24
        #self.modules = {"__builtin__" : BuiltinScope()}
        import Builtin, CythonScope
        self.modules = {"__builtin__" : Builtin.builtin_scope}
        self.modules["cython"] = CythonScope.create_cython_scope(self)
        self.include_directories = include_directories
        self.future_directives = set()
<<<<<<< HEAD
        self.pragma_overrides = pragma_overrides
        self.cpp = cpp
=======
        self.compiler_directives = compiler_directives
>>>>>>> 5109df24

        self.pxds = {} # full name -> node tree

        standard_include_path = os.path.abspath(
            os.path.join(os.path.dirname(__file__), '..', 'Includes'))
        self.include_directories = include_directories + [standard_include_path]

    def create_pipeline(self, pxd, py=False):
        from Visitor import PrintTree
        from ParseTreeTransforms import WithTransform, NormalizeTree, PostParse, PxdPostParse
        from ParseTreeTransforms import AnalyseDeclarationsTransform, AnalyseExpressionsTransform
        from ParseTreeTransforms import CreateClosureClasses, MarkClosureVisitor, DecoratorTransform
        from ParseTreeTransforms import InterpretCompilerDirectives, TransformBuiltinMethods
        from TypeInference import MarkAssignments
        from ParseTreeTransforms import AlignFunctionDefinitions, GilCheck
        from AnalysedTreeTransforms import AutoTestDictTransform
        from AutoDocTransforms import EmbedSignature
        from Optimize import FlattenInListTransform, SwitchTransform, IterationTransform
        from Optimize import EarlyReplaceBuiltinCalls, OptimizeBuiltinCalls
        from Optimize import ConstantFolding, FinalOptimizePhase
        from Optimize import DropRefcountingTransform
        from Buffer import IntroduceBufferAuxiliaryVars
        from ModuleNode import check_c_declarations, check_c_declarations_pxd

        # Temporary hack that can be used to ensure that all result_code's
        # are generated at code generation time.
        import Visitor
        class ClearResultCodes(Visitor.CythonTransform):
            def visit_ExprNode(self, node):
                self.visitchildren(node)
                node.result_code = "<cleared>"
                return node

        if pxd:
            _check_c_declarations = check_c_declarations_pxd
            _specific_post_parse = PxdPostParse(self)
        else:
            _check_c_declarations = check_c_declarations
            _specific_post_parse = None
            
        if py and not pxd:
            _align_function_definitions = AlignFunctionDefinitions(self)
        else:
            _align_function_definitions = None
 
        return [
            NormalizeTree(self),
            PostParse(self),
            _specific_post_parse,
            InterpretCompilerDirectives(self, self.compiler_directives),
            _align_function_definitions,
            ConstantFolding(),
            FlattenInListTransform(),
            WithTransform(self),
            DecoratorTransform(self),
            AnalyseDeclarationsTransform(self),
            AutoTestDictTransform(self),
            EmbedSignature(self),
            EarlyReplaceBuiltinCalls(self),
            MarkAssignments(self),
            TransformBuiltinMethods(self),
            IntroduceBufferAuxiliaryVars(self),
            _check_c_declarations,
            AnalyseExpressionsTransform(self),
            OptimizeBuiltinCalls(self),
            IterationTransform(),
            SwitchTransform(),
            DropRefcountingTransform(),
            FinalOptimizePhase(self),
            GilCheck(),
#            ClearResultCodes(self),
#            SpecialFunctions(self),
            #        CreateClosureClasses(context),
            ]

    def create_pyx_pipeline(self, options, result, py=False):
        def generate_pyx_code(module_node):
            module_node.process_implementation(options, result)
            result.compilation_source = module_node.compilation_source
            return result

        def inject_pxd_code(module_node):
            from textwrap import dedent
            stats = module_node.body.stats
            for name, (statlistnode, scope) in self.pxds.iteritems():
                # Copy over function nodes to the module
                # (this seems strange -- I believe the right concept is to split
                # ModuleNode into a ModuleNode and a CodeGenerator, and tell that
                # CodeGenerator to generate code both from the pyx and pxd ModuleNodes.
                 stats.append(statlistnode)
                 # Until utility code is moved to code generation phase everywhere,
                 # we need to copy it over to the main scope
                 module_node.scope.utility_code_list.extend(scope.utility_code_list)
            return module_node

        test_support = []
        if options.evaluate_tree_assertions:
            from Cython.TestUtils import TreeAssertVisitor
            test_support.append(TreeAssertVisitor())

        return ([
                create_parse(self),
            ] + self.create_pipeline(pxd=False, py=py) + test_support + [
                inject_pxd_code,
                abort_on_errors,
                generate_pyx_code,
            ])

    def create_pxd_pipeline(self, scope, module_name):
        def parse_pxd(source_desc):
            tree = self.parse(source_desc, scope, pxd=True,
                              full_module_name=module_name)
            tree.scope = scope
            tree.is_pxd = True
            return tree

        from CodeGeneration import ExtractPxdCode

        # The pxd pipeline ends up with a CCodeWriter containing the
        # code of the pxd, as well as a pxd scope.
        return [parse_pxd] + self.create_pipeline(pxd=True) + [
            ExtractPxdCode(self),
            ]
            
    def create_py_pipeline(self, options, result):
        return self.create_pyx_pipeline(options, result, py=True)


    def process_pxd(self, source_desc, scope, module_name):
        pipeline = self.create_pxd_pipeline(scope, module_name)
        result = self.run_pipeline(pipeline, source_desc)
        return result
    
    def nonfatal_error(self, exc):
        return Errors.report_error(exc)

    def run_pipeline(self, pipeline, source):
        error = None
        data = source
        try:
            for phase in pipeline:
                if phase is not None:
                    if DebugFlags.debug_verbose_pipeline:
                        print "Entering pipeline phase %r" % phase
                    data = phase(data)
        except CompileError, err:
            # err is set
            Errors.report_error(err)
            error = err
        except InternalError, err:
            # Only raise if there was not an earlier error
            if Errors.num_errors == 0:
                raise
            error = err
        return (error, data)

    def find_module(self, module_name, 
            relative_to = None, pos = None, need_pxd = 1):
        # Finds and returns the module scope corresponding to
        # the given relative or absolute module name. If this
        # is the first time the module has been requested, finds
        # the corresponding .pxd file and process it.
        # If relative_to is not None, it must be a module scope,
        # and the module will first be searched for relative to
        # that module, provided its name is not a dotted name.
        debug_find_module = 0
        if debug_find_module:
            print("Context.find_module: module_name = %s, relative_to = %s, pos = %s, need_pxd = %s" % (
                    module_name, relative_to, pos, need_pxd))

        scope = None
        pxd_pathname = None
        if not module_name_pattern.match(module_name):
            if pos is None:
                pos = (module_name, 0, 0)
            raise CompileError(pos,
                "'%s' is not a valid module name" % module_name)
        if "." not in module_name and relative_to:
            if debug_find_module:
                print("...trying relative import")
            scope = relative_to.lookup_submodule(module_name)
            if not scope:
                qualified_name = relative_to.qualify_name(module_name)
                pxd_pathname = self.find_pxd_file(qualified_name, pos)
                if pxd_pathname:
                    scope = relative_to.find_submodule(module_name)
        if not scope:
            if debug_find_module:
                print("...trying absolute import")
            scope = self
            for name in module_name.split("."):
                scope = scope.find_submodule(name)
        if debug_find_module:
            print("...scope =", scope)
        if not scope.pxd_file_loaded:
            if debug_find_module:
                print("...pxd not loaded")
            scope.pxd_file_loaded = 1
            if not pxd_pathname:
                if debug_find_module:
                    print("...looking for pxd file")
                pxd_pathname = self.find_pxd_file(module_name, pos)
                if debug_find_module:
                    print("......found ", pxd_pathname)
                if not pxd_pathname and need_pxd:
                    package_pathname = self.search_include_directories(module_name, ".py", pos)
                    if package_pathname and package_pathname.endswith('__init__.py'):
                        pass
                    else:
                        error(pos, "'%s.pxd' not found" % module_name)
            if pxd_pathname:
                try:
                    if debug_find_module:
                        print("Context.find_module: Parsing %s" % pxd_pathname)
                    source_desc = FileSourceDescriptor(pxd_pathname)
                    err, result = self.process_pxd(source_desc, scope, module_name)
                    if err:
                        raise err
                    (pxd_codenodes, pxd_scope) = result
                    self.pxds[module_name] = (pxd_codenodes, pxd_scope)
                except CompileError:
                    pass
        return scope
    
    def find_pxd_file(self, qualified_name, pos):
        # Search include path for the .pxd file corresponding to the
        # given fully-qualified module name.
        # Will find either a dotted filename or a file in a
        # package directory. If a source file position is given,
        # the directory containing the source file is searched first
        # for a dotted filename, and its containing package root
        # directory is searched first for a non-dotted filename.
        return self.search_include_directories(qualified_name, ".pxd", pos)

    def find_pyx_file(self, qualified_name, pos):
        # Search include path for the .pyx file corresponding to the
        # given fully-qualified module name, as for find_pxd_file().
        return self.search_include_directories(qualified_name, ".pyx", pos)
    
    def find_include_file(self, filename, pos):
        # Search list of include directories for filename.
        # Reports an error and returns None if not found.
        path = self.search_include_directories(filename, "", pos,
                                               include=True)
        if not path:
            error(pos, "'%s' not found" % filename)
        return path
    
    def search_include_directories(self, qualified_name, suffix, pos,
                                   include=False):
        # Search the list of include directories for the given
        # file name. If a source file position is given, first
        # searches the directory containing that file. Returns
        # None if not found, but does not report an error.
        # The 'include' option will disable package dereferencing.
        dirs = self.include_directories
        if pos:
            file_desc = pos[0]
            if not isinstance(file_desc, FileSourceDescriptor):
                raise RuntimeError("Only file sources for code supported")
            if include:
                dirs = [os.path.dirname(file_desc.filename)] + dirs
            else:
                dirs = [self.find_root_package_dir(file_desc.filename)] + dirs

        dotted_filename = qualified_name
        if suffix:
            dotted_filename += suffix
        if not include:
            names = qualified_name.split('.')
            package_names = names[:-1]
            module_name = names[-1]
            module_filename = module_name + suffix
            package_filename = "__init__" + suffix

        for dir in dirs:
            path = os.path.join(dir, dotted_filename)
            if os.path.exists(path):
                return path
            if not include:
                package_dir = self.check_package_dir(dir, package_names)
                if package_dir is not None:
                    path = os.path.join(package_dir, module_filename)
                    if os.path.exists(path):
                        return path
                    path = os.path.join(dir, package_dir, module_name,
                                        package_filename)
                    if os.path.exists(path):
                        return path
        return None

    def find_root_package_dir(self, file_path):
        dir = os.path.dirname(file_path)
        while self.is_package_dir(dir):
            parent = os.path.dirname(dir)
            if parent == dir:
                break
            dir = parent
        return dir

    def is_package_dir(self, dir):
        package_init = os.path.join(dir, "__init__.py")
        return os.path.exists(package_init) or \
            os.path.exists(package_init + "x") # same with .pyx

    def check_package_dir(self, dir, package_names):
        package_dir = os.path.join(dir, *package_names)
        if not os.path.exists(package_dir):
            return None
        for dirname in package_names:
            dir = os.path.join(dir, dirname)
            if not self.is_package_dir(dir):
                return None
        return package_dir

    def c_file_out_of_date(self, source_path):
        c_path = Utils.replace_suffix(source_path, ".c")
        if not os.path.exists(c_path):
            return 1
        c_time = Utils.modification_time(c_path)
        if Utils.file_newer_than(source_path, c_time):
            return 1
        pos = [source_path]
        pxd_path = Utils.replace_suffix(source_path, ".pxd")
        if os.path.exists(pxd_path) and Utils.file_newer_than(pxd_path, c_time):
            return 1
        for kind, name in self.read_dependency_file(source_path):
            if kind == "cimport":
                dep_path = self.find_pxd_file(name, pos)
            elif kind == "include":
                dep_path = self.search_include_directories(name, pos)
            else:
                continue
            if dep_path and Utils.file_newer_than(dep_path, c_time):
                return 1
        return 0
    
    def find_cimported_module_names(self, source_path):
        return [ name for kind, name in self.read_dependency_file(source_path)
                 if kind == "cimport" ]

    def is_package_dir(self, dir_path):
        #  Return true if the given directory is a package directory.
        for filename in ("__init__.py", "__init__.pyx"):
            path = os.path.join(dir_path, filename)
            if os.path.exists(path):
                return 1

    def read_dependency_file(self, source_path):
        dep_path = Utils.replace_suffix(source_path, ".dep")
        if os.path.exists(dep_path):
            f = open(dep_path, "rU")
            chunks = [ line.strip().split(" ", 1)
                       for line in f.readlines()
                       if " " in line.strip() ]
            f.close()
            return chunks
        else:
            return ()

    def lookup_submodule(self, name):
        # Look up a top-level module. Returns None if not found.
        return self.modules.get(name, None)

    def find_submodule(self, name):
        # Find a top-level module, creating a new one if needed.
        scope = self.lookup_submodule(name)
        if not scope:
            scope = ModuleScope(name, 
                parent_module = None, context = self)
            self.modules[name] = scope
        return scope

    def parse(self, source_desc, scope, pxd, full_module_name):
        if not isinstance(source_desc, FileSourceDescriptor):
            raise RuntimeError("Only file sources for code supported")
        source_filename = Utils.encode_filename(source_desc.filename)
        scope.cpp = self.cpp
        # Parse the given source file and return a parse tree.
        try:
            f = Utils.open_source_file(source_filename, "rU")
            try:
                s = PyrexScanner(f, source_desc, source_encoding = f.encoding,
                                 scope = scope, context = self)
                tree = Parsing.p_module(s, pxd, full_module_name)
            finally:
                f.close()
        except UnicodeDecodeError, msg:
            #import traceback
            #traceback.print_exc()
            error((source_desc, 0, 0), "Decoding error, missing or incorrect coding=<encoding-name> at top of source (%s)" % msg)
        if Errors.num_errors > 0:
            raise CompileError
        return tree

    def extract_module_name(self, path, options):
        # Find fully_qualified module name from the full pathname
        # of a source file.
        dir, filename = os.path.split(path)
        module_name, _ = os.path.splitext(filename)
        if "." in module_name:
            return module_name
        if module_name == "__init__":
            dir, module_name = os.path.split(dir)
        names = [module_name]
        while self.is_package_dir(dir):
            parent, package_name = os.path.split(dir)
            if parent == dir:
                break
            names.append(package_name)
            dir = parent
        names.reverse()
        return ".".join(names)

    def setup_errors(self, options):
        if options.use_listing_file:
            result.listing_file = Utils.replace_suffix(source, ".lis")
            Errors.open_listing_file(result.listing_file,
                echo_to_stderr = options.errors_to_stderr)
        else:
            Errors.open_listing_file(None)

    def teardown_errors(self, err, options, result):
        source_desc = result.compilation_source.source_desc
        if not isinstance(source_desc, FileSourceDescriptor):
            raise RuntimeError("Only file sources for code supported")
        Errors.close_listing_file()
        result.num_errors = Errors.num_errors
        if result.num_errors > 0:
            err = True
        if err and result.c_file:
            try:
                Utils.castrate_file(result.c_file, os.stat(source_desc.filename))
            except EnvironmentError:
                pass
            result.c_file = None
        if result.c_file and not options.c_only and c_compile:
            result.object_file = c_compile(result.c_file,
                verbose_flag = options.show_version,
                cplus = options.cplus)
            if not options.obj_only and c_link:
                result.extension_file = c_link(result.object_file,
                    extra_objects = options.objects,
                    verbose_flag = options.show_version,
                    cplus = options.cplus)

def create_parse(context):
    def parse(compsrc):
        source_desc = compsrc.source_desc
        full_module_name = compsrc.full_module_name
        initial_pos = (source_desc, 1, 0)
        scope = context.find_module(full_module_name, pos = initial_pos, need_pxd = 0)
        tree = context.parse(source_desc, scope, pxd = 0, full_module_name = full_module_name)
        tree.compilation_source = compsrc
        tree.scope = scope
        tree.is_pxd = False
        return tree
    return parse

def create_default_resultobj(compilation_source, options):
    result = CompilationResult()
    result.main_source_file = compilation_source.source_desc.filename
    result.compilation_source = compilation_source
    source_desc = compilation_source.source_desc
    if options.output_file:
        result.c_file = os.path.join(compilation_source.cwd, options.output_file)
    else:
        if options.cplus:
            c_suffix = ".cpp"
        else:
            c_suffix = ".c"
        result.c_file = Utils.replace_suffix(source_desc.filename, c_suffix)
    return result

def run_pipeline(source, options, full_module_name = None):
    # Set up context
<<<<<<< HEAD
    context = Context(options.include_path, options.pragma_overrides, options.cplus)
=======
    context = Context(options.include_path, options.compiler_directives)
>>>>>>> 5109df24

    # Set up source object
    cwd = os.getcwd()
    source_desc = FileSourceDescriptor(os.path.join(cwd, source))
    full_module_name = full_module_name or context.extract_module_name(source, options)
    source = CompilationSource(source_desc, full_module_name, cwd)

    # Set up result object
    result = create_default_resultobj(source, options)
    
    # Get pipeline
    if source_desc.filename.endswith(".py"):
        pipeline = context.create_py_pipeline(options, result)
    else:
        pipeline = context.create_pyx_pipeline(options, result)

    context.setup_errors(options)
    err, enddata = context.run_pipeline(pipeline, source)
    context.teardown_errors(err, options, result)
    return result

#------------------------------------------------------------------------
#
#  Main Python entry points
#
#------------------------------------------------------------------------

class CompilationSource(object):
    """
    Contains the data necesarry to start up a compilation pipeline for
    a single compilation unit.
    """
    def __init__(self, source_desc, full_module_name, cwd):
        self.source_desc = source_desc
        self.full_module_name = full_module_name
        self.cwd = cwd

class CompilationOptions(object):
    """
    Options to the Cython compiler:
    
    show_version      boolean   Display version number
    use_listing_file  boolean   Generate a .lis file
    errors_to_stderr  boolean   Echo errors to stderr when using .lis
    include_path      [string]  Directories to search for include files
    output_file       string    Name of generated .c file
    generate_pxi      boolean   Generate .pxi file for public declarations
    recursive         boolean   Recursively find and compile dependencies
    timestamps        boolean   Only compile changed source files. If None,
                                defaults to true when recursive is true.
    verbose           boolean   Always print source names being compiled
    quiet             boolean   Don't print source names in recursive mode
    compiler_directives  dict      Overrides for pragma options (see Options.py)
    evaluate_tree_assertions boolean  Test support: evaluate parse tree assertions
    
    Following options are experimental and only used on MacOSX:
    
    c_only            boolean   Stop after generating C file (default)
    obj_only          boolean   Stop after compiling to .o file
    objects           [string]  Extra .o files to link with
    cplus             boolean   Compile as c++ code
    """
    
    def __init__(self, defaults = None, c_compile = 0, c_link = 0, **kw):
        self.include_path = []
        self.objects = []
        if defaults:
            if isinstance(defaults, CompilationOptions):
                defaults = defaults.__dict__
        else:
            defaults = default_options
        self.__dict__.update(defaults)
        self.__dict__.update(kw)
        if c_compile:
            self.c_only = 0
        if c_link:
            self.obj_only = 0


class CompilationResult(object):
    """
    Results from the Cython compiler:
    
    c_file           string or None   The generated C source file
    h_file           string or None   The generated C header file
    i_file           string or None   The generated .pxi file
    api_file         string or None   The generated C API .h file
    listing_file     string or None   File of error messages
    object_file      string or None   Result of compiling the C file
    extension_file   string or None   Result of linking the object file
    num_errors       integer          Number of compilation errors
    compilation_source CompilationSource
    """
    
    def __init__(self):
        self.c_file = None
        self.h_file = None
        self.i_file = None
        self.api_file = None
        self.listing_file = None
        self.object_file = None
        self.extension_file = None
        self.main_source_file = None


class CompilationResultSet(dict):
    """
    Results from compiling multiple Pyrex source files. A mapping
    from source file paths to CompilationResult instances. Also
    has the following attributes:
    
    num_errors   integer   Total number of compilation errors
    """
    
    num_errors = 0

    def add(self, source, result):
        self[source] = result
        self.num_errors += result.num_errors


def compile_single(source, options, full_module_name = None):
    """
    compile_single(source, options, full_module_name)
    
    Compile the given Pyrex implementation file and return a CompilationResult.
    Always compiles a single file; does not perform timestamp checking or
    recursion.
    """
    return run_pipeline(source, options, full_module_name)


def compile_multiple(sources, options):
    """
    compile_multiple(sources, options)
    
    Compiles the given sequence of Pyrex implementation files and returns
    a CompilationResultSet. Performs timestamp checking and/or recursion
    if these are specified in the options.
    """
    sources = [os.path.abspath(source) for source in sources]
    processed = set()
    results = CompilationResultSet()
    recursive = options.recursive
    timestamps = options.timestamps
    if timestamps is None:
        timestamps = recursive
    verbose = options.verbose or ((recursive or timestamps) and not options.quiet)
    for source in sources:
        if source not in processed:
            # Compiling multiple sources in one context doesn't quite
            # work properly yet.
            if not timestamps or context.c_file_out_of_date(source):
                if verbose:
                    sys.stderr.write("Compiling %s\n" % source)

                result = run_pipeline(source, options)
                results.add(source, result)
            processed.add(source)
            if recursive:
                for module_name in context.find_cimported_module_names(source):
                    path = context.find_pyx_file(module_name, [source])
                    if path:
                        sources.append(path)
                    else:
                        sys.stderr.write(
                            "Cannot find .pyx file for cimported module '%s'\n" % module_name)
    return results

def compile(source, options = None, c_compile = 0, c_link = 0,
            full_module_name = None, **kwds):
    """
    compile(source [, options], [, <option> = <value>]...)
    
    Compile one or more Pyrex implementation files, with optional timestamp
    checking and recursing on dependecies. The source argument may be a string
    or a sequence of strings If it is a string and no recursion or timestamp
    checking is requested, a CompilationResult is returned, otherwise a
    CompilationResultSet is returned.
    """
    options = CompilationOptions(defaults = options, c_compile = c_compile,
        c_link = c_link, **kwds)
    if isinstance(source, basestring) and not options.timestamps \
            and not options.recursive:
        return compile_single(source, options, full_module_name)
    else:
        return compile_multiple(source, options)

#------------------------------------------------------------------------
#
#  Main command-line entry point
#
#------------------------------------------------------------------------
def setuptools_main():
    return main(command_line = 1)

def main(command_line = 0):
    args = sys.argv[1:]
    any_failures = 0
    if command_line:
        from CmdLine import parse_command_line
        options, sources = parse_command_line(args)
    else:
        options = CompilationOptions(default_options)
        sources = args

    if options.show_version:
        sys.stderr.write("Cython version %s\n" % Version.version)
    if options.working_path!="":
        os.chdir(options.working_path)
    try:
        result = compile(sources, options)
        if result.num_errors > 0:
            any_failures = 1
    except (EnvironmentError, PyrexError), e:
        sys.stderr.write(str(e) + '\n')
        any_failures = 1
    if any_failures:
        sys.exit(1)



#------------------------------------------------------------------------
#
#  Set the default options depending on the platform
#
#------------------------------------------------------------------------

default_options = dict(
    show_version = 0,
    use_listing_file = 0,
    errors_to_stderr = 1,
    c_only = 1,
    obj_only = 1,
    cplus = 0,
    output_file = None,
    annotate = False,
    generate_pxi = 0,
    working_path = "",
    recursive = 0,
    timestamps = None,
    verbose = 0,
    quiet = 0,
    compiler_directives = {},
    evaluate_tree_assertions = False,
    emit_linenums = False,
)
if sys.platform == "mac":
    from Cython.Mac.MacSystem import c_compile, c_link, CCompilerError
    default_options['use_listing_file'] = 1
elif sys.platform == "darwin":
    from Cython.Mac.DarwinSystem import c_compile, c_link, CCompilerError
else:
    c_compile = None
    c_link = None

<|MERGE_RESOLUTION|>--- conflicted
+++ resolved
@@ -66,23 +66,16 @@
     #  include_directories   [string]
     #  future_directives     [object]
     
-<<<<<<< HEAD
-    def __init__(self, include_directories, pragma_overrides, cpp=False):
-=======
-    def __init__(self, include_directories, compiler_directives):
->>>>>>> 5109df24
+    def __init__(self, include_directories, compiler_directives, cpp=False):
         #self.modules = {"__builtin__" : BuiltinScope()}
         import Builtin, CythonScope
         self.modules = {"__builtin__" : Builtin.builtin_scope}
         self.modules["cython"] = CythonScope.create_cython_scope(self)
         self.include_directories = include_directories
         self.future_directives = set()
-<<<<<<< HEAD
-        self.pragma_overrides = pragma_overrides
+        self.compiler_directives = compiler_directives
         self.cpp = cpp
-=======
-        self.compiler_directives = compiler_directives
->>>>>>> 5109df24
+
 
         self.pxds = {} # full name -> node tree
 
@@ -559,11 +552,7 @@
 
 def run_pipeline(source, options, full_module_name = None):
     # Set up context
-<<<<<<< HEAD
-    context = Context(options.include_path, options.pragma_overrides, options.cplus)
-=======
-    context = Context(options.include_path, options.compiler_directives)
->>>>>>> 5109df24
+    context = Context(options.include_path, options.compiler_directives, options.cplus)
 
     # Set up source object
     cwd = os.getcwd()
