#
#   Cython Top Level
#

import os, sys, re, codecs
if sys.version_info[:2] < (2, 3):
    sys.stderr.write("Sorry, Cython requires Python 2.3 or later\n")
    sys.exit(1)

try:
    set
except NameError:
    # Python 2.3
    from sets import Set as set

from time import time
import Code
import Errors
import Parsing
import Version
from Scanning import PyrexScanner, FileSourceDescriptor
from Errors import PyrexError, CompileError, InternalError, error
from Symtab import BuiltinScope, ModuleScope
from Cython import Utils
from Cython.Utils import open_new_file, replace_suffix
import DebugFlags

module_name_pattern = re.compile(r"[A-Za-z_][A-Za-z0-9_]*(\.[A-Za-z_][A-Za-z0-9_]*)*$")

verbose = 0

<<<<<<< HEAD
def dumptree(t):
    # For quick debugging in pipelines
    print t.dump()
    return t

def abort_on_errors(node):
    # Stop the pipeline if there are any errors.
    if Errors.num_errors != 0:
        raise InternalError, "abort"
    return node

=======
>>>>>>> e43b0ae0
class CompilationData(object):
    #  Bundles the information that is passed from transform to transform.
    #  (For now, this is only)

    #  While Context contains every pxd ever loaded, path information etc.,
    #  this only contains the data related to a single compilation pass
    #
    #  pyx                   ModuleNode              Main code tree of this compilation.
    #  pxds                  {string : ModuleNode}   Trees for the pxds used in the pyx.
    #  codewriter            CCodeWriter             Where to output final code.
    #  options               CompilationOptions
    #  result                CompilationResult
    pass

class Context(object):
    #  This class encapsulates the context needed for compiling
    #  one or more Cython implementation files along with their
    #  associated and imported declaration files. It includes
    #  the root of the module import namespace and the list
    #  of directories to search for include files.
    #
    #  modules               {string : ModuleScope}
    #  include_directories   [string]
    #  future_directives     [object]

    cython_scope = None
    def __init__(self, include_directories, compiler_directives):
        import Builtin, CythonScope
        self.modules = {"__builtin__" : Builtin.builtin_scope}
        self.modules["cython"] = self.cython_scope = CythonScope.create_cython_scope(self)
        self.include_directories = include_directories
        self.future_directives = set()
        self.compiler_directives = compiler_directives

        self.pxds = {} # full name -> node tree

        standard_include_path = os.path.abspath(
            os.path.join(os.path.dirname(__file__), '..', 'Includes'))
        self.include_directories = include_directories + [standard_include_path]

<<<<<<< HEAD
    def create_pipeline(self, pxd, py=False):
        from Visitor import PrintTree
        from ParseTreeTransforms import WithTransform, NormalizeTree, PostParse, PxdPostParse
        from ParseTreeTransforms import AnalyseDeclarationsTransform, AnalyseExpressionsTransform
        from ParseTreeTransforms import CreateClosureClasses, MarkClosureVisitor, DecoratorTransform
        from ParseTreeTransforms import InterpretCompilerDirectives, TransformBuiltinMethods
        from TypeInference import MarkAssignments
        from ParseTreeTransforms import AlignFunctionDefinitions, GilCheck
        from AnalysedTreeTransforms import AutoTestDictTransform
        from AutoDocTransforms import EmbedSignature
        from Optimize import FlattenInListTransform, SwitchTransform, IterationTransform
        from Optimize import EarlyReplaceBuiltinCalls, OptimizeBuiltinCalls
        from Optimize import ConstantFolding, FinalOptimizePhase
        from Optimize import DropRefcountingTransform
        from Buffer import IntroduceBufferAuxiliaryVars
        from ModuleNode import check_c_declarations, check_c_declarations_pxd

        # Temporary hack that can be used to ensure that all result_code's
        # are generated at code generation time.
        import Visitor
        class ClearResultCodes(Visitor.CythonTransform):
            def visit_ExprNode(self, node):
                self.visitchildren(node)
                node.result_code = "<cleared>"
                return node

        if pxd:
            _check_c_declarations = check_c_declarations_pxd
            _specific_post_parse = PxdPostParse(self)
        else:
            _check_c_declarations = check_c_declarations
            _specific_post_parse = None
            
        if py and not pxd:
            _align_function_definitions = AlignFunctionDefinitions(self)
        else:
            _align_function_definitions = None
 
        return [
            NormalizeTree(self),
            PostParse(self),
            _specific_post_parse,
            InterpretCompilerDirectives(self, self.compiler_directives),
            _align_function_definitions,
            ConstantFolding(),
            FlattenInListTransform(),
            WithTransform(self),
            DecoratorTransform(self),
            AnalyseDeclarationsTransform(self),
            AutoTestDictTransform(self),
            EmbedSignature(self),
            EarlyReplaceBuiltinCalls(self),
            MarkAssignments(self),
            TransformBuiltinMethods(self),
            IntroduceBufferAuxiliaryVars(self),
            _check_c_declarations,
            AnalyseExpressionsTransform(self),
            OptimizeBuiltinCalls(self),
            IterationTransform(),
            SwitchTransform(),
            DropRefcountingTransform(),
            FinalOptimizePhase(self),
            GilCheck(),
#            ClearResultCodes(self),
#            SpecialFunctions(self),
            #        CreateClosureClasses(context),
            ]

    def create_pyx_pipeline(self, options, result, py=False):
        def generate_pyx_code(module_node):
            module_node.process_implementation(options, result)
            result.compilation_source = module_node.compilation_source
            return result

        def inject_pxd_code(module_node):
            from textwrap import dedent
            stats = module_node.body.stats
            for name, (statlistnode, scope) in self.pxds.iteritems():
                # Copy over function nodes to the module
                # (this seems strange -- I believe the right concept is to split
                # ModuleNode into a ModuleNode and a CodeGenerator, and tell that
                # CodeGenerator to generate code both from the pyx and pxd ModuleNodes.
                 stats.append(statlistnode)
                 # Until utility code is moved to code generation phase everywhere,
                 # we need to copy it over to the main scope
                 module_node.scope.utility_code_list.extend(scope.utility_code_list)
            return module_node

        test_support = []
        if options.evaluate_tree_assertions:
            from Cython.TestUtils import TreeAssertVisitor
            test_support.append(TreeAssertVisitor())

        return ([
                create_parse(self),
            ] + self.create_pipeline(pxd=False, py=py) + test_support + [
                inject_pxd_code,
                abort_on_errors,
                generate_pyx_code,
            ])

    def create_pxd_pipeline(self, scope, module_name):
        def parse_pxd(source_desc):
            tree = self.parse(source_desc, scope, pxd=True,
                              full_module_name=module_name)
            tree.scope = scope
            tree.is_pxd = True
            return tree

        from CodeGeneration import ExtractPxdCode

        # The pxd pipeline ends up with a CCodeWriter containing the
        # code of the pxd, as well as a pxd scope.
        return [parse_pxd] + self.create_pipeline(pxd=True) + [
            ExtractPxdCode(self),
            ]
            
    def create_py_pipeline(self, options, result):
        return self.create_pyx_pipeline(options, result, py=True)

=======
    # pipeline creation functions can now be found in Pipeline.py
>>>>>>> e43b0ae0

    def process_pxd(self, source_desc, scope, module_name):
        import Pipeline
        pipeline = Pipeline.create_pxd_pipeline(self, scope, module_name)
        result = Pipeline.run_pipeline(pipeline, source_desc)
        return result
    
    def nonfatal_error(self, exc):
        return Errors.report_error(exc)

<<<<<<< HEAD
    def run_pipeline(self, pipeline, source):
        error = None
        data = source
        try:
            for phase in pipeline:
                if phase is not None:
                    if DebugFlags.debug_verbose_pipeline:
                        print "Entering pipeline phase %r" % phase
                    data = phase(data)
        except CompileError, err:
            # err is set
            Errors.report_error(err)
            error = err
        except InternalError, err:
            # Only raise if there was not an earlier error
            if Errors.num_errors == 0:
                raise
            error = err
        return (error, data)

=======
>>>>>>> e43b0ae0
    def find_module(self, module_name, 
            relative_to = None, pos = None, need_pxd = 1):
        # Finds and returns the module scope corresponding to
        # the given relative or absolute module name. If this
        # is the first time the module has been requested, finds
        # the corresponding .pxd file and process it.
        # If relative_to is not None, it must be a module scope,
        # and the module will first be searched for relative to
        # that module, provided its name is not a dotted name.
        debug_find_module = 0
        if debug_find_module:
            print("Context.find_module: module_name = %s, relative_to = %s, pos = %s, need_pxd = %s" % (
                    module_name, relative_to, pos, need_pxd))

        scope = None
        pxd_pathname = None
        if not module_name_pattern.match(module_name):
            if pos is None:
                pos = (module_name, 0, 0)
            raise CompileError(pos,
                "'%s' is not a valid module name" % module_name)
        if "." not in module_name and relative_to:
            if debug_find_module:
                print("...trying relative import")
            scope = relative_to.lookup_submodule(module_name)
            if not scope:
                qualified_name = relative_to.qualify_name(module_name)
                pxd_pathname = self.find_pxd_file(qualified_name, pos)
                if pxd_pathname:
                    scope = relative_to.find_submodule(module_name)
        if not scope:
            if debug_find_module:
                print("...trying absolute import")
            scope = self
            for name in module_name.split("."):
                scope = scope.find_submodule(name)
        if debug_find_module:
            print("...scope =", scope)
        if not scope.pxd_file_loaded:
            if debug_find_module:
                print("...pxd not loaded")
            scope.pxd_file_loaded = 1
            if not pxd_pathname:
                if debug_find_module:
                    print("...looking for pxd file")
                pxd_pathname = self.find_pxd_file(module_name, pos)
                if debug_find_module:
                    print("......found ", pxd_pathname)
                if not pxd_pathname and need_pxd:
                    package_pathname = self.search_include_directories(module_name, ".py", pos)
                    if package_pathname and package_pathname.endswith('__init__.py'):
                        pass
                    else:
                        error(pos, "'%s.pxd' not found" % module_name)
            if pxd_pathname:
                try:
                    if debug_find_module:
                        print("Context.find_module: Parsing %s" % pxd_pathname)
                    source_desc = FileSourceDescriptor(pxd_pathname)
                    err, result = self.process_pxd(source_desc, scope, module_name)
                    if err:
                        raise err
                    (pxd_codenodes, pxd_scope) = result
                    self.pxds[module_name] = (pxd_codenodes, pxd_scope)
                except CompileError:
                    pass
        return scope
    
    def find_pxd_file(self, qualified_name, pos):
        # Search include path for the .pxd file corresponding to the
        # given fully-qualified module name.
        # Will find either a dotted filename or a file in a
        # package directory. If a source file position is given,
        # the directory containing the source file is searched first
        # for a dotted filename, and its containing package root
        # directory is searched first for a non-dotted filename.
        return self.search_include_directories(qualified_name, ".pxd", pos)

    def find_pyx_file(self, qualified_name, pos):
        # Search include path for the .pyx file corresponding to the
        # given fully-qualified module name, as for find_pxd_file().
        return self.search_include_directories(qualified_name, ".pyx", pos)
    
    def find_include_file(self, filename, pos):
        # Search list of include directories for filename.
        # Reports an error and returns None if not found.
        path = self.search_include_directories(filename, "", pos,
                                               include=True)
        if not path:
            error(pos, "'%s' not found" % filename)
        return path
    
    def search_include_directories(self, qualified_name, suffix, pos,
                                   include=False):
        # Search the list of include directories for the given
        # file name. If a source file position is given, first
        # searches the directory containing that file. Returns
        # None if not found, but does not report an error.
        # The 'include' option will disable package dereferencing.
        dirs = self.include_directories
        if pos:
            file_desc = pos[0]
            if not isinstance(file_desc, FileSourceDescriptor):
                raise RuntimeError("Only file sources for code supported")
            if include:
                dirs = [os.path.dirname(file_desc.filename)] + dirs
            else:
                dirs = [self.find_root_package_dir(file_desc.filename)] + dirs

        dotted_filename = qualified_name
        if suffix:
            dotted_filename += suffix
        if not include:
            names = qualified_name.split('.')
            package_names = names[:-1]
            module_name = names[-1]
            module_filename = module_name + suffix
            package_filename = "__init__" + suffix

        for dir in dirs:
            path = os.path.join(dir, dotted_filename)
            if os.path.exists(path):
                return path
            if not include:
                package_dir = self.check_package_dir(dir, package_names)
                if package_dir is not None:
                    path = os.path.join(package_dir, module_filename)
                    if os.path.exists(path):
                        return path
                    path = os.path.join(dir, package_dir, module_name,
                                        package_filename)
                    if os.path.exists(path):
                        return path
        return None

    def find_root_package_dir(self, file_path):
        dir = os.path.dirname(file_path)
        while self.is_package_dir(dir):
            parent = os.path.dirname(dir)
            if parent == dir:
                break
            dir = parent
        return dir

    def is_package_dir(self, dir):
        package_init = os.path.join(dir, "__init__.py")
        return os.path.exists(package_init) or \
            os.path.exists(package_init + "x") # same with .pyx

    def check_package_dir(self, dir, package_names):
        package_dir = os.path.join(dir, *package_names)
        if not os.path.exists(package_dir):
            return None
        for dirname in package_names:
            dir = os.path.join(dir, dirname)
            if not self.is_package_dir(dir):
                return None
        return package_dir

    def c_file_out_of_date(self, source_path):
        c_path = Utils.replace_suffix(source_path, ".c")
        if not os.path.exists(c_path):
            return 1
        c_time = Utils.modification_time(c_path)
        if Utils.file_newer_than(source_path, c_time):
            return 1
        pos = [source_path]
        pxd_path = Utils.replace_suffix(source_path, ".pxd")
        if os.path.exists(pxd_path) and Utils.file_newer_than(pxd_path, c_time):
            return 1
        for kind, name in self.read_dependency_file(source_path):
            if kind == "cimport":
                dep_path = self.find_pxd_file(name, pos)
            elif kind == "include":
                dep_path = self.search_include_directories(name, pos)
            else:
                continue
            if dep_path and Utils.file_newer_than(dep_path, c_time):
                return 1
        return 0
    
    def find_cimported_module_names(self, source_path):
        return [ name for kind, name in self.read_dependency_file(source_path)
                 if kind == "cimport" ]

    def is_package_dir(self, dir_path):
        #  Return true if the given directory is a package directory.
        for filename in ("__init__.py", "__init__.pyx"):
            path = os.path.join(dir_path, filename)
            if os.path.exists(path):
                return 1

    def read_dependency_file(self, source_path):
        dep_path = Utils.replace_suffix(source_path, ".dep")
        if os.path.exists(dep_path):
            f = open(dep_path, "rU")
            chunks = [ line.strip().split(" ", 1)
                       for line in f.readlines()
                       if " " in line.strip() ]
            f.close()
            return chunks
        else:
            return ()

    def lookup_submodule(self, name):
        # Look up a top-level module. Returns None if not found.
        return self.modules.get(name, None)

    def find_submodule(self, name):
        # Find a top-level module, creating a new one if needed.
        scope = self.lookup_submodule(name)
        if not scope:
            scope = ModuleScope(name, 
                parent_module = None, context = self)
            self.modules[name] = scope
        return scope

    def parse(self, source_desc, scope, pxd, full_module_name):
        if not isinstance(source_desc, FileSourceDescriptor):
            raise RuntimeError("Only file sources for code supported")
        source_filename = Utils.encode_filename(source_desc.filename)
        # Parse the given source file and return a parse tree.
        try:
            f = Utils.open_source_file(source_filename, "rU")
            try:
                s = PyrexScanner(f, source_desc, source_encoding = f.encoding,
                                 scope = scope, context = self)
                tree = Parsing.p_module(s, pxd, full_module_name)
            finally:
                f.close()
        except UnicodeDecodeError, msg:
            #import traceback
            #traceback.print_exc()
            error((source_desc, 0, 0), "Decoding error, missing or incorrect coding=<encoding-name> at top of source (%s)" % msg)
        if Errors.num_errors > 0:
            raise CompileError
        return tree

    def extract_module_name(self, path, options):
        # Find fully_qualified module name from the full pathname
        # of a source file.
        dir, filename = os.path.split(path)
        module_name, _ = os.path.splitext(filename)
        if "." in module_name:
            return module_name
        if module_name == "__init__":
            dir, module_name = os.path.split(dir)
        names = [module_name]
        while self.is_package_dir(dir):
            parent, package_name = os.path.split(dir)
            if parent == dir:
                break
            names.append(package_name)
            dir = parent
        names.reverse()
        return ".".join(names)

    def setup_errors(self, options):
        if options.use_listing_file:
            result.listing_file = Utils.replace_suffix(source, ".lis")
            Errors.open_listing_file(result.listing_file,
                echo_to_stderr = options.errors_to_stderr)
        else:
            Errors.open_listing_file(None)

    def teardown_errors(self, err, options, result):
        source_desc = result.compilation_source.source_desc
        if not isinstance(source_desc, FileSourceDescriptor):
            raise RuntimeError("Only file sources for code supported")
        Errors.close_listing_file()
        result.num_errors = Errors.num_errors
        if result.num_errors > 0:
            err = True
        if err and result.c_file:
            try:
                Utils.castrate_file(result.c_file, os.stat(source_desc.filename))
            except EnvironmentError:
                pass
            result.c_file = None
        if result.c_file and not options.c_only and c_compile:
            result.object_file = c_compile(result.c_file,
                verbose_flag = options.show_version,
                cplus = options.cplus)
            if not options.obj_only and c_link:
                result.extension_file = c_link(result.object_file,
                    extra_objects = options.objects,
                    verbose_flag = options.show_version,
                    cplus = options.cplus)

def create_parse(context):
    def parse(compsrc):
        source_desc = compsrc.source_desc
        full_module_name = compsrc.full_module_name
        initial_pos = (source_desc, 1, 0)
        scope = context.find_module(full_module_name, pos = initial_pos, need_pxd = 0)
        tree = context.parse(source_desc, scope, pxd = 0, full_module_name = full_module_name)
        tree.compilation_source = compsrc
        tree.scope = scope
        tree.is_pxd = False
        return tree
    return parse

def create_default_resultobj(compilation_source, options):
    result = CompilationResult()
    result.main_source_file = compilation_source.source_desc.filename
    result.compilation_source = compilation_source
    source_desc = compilation_source.source_desc
    if options.output_file:
        result.c_file = os.path.join(compilation_source.cwd, options.output_file)
    else:
        if options.cplus:
            c_suffix = ".cpp"
        else:
            c_suffix = ".c"
        result.c_file = Utils.replace_suffix(source_desc.filename, c_suffix)
    return result

def run_pipeline(source, options, full_module_name = None):
    import Pipeline
    # Set up context
    context = Context(options.include_path, options.compiler_directives)

    # Set up source object
    cwd = os.getcwd()
    source_desc = FileSourceDescriptor(os.path.join(cwd, source))
    full_module_name = full_module_name or context.extract_module_name(source, options)
    source = CompilationSource(source_desc, full_module_name, cwd)

    # Set up result object
    result = create_default_resultobj(source, options)
    
    # Get pipeline
    if source_desc.filename.endswith(".py"):
        pipeline = Pipeline.create_py_pipeline(context, options, result)
    else:
        pipeline = Pipeline.create_pyx_pipeline(context, options, result)

    context.setup_errors(options)
    err, enddata = Pipeline.run_pipeline(pipeline, source)
    context.teardown_errors(err, options, result)
    return result

#------------------------------------------------------------------------
#
#  Main Python entry points
#
#------------------------------------------------------------------------

class CompilationSource(object):
    """
    Contains the data necesarry to start up a compilation pipeline for
    a single compilation unit.
    """
    def __init__(self, source_desc, full_module_name, cwd):
        self.source_desc = source_desc
        self.full_module_name = full_module_name
        self.cwd = cwd

class CompilationOptions(object):
    """
    Options to the Cython compiler:
    
    show_version      boolean   Display version number
    use_listing_file  boolean   Generate a .lis file
    errors_to_stderr  boolean   Echo errors to stderr when using .lis
    include_path      [string]  Directories to search for include files
    output_file       string    Name of generated .c file
    generate_pxi      boolean   Generate .pxi file for public declarations
    recursive         boolean   Recursively find and compile dependencies
    timestamps        boolean   Only compile changed source files. If None,
                                defaults to true when recursive is true.
    verbose           boolean   Always print source names being compiled
    quiet             boolean   Don't print source names in recursive mode
    compiler_directives  dict      Overrides for pragma options (see Options.py)
    evaluate_tree_assertions boolean  Test support: evaluate parse tree assertions
    
    Following options are experimental and only used on MacOSX:
    
    c_only            boolean   Stop after generating C file (default)
    obj_only          boolean   Stop after compiling to .o file
    objects           [string]  Extra .o files to link with
    cplus             boolean   Compile as c++ code
    """
    
    def __init__(self, defaults = None, c_compile = 0, c_link = 0, **kw):
        self.include_path = []
        self.objects = []
        if defaults:
            if isinstance(defaults, CompilationOptions):
                defaults = defaults.__dict__
        else:
            defaults = default_options
        self.__dict__.update(defaults)
        self.__dict__.update(kw)
        if c_compile:
            self.c_only = 0
        if c_link:
            self.obj_only = 0


class CompilationResult(object):
    """
    Results from the Cython compiler:
    
    c_file           string or None   The generated C source file
    h_file           string or None   The generated C header file
    i_file           string or None   The generated .pxi file
    api_file         string or None   The generated C API .h file
    listing_file     string or None   File of error messages
    object_file      string or None   Result of compiling the C file
    extension_file   string or None   Result of linking the object file
    num_errors       integer          Number of compilation errors
    compilation_source CompilationSource
    """
    
    def __init__(self):
        self.c_file = None
        self.h_file = None
        self.i_file = None
        self.api_file = None
        self.listing_file = None
        self.object_file = None
        self.extension_file = None
        self.main_source_file = None


class CompilationResultSet(dict):
    """
    Results from compiling multiple Pyrex source files. A mapping
    from source file paths to CompilationResult instances. Also
    has the following attributes:
    
    num_errors   integer   Total number of compilation errors
    """
    
    num_errors = 0

    def add(self, source, result):
        self[source] = result
        self.num_errors += result.num_errors


def compile_single(source, options, full_module_name = None):
    """
    compile_single(source, options, full_module_name)
    
    Compile the given Pyrex implementation file and return a CompilationResult.
    Always compiles a single file; does not perform timestamp checking or
    recursion.
    """
    return run_pipeline(source, options, full_module_name)


def compile_multiple(sources, options):
    """
    compile_multiple(sources, options)
    
    Compiles the given sequence of Pyrex implementation files and returns
    a CompilationResultSet. Performs timestamp checking and/or recursion
    if these are specified in the options.
    """
    sources = [os.path.abspath(source) for source in sources]
    processed = set()
    results = CompilationResultSet()
    recursive = options.recursive
    timestamps = options.timestamps
    if timestamps is None:
        timestamps = recursive
    verbose = options.verbose or ((recursive or timestamps) and not options.quiet)
    for source in sources:
        if source not in processed:
            # Compiling multiple sources in one context doesn't quite
            # work properly yet.
            if not timestamps or context.c_file_out_of_date(source):
                if verbose:
                    sys.stderr.write("Compiling %s\n" % source)

                result = run_pipeline(source, options)
                results.add(source, result)
            processed.add(source)
            if recursive:
                for module_name in context.find_cimported_module_names(source):
                    path = context.find_pyx_file(module_name, [source])
                    if path:
                        sources.append(path)
                    else:
                        sys.stderr.write(
                            "Cannot find .pyx file for cimported module '%s'\n" % module_name)
    return results

def compile(source, options = None, c_compile = 0, c_link = 0,
            full_module_name = None, **kwds):
    """
    compile(source [, options], [, <option> = <value>]...)
    
    Compile one or more Pyrex implementation files, with optional timestamp
    checking and recursing on dependecies. The source argument may be a string
    or a sequence of strings If it is a string and no recursion or timestamp
    checking is requested, a CompilationResult is returned, otherwise a
    CompilationResultSet is returned.
    """
    options = CompilationOptions(defaults = options, c_compile = c_compile,
        c_link = c_link, **kwds)
    if isinstance(source, basestring) and not options.timestamps \
            and not options.recursive:
        return compile_single(source, options, full_module_name)
    else:
        return compile_multiple(source, options)

#------------------------------------------------------------------------
#
#  Main command-line entry point
#
#------------------------------------------------------------------------
def setuptools_main():
    return main(command_line = 1)

def main(command_line = 0):
    args = sys.argv[1:]
    any_failures = 0
    if command_line:
        from CmdLine import parse_command_line
        options, sources = parse_command_line(args)
    else:
        options = CompilationOptions(default_options)
        sources = args

    if options.show_version:
        sys.stderr.write("Cython version %s\n" % Version.version)
    if options.working_path!="":
        os.chdir(options.working_path)
    try:
        result = compile(sources, options)
        if result.num_errors > 0:
            any_failures = 1
    except (EnvironmentError, PyrexError), e:
        sys.stderr.write(str(e) + '\n')
        any_failures = 1
    if any_failures:
        sys.exit(1)



#------------------------------------------------------------------------
#
#  Set the default options depending on the platform
#
#------------------------------------------------------------------------

default_options = dict(
    show_version = 0,
    use_listing_file = 0,
    errors_to_stderr = 1,
    c_only = 1,
    obj_only = 1,
    cplus = 0,
    output_file = None,
    annotate = False,
    generate_pxi = 0,
    working_path = "",
    recursive = 0,
    timestamps = None,
    verbose = 0,
    quiet = 0,
    compiler_directives = {},
    evaluate_tree_assertions = False,
    emit_linenums = False,
)
if sys.platform == "mac":
    from Cython.Mac.MacSystem import c_compile, c_link, CCompilerError
    default_options['use_listing_file'] = 1
elif sys.platform == "darwin":
    from Cython.Mac.DarwinSystem import c_compile, c_link, CCompilerError
else:
    c_compile = None
    c_link = None

<|MERGE_RESOLUTION|>--- conflicted
+++ resolved
@@ -29,20 +29,6 @@
 
 verbose = 0
 
-<<<<<<< HEAD
-def dumptree(t):
-    # For quick debugging in pipelines
-    print t.dump()
-    return t
-
-def abort_on_errors(node):
-    # Stop the pipeline if there are any errors.
-    if Errors.num_errors != 0:
-        raise InternalError, "abort"
-    return node
-
-=======
->>>>>>> e43b0ae0
 class CompilationData(object):
     #  Bundles the information that is passed from transform to transform.
     #  (For now, this is only)
@@ -83,130 +69,8 @@
             os.path.join(os.path.dirname(__file__), '..', 'Includes'))
         self.include_directories = include_directories + [standard_include_path]
 
-<<<<<<< HEAD
-    def create_pipeline(self, pxd, py=False):
-        from Visitor import PrintTree
-        from ParseTreeTransforms import WithTransform, NormalizeTree, PostParse, PxdPostParse
-        from ParseTreeTransforms import AnalyseDeclarationsTransform, AnalyseExpressionsTransform
-        from ParseTreeTransforms import CreateClosureClasses, MarkClosureVisitor, DecoratorTransform
-        from ParseTreeTransforms import InterpretCompilerDirectives, TransformBuiltinMethods
-        from TypeInference import MarkAssignments
-        from ParseTreeTransforms import AlignFunctionDefinitions, GilCheck
-        from AnalysedTreeTransforms import AutoTestDictTransform
-        from AutoDocTransforms import EmbedSignature
-        from Optimize import FlattenInListTransform, SwitchTransform, IterationTransform
-        from Optimize import EarlyReplaceBuiltinCalls, OptimizeBuiltinCalls
-        from Optimize import ConstantFolding, FinalOptimizePhase
-        from Optimize import DropRefcountingTransform
-        from Buffer import IntroduceBufferAuxiliaryVars
-        from ModuleNode import check_c_declarations, check_c_declarations_pxd
-
-        # Temporary hack that can be used to ensure that all result_code's
-        # are generated at code generation time.
-        import Visitor
-        class ClearResultCodes(Visitor.CythonTransform):
-            def visit_ExprNode(self, node):
-                self.visitchildren(node)
-                node.result_code = "<cleared>"
-                return node
-
-        if pxd:
-            _check_c_declarations = check_c_declarations_pxd
-            _specific_post_parse = PxdPostParse(self)
-        else:
-            _check_c_declarations = check_c_declarations
-            _specific_post_parse = None
-            
-        if py and not pxd:
-            _align_function_definitions = AlignFunctionDefinitions(self)
-        else:
-            _align_function_definitions = None
- 
-        return [
-            NormalizeTree(self),
-            PostParse(self),
-            _specific_post_parse,
-            InterpretCompilerDirectives(self, self.compiler_directives),
-            _align_function_definitions,
-            ConstantFolding(),
-            FlattenInListTransform(),
-            WithTransform(self),
-            DecoratorTransform(self),
-            AnalyseDeclarationsTransform(self),
-            AutoTestDictTransform(self),
-            EmbedSignature(self),
-            EarlyReplaceBuiltinCalls(self),
-            MarkAssignments(self),
-            TransformBuiltinMethods(self),
-            IntroduceBufferAuxiliaryVars(self),
-            _check_c_declarations,
-            AnalyseExpressionsTransform(self),
-            OptimizeBuiltinCalls(self),
-            IterationTransform(),
-            SwitchTransform(),
-            DropRefcountingTransform(),
-            FinalOptimizePhase(self),
-            GilCheck(),
-#            ClearResultCodes(self),
-#            SpecialFunctions(self),
-            #        CreateClosureClasses(context),
-            ]
-
-    def create_pyx_pipeline(self, options, result, py=False):
-        def generate_pyx_code(module_node):
-            module_node.process_implementation(options, result)
-            result.compilation_source = module_node.compilation_source
-            return result
-
-        def inject_pxd_code(module_node):
-            from textwrap import dedent
-            stats = module_node.body.stats
-            for name, (statlistnode, scope) in self.pxds.iteritems():
-                # Copy over function nodes to the module
-                # (this seems strange -- I believe the right concept is to split
-                # ModuleNode into a ModuleNode and a CodeGenerator, and tell that
-                # CodeGenerator to generate code both from the pyx and pxd ModuleNodes.
-                 stats.append(statlistnode)
-                 # Until utility code is moved to code generation phase everywhere,
-                 # we need to copy it over to the main scope
-                 module_node.scope.utility_code_list.extend(scope.utility_code_list)
-            return module_node
-
-        test_support = []
-        if options.evaluate_tree_assertions:
-            from Cython.TestUtils import TreeAssertVisitor
-            test_support.append(TreeAssertVisitor())
-
-        return ([
-                create_parse(self),
-            ] + self.create_pipeline(pxd=False, py=py) + test_support + [
-                inject_pxd_code,
-                abort_on_errors,
-                generate_pyx_code,
-            ])
-
-    def create_pxd_pipeline(self, scope, module_name):
-        def parse_pxd(source_desc):
-            tree = self.parse(source_desc, scope, pxd=True,
-                              full_module_name=module_name)
-            tree.scope = scope
-            tree.is_pxd = True
-            return tree
-
-        from CodeGeneration import ExtractPxdCode
-
-        # The pxd pipeline ends up with a CCodeWriter containing the
-        # code of the pxd, as well as a pxd scope.
-        return [parse_pxd] + self.create_pipeline(pxd=True) + [
-            ExtractPxdCode(self),
-            ]
-            
-    def create_py_pipeline(self, options, result):
-        return self.create_pyx_pipeline(options, result, py=True)
-
-=======
+
     # pipeline creation functions can now be found in Pipeline.py
->>>>>>> e43b0ae0
 
     def process_pxd(self, source_desc, scope, module_name):
         import Pipeline
@@ -217,29 +81,6 @@
     def nonfatal_error(self, exc):
         return Errors.report_error(exc)
 
-<<<<<<< HEAD
-    def run_pipeline(self, pipeline, source):
-        error = None
-        data = source
-        try:
-            for phase in pipeline:
-                if phase is not None:
-                    if DebugFlags.debug_verbose_pipeline:
-                        print "Entering pipeline phase %r" % phase
-                    data = phase(data)
-        except CompileError, err:
-            # err is set
-            Errors.report_error(err)
-            error = err
-        except InternalError, err:
-            # Only raise if there was not an earlier error
-            if Errors.num_errors == 0:
-                raise
-            error = err
-        return (error, data)
-
-=======
->>>>>>> e43b0ae0
     def find_module(self, module_name, 
             relative_to = None, pos = None, need_pxd = 1):
         # Finds and returns the module scope corresponding to
