--- conflicted
+++ resolved
@@ -3506,12 +3506,7 @@
         if isinstance(node, ExprNodes.UnicodeNode):
             encoding = node.value
             node = ExprNodes.BytesNode(
-<<<<<<< HEAD
-                node.pos, value=BytesLiteral(encoding.utf8encode()),
-                type=PyrexTypes.c_const_char_ptr_type)
-=======
-                node.pos, value=encoding.as_utf8_string(), type=PyrexTypes.c_char_ptr_type)
->>>>>>> 061b132e
+                node.pos, value=encoding.as_utf8_string(), type=PyrexTypes.c_const_char_ptr_type)
         elif isinstance(node, (ExprNodes.StringNode, ExprNodes.BytesNode)):
             encoding = node.value.decode('ISO-8859-1')
             node = ExprNodes.BytesNode(
