import Nodes
import ExprNodes
import PyrexTypes
import Visitor
import Builtin
import UtilNodes
import TypeSlots
import Symtab
import Options

from Code import UtilityCode
from StringEncoding import EncodedString
from Errors import error
from ParseTreeTransforms import SkipDeclarations

<<<<<<< HEAD
try:
    reduce
except NameError:
    from functools import reduce

#def unwrap_node(node):
#    while isinstance(node, ExprNodes.PersistentNode):
#        node = node.arg
#    return node

# Temporary hack while PersistentNode is out of order
=======
>>>>>>> 81fe6792
def unwrap_node(node):
    while isinstance(node, UtilNodes.ResultRefNode):
        node = node.expression
    return node

def is_common_value(a, b):
    a = unwrap_node(a)
    b = unwrap_node(b)
    if isinstance(a, ExprNodes.NameNode) and isinstance(b, ExprNodes.NameNode):
        return a.name == b.name
    if isinstance(a, ExprNodes.AttributeNode) and isinstance(b, ExprNodes.AttributeNode):
        return not a.is_py_attr and is_common_value(a.obj, b.obj) and a.attribute == b.attribute
    return False


class IterationTransform(Visitor.VisitorTransform):
    """Transform some common for-in loop patterns into efficient C loops:

    - for-in-dict loop becomes a while loop calling PyDict_Next()
    - for-in-range loop becomes a plain C for loop
    """
    PyDict_Next_func_type = PyrexTypes.CFuncType(
        PyrexTypes.c_bint_type, [
            PyrexTypes.CFuncTypeArg("dict",  PyrexTypes.py_object_type, None),
            PyrexTypes.CFuncTypeArg("pos",   PyrexTypes.c_py_ssize_t_ptr_type, None),
            PyrexTypes.CFuncTypeArg("key",   PyrexTypes.CPtrType(PyrexTypes.py_object_type), None),
            PyrexTypes.CFuncTypeArg("value", PyrexTypes.CPtrType(PyrexTypes.py_object_type), None)
            ])

    PyDict_Next_name = EncodedString("PyDict_Next")

    PyDict_Next_entry = Symtab.Entry(
        PyDict_Next_name, PyDict_Next_name, PyDict_Next_func_type)

    visit_Node = Visitor.VisitorTransform.recurse_to_children

    def visit_ModuleNode(self, node):
        self.current_scope = node.scope
        self.visitchildren(node)
        return node

    def visit_DefNode(self, node):
        oldscope = self.current_scope
        self.current_scope = node.entry.scope
        self.visitchildren(node)
        self.current_scope = oldscope
        return node

    def visit_ForInStatNode(self, node):
        self.visitchildren(node)
        return self._optimise_for_loop(node)

    def _optimise_for_loop(self, node):
        iterator = node.iterator.sequence
        if iterator.type is Builtin.dict_type:
            # like iterating over dict.keys()
            return self._transform_dict_iteration(
                node, dict_obj=iterator, keys=True, values=False)
        if not isinstance(iterator, ExprNodes.SimpleCallNode):
            return node

        function = iterator.function
        # dict iteration?
        if isinstance(function, ExprNodes.AttributeNode) and \
                function.obj.type == Builtin.dict_type:
            dict_obj = function.obj
            method = function.attribute

            keys = values = False
            if method == 'iterkeys':
                keys = True
            elif method == 'itervalues':
                values = True
            elif method == 'iteritems':
                keys = values = True
            else:
                return node
            return self._transform_dict_iteration(
                node, dict_obj, keys, values)

        # enumerate() ?
        if iterator.self is None and \
               isinstance(function, ExprNodes.NameNode) and \
               function.entry.is_builtin and \
               function.name == 'enumerate':
            return self._transform_enumerate_iteration(node, iterator)

        # range() iteration?
        if Options.convert_range and node.target.type.is_int:
            if iterator.self is None and \
                    isinstance(function, ExprNodes.NameNode) and \
                    function.entry.is_builtin and \
                    function.name in ('range', 'xrange'):
                return self._transform_range_iteration(node, iterator)

        return node

    def _transform_enumerate_iteration(self, node, enumerate_function):
        args = enumerate_function.arg_tuple.args
        if len(args) == 0:
            error(enumerate_function.pos,
                  "enumerate() requires an iterable argument")
            return node
        elif len(args) > 1:
            error(enumerate_function.pos,
                  "enumerate() takes at most 1 argument")
            return node

        if not node.target.is_sequence_constructor:
            # leave this untouched for now
            return node
        targets = node.target.args
        if len(targets) != 2:
            # leave this untouched for now
            return node
        if not isinstance(targets[0], ExprNodes.NameNode):
            # leave this untouched for now
            return node

        enumerate_target, iterable_target = targets
        counter_type = enumerate_target.type

        if not counter_type.is_pyobject and not counter_type.is_int:
            # nothing we can do here, I guess
            return node

        temp = UtilNodes.LetRefNode(ExprNodes.IntNode(enumerate_function.pos,
                                                      value='0',
                                                      type=counter_type,
                                                      constant_result=0))
        inc_expression = ExprNodes.AddNode(
            enumerate_function.pos,
            operand1 = temp,
            operand2 = ExprNodes.IntNode(node.pos, value='1',
                                         type=counter_type,
                                         constant_result=1),
            operator = '+',
            type = counter_type,
            is_temp = counter_type.is_pyobject
            )

        loop_body = [
            Nodes.SingleAssignmentNode(
                pos = enumerate_target.pos,
                lhs = enumerate_target,
                rhs = temp),
            Nodes.SingleAssignmentNode(
                pos = enumerate_target.pos,
                lhs = temp,
                rhs = inc_expression)
            ]

        if isinstance(node.body, Nodes.StatListNode):
            node.body.stats = loop_body + node.body.stats
        else:
            loop_body.append(node.body)
            node.body = Nodes.StatListNode(
                node.body.pos,
                stats = loop_body)

        node.target = iterable_target
        node.iterator.sequence = enumerate_function.arg_tuple.args[0]

        # recurse into loop to check for further optimisations
        return UtilNodes.LetNode(temp, self._optimise_for_loop(node)) 

    def _transform_range_iteration(self, node, range_function):
        args = range_function.arg_tuple.args
        if len(args) < 3:
            step_pos = range_function.pos
            step_value = 1
            step = ExprNodes.IntNode(step_pos, value='1',
                                     constant_result=1)
        else:
            step = args[2]
            step_pos = step.pos
            if not isinstance(step.constant_result, (int, long)):
                # cannot determine step direction
                return node
            step_value = step.constant_result
            if step_value == 0:
                # will lead to an error elsewhere
                return node
            if not isinstance(step, ExprNodes.IntNode):
                step = ExprNodes.IntNode(step_pos, value=str(step_value),
                                         constant_result=step_value)

        if step_value < 0:
            step.value = -step_value
            relation1 = '>='
            relation2 = '>'
        else:
            relation1 = '<='
            relation2 = '<'

        if len(args) == 1:
            bound1 = ExprNodes.IntNode(range_function.pos, value='0',
                                       constant_result=0)
            bound2 = args[0].coerce_to_integer(self.current_scope)
        else:
            bound1 = args[0].coerce_to_integer(self.current_scope)
            bound2 = args[1].coerce_to_integer(self.current_scope)
        step = step.coerce_to_integer(self.current_scope)

        for_node = Nodes.ForFromStatNode(
            node.pos,
            target=node.target,
            bound1=bound1, relation1=relation1,
            relation2=relation2, bound2=bound2,
            step=step, body=node.body,
            else_clause=node.else_clause,
            from_range=True)
        return for_node

    def _transform_dict_iteration(self, node, dict_obj, keys, values):
        py_object_ptr = PyrexTypes.c_void_ptr_type

        temps = []
        temp = UtilNodes.TempHandle(PyrexTypes.py_object_type)
        temps.append(temp)
        dict_temp = temp.ref(dict_obj.pos)
        temp = UtilNodes.TempHandle(PyrexTypes.c_py_ssize_t_type)
        temps.append(temp)
        pos_temp = temp.ref(node.pos)
        pos_temp_addr = ExprNodes.AmpersandNode(
            node.pos, operand=pos_temp,
            type=PyrexTypes.c_ptr_type(PyrexTypes.c_py_ssize_t_type))
        if keys:
            temp = UtilNodes.TempHandle(py_object_ptr)
            temps.append(temp)
            key_temp = temp.ref(node.target.pos)
            key_temp_addr = ExprNodes.AmpersandNode(
                node.target.pos, operand=key_temp,
                type=PyrexTypes.c_ptr_type(py_object_ptr))
        else:
            key_temp_addr = key_temp = ExprNodes.NullNode(
                pos=node.target.pos)
        if values:
            temp = UtilNodes.TempHandle(py_object_ptr)
            temps.append(temp)
            value_temp = temp.ref(node.target.pos)
            value_temp_addr = ExprNodes.AmpersandNode(
                node.target.pos, operand=value_temp,
                type=PyrexTypes.c_ptr_type(py_object_ptr))
        else:
            value_temp_addr = value_temp = ExprNodes.NullNode(
                pos=node.target.pos)

        key_target = value_target = node.target
        tuple_target = None
        if keys and values:
            if node.target.is_sequence_constructor:
                if len(node.target.args) == 2:
                    key_target, value_target = node.target.args
                else:
                    # unusual case that may or may not lead to an error
                    return node
            else:
                tuple_target = node.target

        def coerce_object_to(obj_node, dest_type):
            class FakeEnv(object):
                nogil = False
            if dest_type.is_pyobject:
                if dest_type.is_extension_type or dest_type.is_builtin_type:
                    obj_node = ExprNodes.PyTypeTestNode(obj_node, dest_type, FakeEnv())
                result = ExprNodes.TypecastNode(
                    obj_node.pos,
                    operand = obj_node,
                    type = dest_type)
                return (result, None)
            else:
                temp = UtilNodes.TempHandle(dest_type)
                temps.append(temp)
                temp_result = temp.ref(obj_node.pos)
                class CoercedTempNode(ExprNodes.CoerceFromPyTypeNode):
                    def result(self):
                        return temp_result.result()
                    def generate_execution_code(self, code):
                        self.generate_result_code(code)
                return (temp_result, CoercedTempNode(dest_type, obj_node, FakeEnv()))

        if isinstance(node.body, Nodes.StatListNode):
            body = node.body
        else:
            body = Nodes.StatListNode(pos = node.body.pos,
                                      stats = [node.body])

        if tuple_target:
            tuple_result = ExprNodes.TupleNode(
                pos = tuple_target.pos,
                args = [key_temp, value_temp],
                is_temp = 1,
                type = Builtin.tuple_type,
                )
            body.stats.insert(
                0, Nodes.SingleAssignmentNode(
                    pos = tuple_target.pos,
                    lhs = tuple_target,
                    rhs = tuple_result))
        else:
            # execute all coercions before the assignments
            coercion_stats = []
            assign_stats = []
            if keys:
                temp_result, coercion = coerce_object_to(
                    key_temp, key_target.type)
                if coercion:
                    coercion_stats.append(coercion)
                assign_stats.append(
                    Nodes.SingleAssignmentNode(
                        pos = key_temp.pos,
                        lhs = key_target,
                        rhs = temp_result))
            if values:
                temp_result, coercion = coerce_object_to(
                    value_temp, value_target.type)
                if coercion:
                    coercion_stats.append(coercion)
                assign_stats.append(
                    Nodes.SingleAssignmentNode(
                        pos = value_temp.pos,
                        lhs = value_target,
                        rhs = temp_result))
            body.stats[0:0] = coercion_stats + assign_stats

        result_code = [
            Nodes.SingleAssignmentNode(
                pos = dict_obj.pos,
                lhs = dict_temp,
                rhs = dict_obj),
            Nodes.SingleAssignmentNode(
                pos = node.pos,
                lhs = pos_temp,
                rhs = ExprNodes.IntNode(node.pos, value='0',
                                        constant_result=0)),
            Nodes.WhileStatNode(
                pos = node.pos,
                condition = ExprNodes.SimpleCallNode(
                    pos = dict_obj.pos,
                    type = PyrexTypes.c_bint_type,
                    function = ExprNodes.NameNode(
                        pos = dict_obj.pos,
                        name = self.PyDict_Next_name,
                        type = self.PyDict_Next_func_type,
                        entry = self.PyDict_Next_entry),
                    args = [dict_temp, pos_temp_addr,
                            key_temp_addr, value_temp_addr]
                    ),
                body = body,
                else_clause = node.else_clause
                )
            ]

        return UtilNodes.TempsBlockNode(
            node.pos, temps=temps,
            body=Nodes.StatListNode(
                node.pos,
                stats = result_code
                ))


class SwitchTransform(Visitor.VisitorTransform):
    """
    This transformation tries to turn long if statements into C switch statements. 
    The requirement is that every clause be an (or of) var == value, where the var
    is common among all clauses and both var and value are ints. 
    """
    def extract_conditions(self, cond):
        while True:
            if isinstance(cond, ExprNodes.CoerceToTempNode):
                cond = cond.arg
            elif isinstance(cond, UtilNodes.EvalWithTempExprNode):
                # this is what we get from the FlattenInListTransform
                cond = cond.subexpression
            elif isinstance(cond, ExprNodes.TypecastNode):
                cond = cond.operand
            else:
                break

        if (isinstance(cond, ExprNodes.PrimaryCmpNode) 
                and cond.cascade is None 
                and cond.operator == '=='
                and not cond.is_python_comparison()):
            if is_common_value(cond.operand1, cond.operand1):
                if isinstance(cond.operand2, ExprNodes.ConstNode):
                    return cond.operand1, [cond.operand2]
                elif hasattr(cond.operand2, 'entry') and cond.operand2.entry and cond.operand2.entry.is_const:
                    return cond.operand1, [cond.operand2]
            if is_common_value(cond.operand2, cond.operand2):
                if isinstance(cond.operand1, ExprNodes.ConstNode):
                    return cond.operand2, [cond.operand1]
                elif hasattr(cond.operand1, 'entry') and cond.operand1.entry and cond.operand1.entry.is_const:
                    return cond.operand2, [cond.operand1]
        elif (isinstance(cond, ExprNodes.BoolBinopNode) 
                and cond.operator == 'or'):
            t1, c1 = self.extract_conditions(cond.operand1)
            t2, c2 = self.extract_conditions(cond.operand2)
            if is_common_value(t1, t2):
                return t1, c1+c2
        return None, None
        
    def visit_IfStatNode(self, node):
        self.visitchildren(node)
        common_var = None
        case_count = 0
        cases = []
        for if_clause in node.if_clauses:
            var, conditions = self.extract_conditions(if_clause.condition)
            if var is None:
                return node
            elif common_var is not None and not is_common_value(var, common_var):
                return node
            elif not var.type.is_int or sum([not cond.type.is_int for cond in conditions]):
                return node
            else:
                common_var = var
                case_count += len(conditions)
                cases.append(Nodes.SwitchCaseNode(pos = if_clause.pos,
                                                  conditions = conditions,
                                                  body = if_clause.body))
        if case_count < 2:
            return node
        
        common_var = unwrap_node(common_var)
        return Nodes.SwitchStatNode(pos = node.pos,
                                    test = common_var,
                                    cases = cases,
                                    else_clause = node.else_clause)

    visit_Node = Visitor.VisitorTransform.recurse_to_children
                              

class FlattenInListTransform(Visitor.VisitorTransform, SkipDeclarations):
    """
    This transformation flattens "x in [val1, ..., valn]" into a sequential list
    of comparisons. 
    """
    
    def visit_PrimaryCmpNode(self, node):
        self.visitchildren(node)
        if node.cascade is not None:
            return node
        elif node.operator == 'in':
            conjunction = 'or'
            eq_or_neq = '=='
        elif node.operator == 'not_in':
            conjunction = 'and'
            eq_or_neq = '!='
        else:
            return node

        if not isinstance(node.operand2, (ExprNodes.TupleNode, ExprNodes.ListNode)):
            return node

        args = node.operand2.args
        if len(args) == 0:
            return ExprNodes.BoolNode(pos = node.pos, value = node.operator == 'not_in')

        lhs = UtilNodes.ResultRefNode(node.operand1)

        conds = []
        for arg in args:
            cond = ExprNodes.PrimaryCmpNode(
                                pos = node.pos,
                                operand1 = lhs,
                                operator = eq_or_neq,
                                operand2 = arg,
                                cascade = None)
            conds.append(ExprNodes.TypecastNode(
                                pos = node.pos, 
                                operand = cond,
                                type = PyrexTypes.c_bint_type))
        def concat(left, right):
            return ExprNodes.BoolBinopNode(
                                pos = node.pos, 
                                operator = conjunction,
                                operand1 = left,
                                operand2 = right)

        condition = reduce(concat, conds)
        return UtilNodes.EvalWithTempExprNode(lhs, condition)

    visit_Node = Visitor.VisitorTransform.recurse_to_children


class OptimizeBuiltinCalls(Visitor.VisitorTransform):
    """Optimize some common methods calls and instantiation patterns
    for builtin types.
    """
    # only intercept on call nodes
    visit_Node = Visitor.VisitorTransform.recurse_to_children

    def visit_GeneralCallNode(self, node):
        self.visitchildren(node)
        function = node.function
        if not function.type.is_pyobject:
            return node
        arg_tuple = node.positional_args
        if not isinstance(arg_tuple, ExprNodes.TupleNode):
            return node
        return self._dispatch_to_handler(
            node, function, arg_tuple, node.keyword_args)

    def visit_SimpleCallNode(self, node):
        self.visitchildren(node)
        function = node.function
        if not function.type.is_pyobject:
            return node
        arg_tuple = node.arg_tuple
        if not isinstance(arg_tuple, ExprNodes.TupleNode):
            return node
        return self._dispatch_to_handler(
            node, node.function, arg_tuple)

    def visit_PyTypeTestNode(self, node):
        """Flatten redundant type checks after tree changes.
        """
        old_arg = node.arg
        self.visitchildren(node)
        if old_arg is node.arg or node.arg.type != node.type:
            return node
        return node.arg

    def _find_handler(self, match_name, has_kwargs):
        call_type = has_kwargs and 'general' or 'simple'
        handler = getattr(self, '_handle_%s_%s' % (call_type, match_name), None)
        if handler is None:
            handler = getattr(self, '_handle_any_%s' % match_name, None)
        return handler

    def _dispatch_to_handler(self, node, function, arg_tuple, kwargs=None):
        if function.is_name:
            match_name = "_function_%s" % function.name
            function_handler = self._find_handler(
                "function_%s" % function.name, kwargs)
            if function_handler is None:
                return node
            if kwargs:
                return function_handler(node, arg_tuple, kwargs)
            else:
                return function_handler(node, arg_tuple)
        elif isinstance(function, ExprNodes.AttributeNode):
            arg_list = arg_tuple.args
            self_arg = function.obj
            obj_type = self_arg.type
            is_unbound_method = False
            if obj_type.is_builtin_type:
                if obj_type is Builtin.type_type and arg_list and \
                         arg_list[0].type.is_pyobject:
                    # calling an unbound method like 'list.append(L,x)'
                    # (ignoring 'type.mro()' here ...)
                    type_name = function.obj.name
                    self_arg = None
                    is_unbound_method = True
                else:
                    type_name = obj_type.name
            else:
                type_name = "object" # safety measure
            method_handler = self._find_handler(
                "method_%s_%s" % (type_name, function.attribute), kwargs)
            if method_handler is None:
                return node
            if self_arg is not None:
                arg_list = [self_arg] + list(arg_list)
            if kwargs:
                return method_handler(node, arg_list, kwargs, is_unbound_method)
            else:
                return method_handler(node, arg_list, is_unbound_method)
        else:
            return node

    ### builtin types

    def _handle_general_function_dict(self, node, pos_args, kwargs):
        """Replace dict(a=b,c=d,...) by the underlying keyword dict
        construction which is done anyway.
        """
        if len(pos_args.args) > 0:
            return node
        if not isinstance(kwargs, ExprNodes.DictNode):
            return node
        if node.starstar_arg:
            # we could optimize this by updating the kw dict instead
            return node
        return kwargs

    PyDict_Copy_func_type = PyrexTypes.CFuncType(
        Builtin.dict_type, [
            PyrexTypes.CFuncTypeArg("dict", Builtin.dict_type, None)
            ])

    def _handle_simple_function_dict(self, node, pos_args):
        """Replace dict(some_dict) by PyDict_Copy(some_dict).
        """
        if len(pos_args.args) != 1:
            return node
        dict_arg = pos_args.args[0]
        if dict_arg.type is not Builtin.dict_type:
            return node

        dict_arg = ExprNodes.NoneCheckNode(
            dict_arg, "PyExc_TypeError", "'NoneType' is not iterable")
        return ExprNodes.PythonCapiCallNode(
            node.pos, "PyDict_Copy", self.PyDict_Copy_func_type,
            args = [dict_arg],
            is_temp = node.is_temp
            )

    def _handle_simple_function_set(self, node, pos_args):
        """Replace set([a,b,...]) by a literal set {a,b,...}.
        """
        arg_count = len(pos_args.args)
        if arg_count == 0:
            return ExprNodes.SetNode(node.pos, args=[],
                                     type=Builtin.set_type, is_temp=1)
        if arg_count > 1:
            return node
        iterable = pos_args.args[0]
        if isinstance(iterable, (ExprNodes.ListNode, ExprNodes.TupleNode)):
            return ExprNodes.SetNode(node.pos, args=iterable.args,
                                     type=Builtin.set_type, is_temp=1)
        elif isinstance(iterable, ExprNodes.ComprehensionNode) and \
                iterable.type is Builtin.list_type:
            iterable.target = ExprNodes.SetNode(
                node.pos, args=[], type=Builtin.set_type, is_temp=1)
            iterable.type = Builtin.set_type
            iterable.pos = node.pos
            return iterable
        else:
            return node

    PyList_AsTuple_func_type = PyrexTypes.CFuncType(
        Builtin.tuple_type, [
            PyrexTypes.CFuncTypeArg("list", Builtin.list_type, None)
            ])

    def _handle_simple_function_tuple(self, node, pos_args):
        """Replace tuple([...]) by a call to PyList_AsTuple.
        """
        if len(pos_args.args) != 1:
            return node
        list_arg = pos_args.args[0]
        if list_arg.type is not Builtin.list_type:
            return node
        if not isinstance(list_arg, (ExprNodes.ComprehensionNode,
                                     ExprNodes.ListNode)):
            # everything else may be None => take the safe path
            return node

        return ExprNodes.PythonCapiCallNode(
            node.pos, "PyList_AsTuple", self.PyList_AsTuple_func_type,
            args = pos_args.args,
            is_temp = node.is_temp
            )

    ### builtin functions

    PyObject_GetAttr2_func_type = PyrexTypes.CFuncType(
        PyrexTypes.py_object_type, [
            PyrexTypes.CFuncTypeArg("object", PyrexTypes.py_object_type, None),
            PyrexTypes.CFuncTypeArg("attr_name", PyrexTypes.py_object_type, None),
            ])

    PyObject_GetAttr3_func_type = PyrexTypes.CFuncType(
        PyrexTypes.py_object_type, [
            PyrexTypes.CFuncTypeArg("object", PyrexTypes.py_object_type, None),
            PyrexTypes.CFuncTypeArg("attr_name", PyrexTypes.py_object_type, None),
            PyrexTypes.CFuncTypeArg("default", PyrexTypes.py_object_type, None),
            ])

    def _handle_simple_function_getattr(self, node, pos_args):
        args = pos_args.args
        if len(args) == 2:
            node = ExprNodes.PythonCapiCallNode(
                node.pos, "PyObject_GetAttr", self.PyObject_GetAttr2_func_type,
                args = args,
                is_temp = node.is_temp
                )
        elif len(args) == 3:
            node = ExprNodes.PythonCapiCallNode(
                node.pos, "__Pyx_GetAttr3", self.PyObject_GetAttr3_func_type,
                utility_code = Builtin.getattr3_utility_code,
                args = args,
                is_temp = node.is_temp
                )
        else:
            error(node.pos, "getattr() called with wrong number of args, "
                  "expected 2 or 3, found %d" % len(args))
        return node

    Pyx_Type_func_type = PyrexTypes.CFuncType(
        Builtin.type_type, [
            PyrexTypes.CFuncTypeArg("object", PyrexTypes.py_object_type, None)
            ])

    def _handle_simple_function_type(self, node, pos_args):
        args = pos_args.args
        if len(args) != 1:
            return node
        node = ExprNodes.PythonCapiCallNode(
            node.pos, "__Pyx_Type", self.Pyx_Type_func_type,
                args = args,
                is_temp = node.is_temp,
                utility_code = pytype_utility_code,
                )
        return node

    ### methods of builtin types

    PyObject_Append_func_type = PyrexTypes.CFuncType(
        PyrexTypes.py_object_type, [
            PyrexTypes.CFuncTypeArg("list", PyrexTypes.py_object_type, None),
            PyrexTypes.CFuncTypeArg("item", PyrexTypes.py_object_type, None),
            ])

    def _handle_simple_method_object_append(self, node, args, is_unbound_method):
        # X.append() is almost always referring to a list
        if len(args) != 2:
            return node

        return ExprNodes.PythonCapiCallNode(
            node.pos, "__Pyx_PyObject_Append", self.PyObject_Append_func_type,
            args = args,
            is_temp = node.is_temp,
            utility_code = append_utility_code
            )

    PyList_Append_func_type = PyrexTypes.CFuncType(
        PyrexTypes.c_int_type, [
            PyrexTypes.CFuncTypeArg("list", PyrexTypes.py_object_type, None),
            PyrexTypes.CFuncTypeArg("item", PyrexTypes.py_object_type, None),
            ],
        exception_value = "-1")

    def _handle_simple_method_list_append(self, node, args, is_unbound_method):
        if len(args) != 2:
            error(node.pos, "list.append(x) called with wrong number of args, found %d" %
                  len(args))
            return node
        return self._substitute_method_call(
            node, "PyList_Append", self.PyList_Append_func_type,
            'append', is_unbound_method, args)

    single_param_func_type = PyrexTypes.CFuncType(
        PyrexTypes.c_int_type, [
            PyrexTypes.CFuncTypeArg("obj", PyrexTypes.py_object_type, None),
            ],
        exception_value = "-1")

    def _handle_simple_method_list_sort(self, node, args, is_unbound_method):
        if len(args) != 1:
            return node
        return self._substitute_method_call(
            node, "PyList_Sort", self.single_param_func_type,
            'sort', is_unbound_method, args)

    def _handle_simple_method_list_reverse(self, node, args, is_unbound_method):
        if len(args) != 1:
            error(node.pos, "list.reverse(x) called with wrong number of args, found %d" %
                  len(args))
            return node
        return self._substitute_method_call(
            node, "PyList_Reverse", self.single_param_func_type,
            'reverse', is_unbound_method, args)

    def _substitute_method_call(self, node, name, func_type,
                                attr_name, is_unbound_method, args=()):
        args = list(args)
        if args:
            self_arg = args[0]
            if is_unbound_method:
                self_arg = ExprNodes.NoneCheckNode(
                    self_arg, "PyExc_TypeError",
                    "descriptor '%s' requires a '%s' object but received a 'NoneType'" % (
                    attr_name, node.function.obj.name))
            else:
                self_arg = ExprNodes.NoneCheckNode(
                    self_arg, "PyExc_AttributeError",
                    "'NoneType' object has no attribute '%s'" % attr_name)
            args[0] = self_arg
        # FIXME: args[0] may need a runtime None check (ticket #166)
        return ExprNodes.PythonCapiCallNode(
            node.pos, name, func_type,
            args = args,
            is_temp = node.is_temp
            )


append_utility_code = UtilityCode(
proto = """
static INLINE PyObject* __Pyx_PyObject_Append(PyObject* L, PyObject* x) {
    if (likely(PyList_CheckExact(L))) {
        if (PyList_Append(L, x) < 0) return NULL;
        Py_INCREF(Py_None);
        return Py_None; /* this is just to have an accurate signature */
    }
    else {
        PyObject *r, *m;
        m = __Pyx_GetAttrString(L, "append");
        if (!m) return NULL;
        r = PyObject_CallFunctionObjArgs(m, x, NULL);
        Py_DECREF(m);
        return r;
    }
}
""",
impl = ""
)


pytype_utility_code = UtilityCode(
proto = """
static INLINE PyObject* __Pyx_Type(PyObject* o) {
    PyObject* type = (PyObject*) Py_TYPE(o);
    Py_INCREF(type);
    return type;
}
"""
)


class ConstantFolding(Visitor.VisitorTransform, SkipDeclarations):
    """Calculate the result of constant expressions to store it in
    ``expr_node.constant_result``, and replace trivial cases by their
    constant result.
    """
    def _calculate_const(self, node):
        if node.constant_result is not ExprNodes.constant_value_not_set:
            return

        # make sure we always set the value
        not_a_constant = ExprNodes.not_a_constant
        node.constant_result = not_a_constant

        # check if all children are constant
        children = self.visitchildren(node)
        for child_result in children.itervalues():
            if type(child_result) is list:
                for child in child_result:
                    if child.constant_result is not_a_constant:
                        return
            elif child_result.constant_result is not_a_constant:
                return

        # now try to calculate the real constant value
        try:
            node.calculate_constant_result()
#            if node.constant_result is not ExprNodes.not_a_constant:
#                print node.__class__.__name__, node.constant_result
        except (ValueError, TypeError, KeyError, IndexError, AttributeError):
            # ignore all 'normal' errors here => no constant result
            pass
        except Exception:
            # this looks like a real error
            import traceback, sys
            traceback.print_exc(file=sys.stdout)

    NODE_TYPE_ORDER = (ExprNodes.CharNode, ExprNodes.IntNode,
                       ExprNodes.LongNode, ExprNodes.FloatNode)

    def _widest_node_class(self, *nodes):
        try:
            return self.NODE_TYPE_ORDER[
                max(map(self.NODE_TYPE_ORDER.index, map(type, nodes)))]
        except ValueError:
            return None

    def visit_ExprNode(self, node):
        self._calculate_const(node)
        return node

    def visit_BinopNode(self, node):
        self._calculate_const(node)
        if node.constant_result is ExprNodes.not_a_constant:
            return node
        if isinstance(node.constant_result, float):
            # We calculate float constants to make them available to
            # the compiler, but we do not aggregate them into a
            # constant node to prevent any loss of precision.
            return node
        if not isinstance(node.operand1, ExprNodes.ConstNode) or \
               not isinstance(node.operand1, ExprNodes.ConstNode):
            # We calculate other constants to make them available to
            # the compiler, but we only aggregate constant nodes
            # recursively, so non-const nodes are straight out.
            return node

        # now inject a new constant node with the calculated value
        try:
            type1, type2 = node.operand1.type, node.operand2.type
            if type1 is None or type2 is None:
                return node
        except AttributeError:
            return node

        if type1 is type2:
            new_node = node.operand1
        else:
            widest_type = PyrexTypes.widest_numeric_type(type1, type2)
            if type(node.operand1) is type(node.operand2):
                new_node = node.operand1
                new_node.type = widest_type
            elif type1 is widest_type:
                new_node = node.operand1
            elif type2 is widest_type:
                new_node = node.operand2
            else:
                target_class = self._widest_node_class(
                    node.operand1, node.operand2)
                if target_class is None:
                    return node
                new_node = target_class(pos=node.pos, type = widest_type)

        new_node.constant_result = node.constant_result
        new_node.value = str(node.constant_result)
        #new_node = new_node.coerce_to(node.type, self.current_scope)
        return new_node

    # in the future, other nodes can have their own handler method here
    # that can replace them with a constant result node

    visit_Node = Visitor.VisitorTransform.recurse_to_children


class FinalOptimizePhase(Visitor.CythonTransform):
    """
    This visitor handles several commuting optimizations, and is run
    just before the C code generation phase. 
    
    The optimizations currently implemented in this class are: 
        - Eliminate None assignment and refcounting for first assignment. 
        - isinstance -> typecheck for cdef types
    """
    def visit_SingleAssignmentNode(self, node):
        """Avoid redundant initialisation of local variables before their
        first assignment.
        """
        self.visitchildren(node)
        if node.first:
            lhs = node.lhs
            lhs.lhs_of_first_assignment = True
            if isinstance(lhs, ExprNodes.NameNode) and lhs.entry.type.is_pyobject:
                # Have variable initialized to 0 rather than None
                lhs.entry.init_to_none = False
                lhs.entry.init = 0
        return node

    def visit_SimpleCallNode(self, node):
        """Replace generic calls to isinstance(x, type) by a more efficient
        type check.
        """
        self.visitchildren(node)
        if node.function.type.is_cfunction and isinstance(node.function, ExprNodes.NameNode):
            if node.function.name == 'isinstance':
                type_arg = node.args[1]
                if type_arg.type.is_builtin_type and type_arg.type.name == 'type':
                    from CythonScope import utility_scope
                    node.function.entry = utility_scope.lookup('PyObject_TypeCheck')
                    node.function.type = node.function.entry.type
                    PyTypeObjectPtr = PyrexTypes.CPtrType(utility_scope.lookup('PyTypeObject').type)
                    node.args[1] = ExprNodes.CastNode(node.args[1], PyTypeObjectPtr)
        return node<|MERGE_RESOLUTION|>--- conflicted
+++ resolved
@@ -13,20 +13,11 @@
 from Errors import error
 from ParseTreeTransforms import SkipDeclarations
 
-<<<<<<< HEAD
 try:
     reduce
 except NameError:
     from functools import reduce
 
-#def unwrap_node(node):
-#    while isinstance(node, ExprNodes.PersistentNode):
-#        node = node.arg
-#    return node
-
-# Temporary hack while PersistentNode is out of order
-=======
->>>>>>> 81fe6792
 def unwrap_node(node):
     while isinstance(node, UtilNodes.ResultRefNode):
         node = node.expression
