<<<<<<< HEAD
from Cython.Compiler.Visitor import VisitorTransform, CythonTransform
from Cython.Compiler.ModuleNode import ModuleNode
from Cython.Compiler.Nodes import *
from Cython.Compiler.ExprNodes import *
from Cython.Compiler.StringEncoding import EncodedString
from Cython.Compiler.Errors import CompileError
from Cython.Utils import UtilityCode
import Cython.Compiler.Options
=======
from Visitor import VisitorTransform, CythonTransform
from ModuleNode import ModuleNode
from Nodes import *
from ExprNodes import *
from StringEncoding import EncodedString
from Errors import CompileError
from Code import UtilityCode
>>>>>>> daa3f7f7
import Interpreter
import PyrexTypes

try:
    set
except NameError:
    from sets import Set as set

import textwrap

def dedent(text, reindent=0):
    text = textwrap.dedent(text)
    if reindent > 0:
        indent = " " * reindent
        text = '\n'.join([indent + x for x in text.split('\n')])
    return text

class IntroduceBufferAuxiliaryVars(CythonTransform):

    #
    # Entry point
    #

    buffers_exists = False

    def __call__(self, node):
        assert isinstance(node, ModuleNode)
        self.max_ndim = 0
        result = super(IntroduceBufferAuxiliaryVars, self).__call__(node)
        if self.buffers_exists:
            use_bufstruct_declare_code(node.scope)
            use_py2_buffer_functions(node.scope)
            use_empty_bufstruct_code(node.scope, self.max_ndim)
        return result


    #
    # Basic operations for transforms
    #
    def handle_scope(self, node, scope):
        # For all buffers, insert extra variables in the scope.
        # The variables are also accessible from the buffer_info
        # on the buffer entry
        bufvars = [entry for name, entry
                   in scope.entries.iteritems()
                   if entry.type.is_buffer]
        if len(bufvars) > 0:
            self.buffers_exists = True


        if isinstance(node, ModuleNode) and len(bufvars) > 0:
            # for now...note that pos is wrong 
            raise CompileError(node.pos, "Buffer vars not allowed in module scope")
        for entry in bufvars:
            if entry.type.dtype.is_ptr:
                raise CompileError(node.pos, "Buffers with pointer types not yet supported.")
            
            name = entry.name
            buftype = entry.type
            if buftype.ndim > Options.buffer_max_dims:
                raise CompileError(node.pos,
                        "Buffer ndims exceeds Options.buffer_max_dims = %d" % Options.buffer_max_dims)
            if buftype.ndim > self.max_ndim:
                self.max_ndim = buftype.ndim

            # Declare auxiliary vars
            def decvar(type, prefix):
                cname = scope.mangle(prefix, name)
                aux_var = scope.declare_var(name="$%s" % cname, cname=cname,
                                            type=type, pos=node.pos)
                if entry.is_arg:
                    aux_var.used = True # otherwise, NameNode will mark whether it is used
                
                return aux_var

            auxvars = ((PyrexTypes.c_pyx_buffer_nd_type, Naming.pybuffernd_prefix),
                      (PyrexTypes.c_pyx_buffer_type, Naming.pybufferstruct_prefix))
            pybuffernd, rcbuffer = [decvar(type, prefix) for (type, prefix) in auxvars]

            entry.buffer_aux = Symtab.BufferAux(pybuffernd, rcbuffer)
            
        scope.buffer_entries = bufvars
        self.scope = scope

    def visit_ModuleNode(self, node):
        self.handle_scope(node, node.scope)
        self.visitchildren(node)
        return node

    def visit_FuncDefNode(self, node):
        self.handle_scope(node, node.local_scope)
        self.visitchildren(node)
        return node

#
# Analysis
#
buffer_options = ("dtype", "ndim", "mode", "negative_indices", "cast") # ordered!
buffer_defaults = {"ndim": 1, "mode": "full", "negative_indices": True, "cast": False}
buffer_positional_options_count = 1 # anything beyond this needs keyword argument

ERR_BUF_OPTION_UNKNOWN = '"%s" is not a buffer option'
ERR_BUF_TOO_MANY = 'Too many buffer options'
ERR_BUF_DUP = '"%s" buffer option already supplied'
ERR_BUF_MISSING = '"%s" missing'
ERR_BUF_MODE = 'Only allowed buffer modes are: "c", "fortran", "full", "strided" (as a compile-time string)'
ERR_BUF_NDIM = 'ndim must be a non-negative integer'
ERR_BUF_DTYPE = 'dtype must be "object", numeric type or a struct'
ERR_BUF_BOOL = '"%s" must be a boolean'

def analyse_buffer_options(globalpos, env, posargs, dictargs, defaults=None, need_complete=True):
    """
    Must be called during type analysis, as analyse is called
    on the dtype argument.

    posargs and dictargs should consist of a list and a dict
    of tuples (value, pos). Defaults should be a dict of values.

    Returns a dict containing all the options a buffer can have and
    its value (with the positions stripped).
    """
    if defaults is None:
        defaults = buffer_defaults
    
    posargs, dictargs = Interpreter.interpret_compiletime_options(posargs, dictargs, type_env=env)
    
    if len(posargs) > buffer_positional_options_count:
        raise CompileError(posargs[-1][1], ERR_BUF_TOO_MANY)

    options = {}
    for name, (value, pos) in dictargs.iteritems():
        if not name in buffer_options:
            raise CompileError(pos, ERR_BUF_OPTION_UNKNOWN % name)
        options[name.encode("ASCII")] = value
    
    for name, (value, pos) in zip(buffer_options, posargs):
        if not name in buffer_options:
            raise CompileError(pos, ERR_BUF_OPTION_UNKNOWN % name)
        if name in options:
            raise CompileError(pos, ERR_BUF_DUP % name)
        options[name] = value

    # Check that they are all there and copy defaults
    for name in buffer_options:
        if not name in options:
            try:
                options[name] = defaults[name]
            except KeyError:
                if need_complete:
                    raise CompileError(globalpos, ERR_BUF_MISSING % name)

    dtype = options.get("dtype")
    if dtype and dtype.is_extension_type:
        raise CompileError(globalpos, ERR_BUF_DTYPE)

    ndim = options.get("ndim")
    if ndim and (not isinstance(ndim, int) or ndim < 0):
        raise CompileError(globalpos, ERR_BUF_NDIM)

    mode = options.get("mode")
    if mode and not (mode in ('full', 'strided', 'c', 'fortran')):
        raise CompileError(globalpos, ERR_BUF_MODE)

    def assert_bool(name):
        x = options.get(name)
        if not isinstance(x, bool):
            raise CompileError(globalpos, ERR_BUF_BOOL % name)

    assert_bool('negative_indices')
    assert_bool('cast')

    return options
    

#
# Code generation
#

def get_buf_suboffsetvars(entry):
    return [("%s.diminfo[%d].suboffsets" % \
            (entry.buffer_aux.buflocal_nd_var.cname, i)) for i in range(entry.type.ndim)]
def get_buf_stridevars(entry):
    return [("%s.diminfo[%d].strides" % \
            (entry.buffer_aux.buflocal_nd_var.cname, i)) for i in range(entry.type.ndim)]
def get_buf_shapevars(entry):
    return [("%s.diminfo[%d].shape" % \
            (entry.buffer_aux.buflocal_nd_var.cname, i)) for i in range(entry.type.ndim)]

def get_flags(buffer_aux, buffer_type):
    flags = 'PyBUF_FORMAT'
    mode = buffer_type.mode
    if mode == 'full':
        flags += '| PyBUF_INDIRECT'
    elif mode == 'strided':
        flags += '| PyBUF_STRIDES'
    elif mode == 'c':
        flags += '| PyBUF_C_CONTIGUOUS'
    elif mode == 'fortran':
        flags += '| PyBUF_F_CONTIGUOUS'
    else:
        assert False
    if buffer_aux.writable_needed: flags += "| PyBUF_WRITABLE"
    return flags
        
def used_buffer_aux_vars(entry):
    buffer_aux = entry.buffer_aux
    buffer_aux.buflocal_nd_var.used = True
    buffer_aux.rcbuf_var.used = True

def put_unpack_buffer_aux_into_scope(buf_entry, code):
    # Generate code to copy the needed struct info into local
    # variables.
    buffer_aux, mode = buf_entry.buffer_aux, buf_entry.type.mode
    pybuffernd_struct = buffer_aux.buflocal_nd_var.cname

    fldnames = ['strides', 'shape']
    if mode == 'full':
        fldnames.append('suboffsets')

    ln = []
    for i in range(buf_entry.type.ndim):
        for fldname in fldnames:
            ln.append("%s.diminfo[%d].%s = %s.rcbuffer->pybuffer.%s[%d];" % \
                    (pybuffernd_struct, i, fldname,
                     pybuffernd_struct, fldname, i))
    code.putln(' '.join(ln))

def put_init_vars(entry, code):
    bufaux = entry.buffer_aux
    pybuffernd_struct = bufaux.buflocal_nd_var.cname
    pybuffer_struct = bufaux.rcbuf_var.cname
    # init pybuffer_struct
    code.putln("%s.pybuffer.buf = NULL;" % pybuffer_struct)
    code.putln("%s.refcount = 0;" % pybuffer_struct)
    # init the buffer object
    # code.put_init_var_to_py_none(entry)
    # init the pybuffernd_struct
    code.putln("%s.data = NULL;" % pybuffernd_struct)
    code.putln("%s.rcbuffer = &%s;" % (pybuffernd_struct, pybuffer_struct))

def put_acquire_arg_buffer(entry, code, pos):
    code.globalstate.use_utility_code(acquire_utility_code)
    buffer_aux = entry.buffer_aux
    getbuffer = get_getbuffer_call(code, entry.cname, buffer_aux, entry.type)

    # Acquire any new buffer
    code.putln("{")
    code.putln("__Pyx_BufFmt_StackElem __pyx_stack[%d];" % entry.type.dtype.struct_nesting_depth())
    code.putln(code.error_goto_if("%s == -1" % getbuffer, pos))
    code.putln("}")
    # An exception raised in arg parsing cannot be catched, so no
    # need to care about the buffer then.
    put_unpack_buffer_aux_into_scope(entry, code)

def get_release_buffer_code(entry):
    return "__Pyx_SafeReleaseBuffer(&%s.rcbuffer->pybuffer)" % entry.buffer_aux.buflocal_nd_var.cname

def get_getbuffer_call(code, obj_cname, buffer_aux, buffer_type):
    ndim = buffer_type.ndim
    cast = int(buffer_type.cast)
    flags = get_flags(buffer_aux, buffer_type)
    pybuffernd_struct = buffer_aux.buflocal_nd_var.cname

    dtype_typeinfo = get_type_information_cname(code, buffer_type.dtype)
    
    return ("__Pyx_GetBufferAndValidate(&%(pybuffernd_struct)s.rcbuffer->pybuffer, "
            "(PyObject*)%(obj_cname)s, &%(dtype_typeinfo)s, %(flags)s, %(ndim)d, "
            "%(cast)d, __pyx_stack)" % locals())

def put_assign_to_buffer(lhs_cname, rhs_cname, buf_entry,
                         is_initialized, pos, code):
    """
    Generate code for reassigning a buffer variables. This only deals with getting
    the buffer auxiliary structure and variables set up correctly, the assignment
    itself and refcounting is the responsibility of the caller.

    However, the assignment operation may throw an exception so that the reassignment
    never happens.
    
    Depending on the circumstances there are two possible outcomes:
    - Old buffer released, new acquired, rhs assigned to lhs
    - Old buffer released, new acquired which fails, reaqcuire old lhs buffer
      (which may or may not succeed).
    """

    buffer_aux, buffer_type = buf_entry.buffer_aux, buf_entry.type
    code.globalstate.use_utility_code(acquire_utility_code)
    pybuffernd_struct = buffer_aux.buflocal_nd_var.cname
    flags = get_flags(buffer_aux, buffer_type)

    code.putln("{")  # Set up necesarry stack for getbuffer
    code.putln("__Pyx_BufFmt_StackElem __pyx_stack[%d];" % buffer_type.dtype.struct_nesting_depth())
    
    getbuffer = get_getbuffer_call(code, "%s", buffer_aux, buffer_type) # fill in object below

    if is_initialized:
        # Release any existing buffer
        code.putln('__Pyx_SafeReleaseBuffer(&%s.rcbuffer->pybuffer);' % pybuffernd_struct)
        # Acquire
        retcode_cname = code.funcstate.allocate_temp(PyrexTypes.c_int_type, manage_ref=False)
        code.putln("%s = %s;" % (retcode_cname, getbuffer % rhs_cname))
        code.putln('if (%s) {' % (code.unlikely("%s < 0" % retcode_cname)))
        # If acquisition failed, attempt to reacquire the old buffer
        # before raising the exception. A failure of reacquisition
        # will cause the reacquisition exception to be reported, one
        # can consider working around this later.
        type, value, tb = [code.funcstate.allocate_temp(PyrexTypes.py_object_type, manage_ref=False)
                           for i in range(3)]
        code.putln('PyErr_Fetch(&%s, &%s, &%s);' % (type, value, tb))
        code.putln('if (%s) {' % code.unlikely("%s == -1" % (getbuffer % lhs_cname)))
        code.putln('Py_XDECREF(%s); Py_XDECREF(%s); Py_XDECREF(%s);' % (type, value, tb)) # Do not refnanny these!
        code.globalstate.use_utility_code(raise_buffer_fallback_code)
        code.putln('__Pyx_RaiseBufferFallbackError();')
        code.putln('} else {')
        code.putln('PyErr_Restore(%s, %s, %s);' % (type, value, tb))
        for t in (type, value, tb):
            code.funcstate.release_temp(t)
        code.putln('}')
        code.putln('}')
        # Unpack indices
        put_unpack_buffer_aux_into_scope(buf_entry, code)
        code.putln(code.error_goto_if_neg(retcode_cname, pos))
        code.funcstate.release_temp(retcode_cname)
    else:
        # Our entry had no previous value, so set to None when acquisition fails.
        # In this case, auxiliary vars should be set up right in initialization to a zero-buffer,
        # so it suffices to set the buf field to NULL.
        code.putln('if (%s) {' % code.unlikely("%s == -1" % (getbuffer % rhs_cname)))
        code.putln('%s = %s; __Pyx_INCREF(Py_None); %s.rcbuffer->pybuffer.buf = NULL;' %
                   (lhs_cname,
                    PyrexTypes.typecast(buffer_type, PyrexTypes.py_object_type, "Py_None"),
                    pybuffernd_struct))
        code.putln(code.error_goto(pos))
        code.put('} else {')
        # Unpack indices
        put_unpack_buffer_aux_into_scope(buf_entry, code)
        code.putln('}')

    code.putln("}") # Release stack

def put_buffer_lookup_code(entry, index_signeds, index_cnames, directives, pos, code):
    """
    Generates code to process indices and calculate an offset into
    a buffer. Returns a C string which gives a pointer which can be
    read from or written to at will (it is an expression so caller should
    store it in a temporary if it is used more than once).

    As the bounds checking can have any number of combinations of unsigned
    arguments, smart optimizations etc. we insert it directly in the function
    body. The lookup however is delegated to a inline function that is instantiated
    once per ndim (lookup with suboffsets tend to get quite complicated).

    """
    bufaux = entry.buffer_aux
    pybuffernd_struct = bufaux.buflocal_nd_var.cname
    # bufstruct = bufaux.buffer_info_var.cname
    negative_indices = directives['wraparound'] and entry.type.negative_indices

    if directives['boundscheck']:
        # Check bounds and fix negative indices.
        # We allocate a temporary which is initialized to -1, meaning OK (!).
        # If an error occurs, the temp is set to the dimension index the
        # error is occuring at.
        tmp_cname = code.funcstate.allocate_temp(PyrexTypes.c_int_type, manage_ref=False)
        code.putln("%s = -1;" % tmp_cname)
        for dim, (signed, cname, shape) in enumerate(zip(index_signeds, index_cnames,
                                                         get_buf_shapevars(entry))):
            if signed != 0:
                # not unsigned, deal with negative index
                code.putln("if (%s < 0) {" % cname)
                if negative_indices:
                    code.putln("%s += %s;" % (cname, shape))
                    code.putln("if (%s) %s = %d;" % (
                        code.unlikely("%s < 0" % cname), tmp_cname, dim))
                else:
                    code.putln("%s = %d;" % (tmp_cname, dim))
                code.put("} else ")
            # check bounds in positive direction
            code.putln("if (%s) %s = %d;" % (
                code.unlikely("%s >= %s" % (cname, shape)),
                tmp_cname, dim))
        code.globalstate.use_utility_code(raise_indexerror_code)
        code.putln("if (%s) {" % code.unlikely("%s != -1" % tmp_cname))
        code.putln('__Pyx_RaiseBufferIndexError(%s);' % tmp_cname)
        code.putln(code.error_goto(pos))
        code.putln('}')
        code.funcstate.release_temp(tmp_cname)
    elif negative_indices:
        # Only fix negative indices.
        for signed, cname, shape in zip(index_signeds, index_cnames,
                                        get_buf_shapevars(entry)):
            if signed != 0:
                code.putln("if (%s < 0) %s += %s;" % (cname, cname, shape))
        
    # Create buffer lookup and return it
    # This is done via utility macros/inline functions, which vary
    # according to the access mode used.
    params = []
    nd = entry.type.ndim
    mode = entry.type.mode
    if mode == 'full':
        for i, s, o in zip(index_cnames, get_buf_stridevars(entry), get_buf_suboffsetvars(entry)):
            params.append(i)
            params.append(s)
            params.append(o)
        funcname = "__Pyx_BufPtrFull%dd" % nd
        funcgen = buf_lookup_full_code
    else:
        if mode == 'strided':
            funcname = "__Pyx_BufPtrStrided%dd" % nd
            funcgen = buf_lookup_strided_code
        elif mode == 'c':
            funcname = "__Pyx_BufPtrCContig%dd" % nd
            funcgen = buf_lookup_c_code
        elif mode == 'fortran':
            funcname = "__Pyx_BufPtrFortranContig%dd" % nd
            funcgen = buf_lookup_fortran_code
        else:
            assert False
        for i, s in zip(index_cnames, get_buf_stridevars(entry)):
            params.append(i)
            params.append(s)
        
    # Make sure the utility code is available
    if funcname not in code.globalstate.utility_codes:
        code.globalstate.utility_codes.add(funcname)
        protocode = code.globalstate['utility_code_proto']
        defcode = code.globalstate['utility_code_def']
        funcgen(protocode, defcode, name=funcname, nd=nd)

    ptr_type = entry.type.buffer_ptr_type
    ptrcode = "%s(%s, %s.rcbuffer->pybuffer.buf, %s)" % (funcname,
                                      ptr_type.declaration_code(""),
                                      pybuffernd_struct,
                                      ", ".join(params))
    return ptrcode


def use_bufstruct_declare_code(env):
    env.use_utility_code(buffer_struct_declare_code, "buffer_struct_declare_code")

def use_empty_bufstruct_code(env, max_ndim):
    code = dedent("""
        Py_ssize_t __Pyx_zeros[] = {%s};
        Py_ssize_t __Pyx_minusones[] = {%s};
    """) % (", ".join(["0"] * max_ndim), ", ".join(["-1"] * max_ndim))
    env.use_utility_code(UtilityCode(proto=code))


def buf_lookup_full_code(proto, defin, name, nd):
    """
    Generates a buffer lookup function for the right number
    of dimensions. The function gives back a void* at the right location.
    """
    # _i_ndex, _s_tride, sub_o_ffset
    macroargs = ", ".join(["i%d, s%d, o%d" % (i, i, i) for i in range(nd)])
    proto.putln("#define %s(type, buf, %s) (type)(%s_imp(buf, %s))" % (name, macroargs, name, macroargs))

    funcargs = ", ".join(["Py_ssize_t i%d, Py_ssize_t s%d, Py_ssize_t o%d" % (i, i, i) for i in range(nd)])
    proto.putln("static INLINE void* %s_imp(void* buf, %s);" % (name, funcargs))
    defin.putln(dedent("""
        static INLINE void* %s_imp(void* buf, %s) {
          char* ptr = (char*)buf;
        """) % (name, funcargs) + "".join([dedent("""\
          ptr += s%d * i%d;
          if (o%d >= 0) ptr = *((char**)ptr) + o%d; 
        """) % (i, i, i, i) for i in range(nd)]
        ) + "\nreturn ptr;\n}")

def buf_lookup_strided_code(proto, defin, name, nd):
    """
    Generates a buffer lookup function for the right number
    of dimensions. The function gives back a void* at the right location.
    """
    # _i_ndex, _s_tride
    args = ", ".join(["i%d, s%d" % (i, i) for i in range(nd)])
    offset = " + ".join(["i%d * s%d" % (i, i) for i in range(nd)])
    proto.putln("#define %s(type, buf, %s) (type)((char*)buf + %s)" % (name, args, offset))

def buf_lookup_c_code(proto, defin, name, nd):
    """
    Similar to strided lookup, but can assume that the last dimension
    doesn't need a multiplication as long as.
    Still we keep the same signature for now.
    """
    if nd == 1:
        proto.putln("#define %s(type, buf, i0, s0) ((type)buf + i0)" % name)
    else:
        args = ", ".join(["i%d, s%d" % (i, i) for i in range(nd)])
        offset = " + ".join(["i%d * s%d" % (i, i) for i in range(nd - 1)])
        proto.putln("#define %s(type, buf, %s) ((type)((char*)buf + %s) + i%d)" % (name, args, offset, nd - 1))

def buf_lookup_fortran_code(proto, defin, name, nd):
    """
    Like C lookup, but the first index is optimized instead.
    """
    if nd == 1:
        proto.putln("#define %s(type, buf, i0, s0) ((type)buf + i0)" % name)
    else:
        args = ", ".join(["i%d, s%d" % (i, i) for i in range(nd)])
        offset = " + ".join(["i%d * s%d" % (i, i) for i in range(1, nd)])
        proto.putln("#define %s(type, buf, %s) ((type)((char*)buf + %s) + i%d)" % (name, args, offset, 0))


def use_py2_buffer_functions(env):
    # Emulation of PyObject_GetBuffer and PyBuffer_Release for Python 2.
    # For >= 2.6 we do double mode -- use the new buffer interface on objects
    # which has the right tp_flags set, but emulation otherwise.

    # Search all types for __getbuffer__ overloads
    types = []
    visited_scopes = set()
    def find_buffer_types(scope):
        if scope in visited_scopes:
            return
        visited_scopes.add(scope)
        for m in scope.cimported_modules:
            find_buffer_types(m)
        for e in scope.type_entries:
            t = e.type
            if t.is_extension_type:
                release = get = None
                for x in t.scope.pyfunc_entries:
                    if x.name == u"__getbuffer__": get = x.func_cname
                    elif x.name == u"__releasebuffer__": release = x.func_cname
                if get:
                    types.append((t.typeptr_cname, get, release))

    find_buffer_types(env)

    code = dedent("""
        #if PY_MAJOR_VERSION < 3
        static int __Pyx_GetBuffer(PyObject *obj, Py_buffer *view, int flags) {
          #if PY_VERSION_HEX >= 0x02060000
          if (Py_TYPE(obj)->tp_flags & Py_TPFLAGS_HAVE_NEWBUFFER)
              return PyObject_GetBuffer(obj, view, flags);
          #endif
    """)
    if len(types) > 0:
        clause = "if"
        for t, get, release in types:
            code += "  %s (PyObject_TypeCheck(obj, %s)) return %s(obj, view, flags);\n" % (clause, t, get)
            clause = "else if"
        code += "  else {\n"
    code += dedent("""\
        PyErr_Format(PyExc_TypeError, "'%100s' does not have the buffer interface", Py_TYPE(obj)->tp_name);
        return -1;
    """, 2)
    if len(types) > 0: code += "  }"
    code += dedent("""
        }

        static void __Pyx_ReleaseBuffer(Py_buffer *view) {
          PyObject* obj = view->obj;
          if (obj) {
    """)
    if len(types) > 0:
        clause = "if"
        for t, get, release in types:
            if release:
                code += "%s (PyObject_TypeCheck(obj, %s)) %s(obj, view);" % (clause, t, release)
                clause = "else if"
    code += dedent("""
            Py_DECREF(obj);
            view->obj = NULL;
          }
        }

        #endif
    """)
                   
    env.use_utility_code(UtilityCode(
            proto = dedent("""\
        #if PY_MAJOR_VERSION < 3
        static int __Pyx_GetBuffer(PyObject *obj, Py_buffer *view, int flags);
        static void __Pyx_ReleaseBuffer(Py_buffer *view);
        #else
        #define __Pyx_GetBuffer PyObject_GetBuffer
        #define __Pyx_ReleaseBuffer PyBuffer_Release
        #endif
    """), impl = code))


def mangle_dtype_name(dtype):
    # Use prefixes to seperate user defined types from builtins
    # (consider "typedef float unsigned_int")
    if dtype.is_pyobject:
        return "object"
    elif dtype.is_ptr:
        return "ptr"
    else:
        if dtype.is_typedef or dtype.is_struct_or_union:
            prefix = "nn_"
        else:
            prefix = ""
        return prefix + dtype.declaration_code("").replace(" ", "_")

def get_type_information_cname(code, dtype, maxdepth=None):
    # Output the run-time type information (__Pyx_TypeInfo) for given dtype,
    # and return the name of the type info struct.
    #
    # Structs with two floats of the same size are encoded as complex numbers.
    # One can seperate between complex numbers declared as struct or with native
    # encoding by inspecting to see if the fields field of the type is
    # filled in.
    namesuffix = mangle_dtype_name(dtype)
    name = "__Pyx_TypeInfo_%s" % namesuffix
    structinfo_name = "__Pyx_StructFields_%s" % namesuffix

    if dtype.is_error: return "<error>"

    # It's critical that walking the type info doesn't use more stack
    # depth than dtype.struct_nesting_depth() returns, so use an assertion for this
    if maxdepth is None: maxdepth = dtype.struct_nesting_depth()
    if maxdepth <= 0:
        assert False

    if name not in code.globalstate.utility_codes:
        code.globalstate.utility_codes.add(name)
        typecode = code.globalstate['typeinfo']
        
        complex_possible = dtype.is_struct_or_union and dtype.can_be_complex()
        
        declcode = dtype.declaration_code("")
        if dtype.is_simple_buffer_dtype():
            structinfo_name = "NULL"
        elif dtype.is_struct:
            fields = dtype.scope.var_entries
            # Must pre-call all used types in order not to recurse utility code
            # writing.
            assert len(fields) > 0
            types = [get_type_information_cname(code, f.type, maxdepth - 1)
                     for f in fields]
            typecode.putln("static __Pyx_StructField %s[] = {" % structinfo_name, safe=True)
            for f, typeinfo in zip(fields, types):
                typecode.putln('  {&%s, "%s", offsetof(%s, %s)},' %
                           (typeinfo, f.name, dtype.declaration_code(""), f.cname), safe=True)
            typecode.putln('  {NULL, NULL, 0}', safe=True)
            typecode.putln("};", safe=True)
        else:
            assert False
            
        rep = str(dtype)
        if dtype.is_int:
            if dtype.signed == 0:
                typegroup = 'U'
            else:
                typegroup = 'I'
        elif complex_possible or dtype.is_complex:
            typegroup = 'C'
        elif dtype.is_float:
            typegroup = 'R'
        elif dtype.is_struct:
            typegroup = 'S'
        elif dtype.is_pyobject:
            typegroup = 'O'
        else:
            print dtype
            assert False

        typecode.putln(('static __Pyx_TypeInfo %s = { "%s", %s, sizeof(%s), \'%s\' };'
                        ) % (name,
                             rep,
                             structinfo_name,
                             declcode,
                             typegroup,
                        ), safe=True)
    return name

buffer_struct_declare_code = UtilityCode(proto="""

/* structs for buffer access */

typedef struct {
  Py_ssize_t shape, strides, suboffsets;
} __Pyx_Buf_DimInfo;

typedef struct {
  size_t refcount;
  Py_buffer pybuffer;
} __Pyx_Buffer;

typedef struct {
  __Pyx_Buffer *rcbuffer;
  char *data;
  __Pyx_Buf_DimInfo diminfo[%d];
} __Pyx_LocalBuf_ND;

""" % Options.buffer_max_dims)


# Utility function to set the right exception
# The caller should immediately goto_error
raise_indexerror_code = UtilityCode(
proto = """\
static void __Pyx_RaiseBufferIndexError(int axis); /*proto*/
""",
impl = """\
static void __Pyx_RaiseBufferIndexError(int axis) {
  PyErr_Format(PyExc_IndexError,
     "Out of bounds on buffer access (axis %d)", axis);
}

""")

parse_typestring_repeat_code = UtilityCode(
proto = """
""",
impl = """
""")

raise_buffer_fallback_code = UtilityCode(
proto = """
static void __Pyx_RaiseBufferFallbackError(void); /*proto*/
""",
impl = """
static void __Pyx_RaiseBufferFallbackError(void) {
  PyErr_Format(PyExc_ValueError,
     "Buffer acquisition failed on assignment; and then reacquiring the old buffer failed too!");
}

""")



#
# Buffer format string checking
#
# Buffer type checking. Utility code for checking that acquired
# buffers match our assumptions. We only need to check ndim and
# the format string; the access mode/flags is checked by the
# exporter.
#
# The alignment code is copied from _struct.c in Python.
acquire_utility_code = UtilityCode(proto="""
/* Run-time type information about structs used with buffers */
struct __Pyx_StructField_;

typedef struct {
  const char* name; /* for error messages only */
  struct __Pyx_StructField_* fields;
  size_t size;     /* sizeof(type) */
  char typegroup; /* _R_eal, _C_omplex, Signed _I_nt, _U_nsigned int, _S_truct, _P_ointer, _O_bject */
} __Pyx_TypeInfo;

typedef struct __Pyx_StructField_ {
  __Pyx_TypeInfo* type;
  const char* name;
  size_t offset;
} __Pyx_StructField;

typedef struct {
  __Pyx_StructField* field;
  size_t parent_offset;
} __Pyx_BufFmt_StackElem;


static INLINE void __Pyx_SafeReleaseBuffer(Py_buffer* info);
static int __Pyx_GetBufferAndValidate(Py_buffer* buf, PyObject* obj, __Pyx_TypeInfo* dtype, int flags, int nd, int cast, __Pyx_BufFmt_StackElem* stack);
""", impl="""
static INLINE int __Pyx_IsLittleEndian(void) {
  unsigned int n = 1;
  return *(unsigned char*)(&n) != 0;
}

typedef struct {
  __Pyx_StructField root;
  __Pyx_BufFmt_StackElem* head;
  size_t fmt_offset;
  int new_count, enc_count;
  int is_complex;
  char enc_type;
  char packmode;
} __Pyx_BufFmt_Context;

static void __Pyx_BufFmt_Init(__Pyx_BufFmt_Context* ctx,
                              __Pyx_BufFmt_StackElem* stack,
                              __Pyx_TypeInfo* type) {
  stack[0].field = &ctx->root;
  stack[0].parent_offset = 0;
  ctx->root.type = type;
  ctx->root.name = "buffer dtype";
  ctx->root.offset = 0;
  ctx->head = stack;
  ctx->head->field = &ctx->root;
  ctx->fmt_offset = 0;
  ctx->head->parent_offset = 0;
  ctx->packmode = '@';
  ctx->new_count = 1;
  ctx->enc_count = 0;
  ctx->enc_type = 0;
  ctx->is_complex = 0;
  while (type->typegroup == 'S') {
    ++ctx->head;
    ctx->head->field = type->fields;
    ctx->head->parent_offset = 0;
    type = type->fields->type;
  }
}

static int __Pyx_BufFmt_ParseNumber(const char** ts) {
    int count;
    const char* t = *ts;
    if (*t < '0' || *t > '9') {
      return -1;
    } else {
        count = *t++ - '0';
        while (*t >= '0' && *t < '9') {
            count *= 10;
            count += *t++ - '0';
        }
    }
    *ts = t;
    return count;
}

static void __Pyx_BufFmt_RaiseUnexpectedChar(char ch) {
  char msg[] = {ch, 0};
  PyErr_Format(PyExc_ValueError, "Unexpected format string character: '%s'", msg);
}

static const char* __Pyx_BufFmt_DescribeTypeChar(char ch, int is_complex) {
  switch (ch) {
    case 'b': return "'char'";
    case 'B': return "'unsigned char'";
    case 'h': return "'short'";
    case 'H': return "'unsigned short'";
    case 'i': return "'int'";
    case 'I': return "'unsigned int'";
    case 'l': return "'long'";
    case 'L': return "'unsigned long'";
    case 'q': return "'long long'";
    case 'Q': return "'unsigned long long'";
    case 'f': return (is_complex ? "'complex float'" : "'float'");
    case 'd': return (is_complex ? "'complex double'" : "'double'");
    case 'g': return (is_complex ? "'complex long double'" : "'long double'");
    case 'T': return "a struct";
    case 'O': return "Python object";
    case 'P': return "a pointer";
    case 0: return "end";
    default: return "unparseable format string";
  }
}

static size_t __Pyx_BufFmt_TypeCharToStandardSize(char ch, int is_complex) {
  switch (ch) {
    case '?': case 'c': case 'b': case 'B': return 1;
    case 'h': case 'H': return 2;
    case 'i': case 'I': case 'l': case 'L': return 4;
    case 'q': case 'Q': return 8;
    case 'f': return (is_complex ? 8 : 4);
    case 'd': return (is_complex ? 16 : 8);
    case 'g': {
      PyErr_SetString(PyExc_ValueError, "Python does not define a standard format string size for long double ('g')..");
      return 0;
    }
    case 'O': case 'P': return sizeof(void*);
    default:
      __Pyx_BufFmt_RaiseUnexpectedChar(ch);
      return 0;
    }
}

static size_t __Pyx_BufFmt_TypeCharToNativeSize(char ch, int is_complex) {
  switch (ch) {
    case 'c': case 'b': case 'B': return 1;
    case 'h': case 'H': return sizeof(short);
    case 'i': case 'I': return sizeof(int);
    case 'l': case 'L': return sizeof(long);
    #ifdef HAVE_LONG_LONG
    case 'q': case 'Q': return sizeof(PY_LONG_LONG);
    #endif
    case 'f': return sizeof(float) * (is_complex ? 2 : 1);
    case 'd': return sizeof(double) * (is_complex ? 2 : 1);
    case 'g': return sizeof(long double) * (is_complex ? 2 : 1);
    case 'O': case 'P': return sizeof(void*);
    default: {
      __Pyx_BufFmt_RaiseUnexpectedChar(ch);
      return 0;
    }    
  }
}

typedef struct { char c; short x; } __Pyx_st_short;
typedef struct { char c; int x; } __Pyx_st_int;
typedef struct { char c; long x; } __Pyx_st_long;
typedef struct { char c; float x; } __Pyx_st_float;
typedef struct { char c; double x; } __Pyx_st_double;
typedef struct { char c; long double x; } __Pyx_st_longdouble;
typedef struct { char c; void *x; } __Pyx_st_void_p;
#ifdef HAVE_LONG_LONG
typedef struct { char c; PY_LONG_LONG x; } __Pyx_s_long_long;
#endif

static size_t __Pyx_BufFmt_TypeCharToAlignment(char ch, int is_complex) {
  switch (ch) {
    case '?': case 'c': case 'b': case 'B': return 1;
    case 'h': case 'H': return sizeof(__Pyx_st_short) - sizeof(short);
    case 'i': case 'I': return sizeof(__Pyx_st_int) - sizeof(int);
    case 'l': case 'L': return sizeof(__Pyx_st_long) - sizeof(long);
#ifdef HAVE_LONG_LONG
    case 'q': case 'Q': return sizeof(__Pyx_s_long_long) - sizeof(PY_LONG_LONG);
#endif
    case 'f': return sizeof(__Pyx_st_float) - sizeof(float);
    case 'd': return sizeof(__Pyx_st_double) - sizeof(double);
    case 'g': return sizeof(__Pyx_st_longdouble) - sizeof(long double);
    case 'P': case 'O': return sizeof(__Pyx_st_void_p) - sizeof(void*);
    default:
      __Pyx_BufFmt_RaiseUnexpectedChar(ch);
      return 0;
    }
}

static size_t __Pyx_BufFmt_TypeCharToGroup(char ch, int is_complex) {
  switch (ch) {
    case 'c': case 'b': case 'h': case 'i': case 'l': case 'q': return 'I';
    case 'B': case 'H': case 'I': case 'L': case 'Q': return 'U';
    case 'f': case 'd': case 'g': return (is_complex ? 'C' : 'R');
    case 'O': return 'O';
    case 'P': return 'P';
    default: {
      __Pyx_BufFmt_RaiseUnexpectedChar(ch);
      return 0;
    }    
  }
}

static void __Pyx_BufFmt_RaiseExpected(__Pyx_BufFmt_Context* ctx) {
  if (ctx->head == NULL || ctx->head->field == &ctx->root) {
    const char* expected;
    const char* quote;
    if (ctx->head == NULL) {
      expected = "end";
      quote = "";
    } else {
      expected = ctx->head->field->type->name;
      quote = "'";
    }
    PyErr_Format(PyExc_ValueError,
                 "Buffer dtype mismatch, expected %s%s%s but got %s",
                 quote, expected, quote,
                 __Pyx_BufFmt_DescribeTypeChar(ctx->enc_type, ctx->is_complex));
  } else {
    __Pyx_StructField* field = ctx->head->field;
    __Pyx_StructField* parent = (ctx->head - 1)->field;
    PyErr_Format(PyExc_ValueError,
                 "Buffer dtype mismatch, expected '%s' but got %s in '%s.%s'",
                 field->type->name, __Pyx_BufFmt_DescribeTypeChar(ctx->enc_type, ctx->is_complex),
                 parent->type->name, field->name);
  }
}

static int __Pyx_BufFmt_ProcessTypeChunk(__Pyx_BufFmt_Context* ctx) {
  char group;
  size_t size, offset;
  if (ctx->enc_type == 0) return 0;
  group = __Pyx_BufFmt_TypeCharToGroup(ctx->enc_type, ctx->is_complex);
  do {
    __Pyx_StructField* field = ctx->head->field;
    __Pyx_TypeInfo* type = field->type;
  
    if (ctx->packmode == '@' || ctx->packmode == '^') {
      size = __Pyx_BufFmt_TypeCharToNativeSize(ctx->enc_type, ctx->is_complex);
    } else {
      size = __Pyx_BufFmt_TypeCharToStandardSize(ctx->enc_type, ctx->is_complex);
    }
    if (ctx->packmode == '@') {
      int align_at = __Pyx_BufFmt_TypeCharToAlignment(ctx->enc_type, ctx->is_complex);
      int align_mod_offset;
      if (align_at == 0) return -1;
      align_mod_offset = ctx->fmt_offset % align_at;
      if (align_mod_offset > 0) ctx->fmt_offset += align_at - align_mod_offset;
    }

    if (type->size != size || type->typegroup != group) {
      if (type->typegroup == 'C' && type->fields != NULL) {
        /* special case -- treat as struct rather than complex number */
        size_t parent_offset = ctx->head->parent_offset + field->offset;
        ++ctx->head;
        ctx->head->field = type->fields;
        ctx->head->parent_offset = parent_offset;
        continue;
      }
    
      __Pyx_BufFmt_RaiseExpected(ctx);
      return -1;
    }

    offset = ctx->head->parent_offset + field->offset;
    if (ctx->fmt_offset != offset) {
      PyErr_Format(PyExc_ValueError,
                   "Buffer dtype mismatch; next field is at offset %"PY_FORMAT_SIZE_T"d "
                   "but %"PY_FORMAT_SIZE_T"d expected", ctx->fmt_offset, offset);
      return -1;
    }

    ctx->fmt_offset += size;
  
    --ctx->enc_count; /* Consume from buffer string */

    /* Done checking, move to next field, pushing or popping struct stack if needed */
    while (1) {
      if (field == &ctx->root) {
        ctx->head = NULL;
        if (ctx->enc_count != 0) {
          __Pyx_BufFmt_RaiseExpected(ctx);
          return -1;
        }
        break; /* breaks both loops as ctx->enc_count == 0 */
      }
      ctx->head->field = ++field;
      if (field->type == NULL) {
        --ctx->head;
        field = ctx->head->field;
        continue;
      } else if (field->type->typegroup == 'S') {
        size_t parent_offset = ctx->head->parent_offset + field->offset;
        if (field->type->fields->type == NULL) continue; /* empty struct */
        field = field->type->fields;
        ++ctx->head;
        ctx->head->field = field;
        ctx->head->parent_offset = parent_offset;
        break;
      } else {
        break;
      }
    }
  } while (ctx->enc_count);
  ctx->enc_type = 0;
  ctx->is_complex = 0;
  return 0;    
}

static int __Pyx_BufFmt_FirstPack(__Pyx_BufFmt_Context* ctx) {
  if (ctx->enc_type != 0 || ctx->packmode != '@') {
    PyErr_SetString(PyExc_ValueError, "Buffer packing mode currently only allowed at beginning of format string (this is a defect)");
    return -1;
  }
  return 0;
}

static const char* __Pyx_BufFmt_CheckString(__Pyx_BufFmt_Context* ctx, const char* ts) {
  int got_Z = 0;
  while (1) {
    switch(*ts) {
      case 0:
        if (ctx->enc_type != 0 && ctx->head == NULL) {
          __Pyx_BufFmt_RaiseExpected(ctx);
          return NULL;
        }
        if (__Pyx_BufFmt_ProcessTypeChunk(ctx) == -1) return NULL;
        if (ctx->head != NULL) {
          __Pyx_BufFmt_RaiseExpected(ctx);
          return NULL;
        }
        return ts;
      case ' ':
      case 10:
      case 13:
        ++ts;
        break;
      case '<':
        if (!__Pyx_IsLittleEndian()) {
          PyErr_SetString(PyExc_ValueError, "Little-endian buffer not supported on big-endian compiler");
          return NULL;
        }
        if (__Pyx_BufFmt_FirstPack(ctx) == -1) return NULL;
        ctx->packmode = '=';
        ++ts;
        break;
      case '>':
      case '!':
        if (__Pyx_IsLittleEndian()) {
          PyErr_SetString(PyExc_ValueError, "Big-endian buffer not supported on little-endian compiler");
          return NULL;
        }
        if (__Pyx_BufFmt_FirstPack(ctx) == -1) return NULL;
        ctx->packmode = '=';
        ++ts;
        break;
      case '=':
      case '@':
      case '^':
        if (__Pyx_BufFmt_FirstPack(ctx) == -1) return NULL;
        ctx->packmode = *ts++;
        break;
      case 'T': /* substruct */
        {
          int i;
          const char* ts_after_sub;
          int struct_count = ctx->new_count;
          ctx->new_count = 1;
          ++ts;
          if (*ts != '{') {
            PyErr_SetString(PyExc_ValueError, "Buffer acquisition: Expected '{' after 'T'");
            return NULL;
          }
          ++ts;
          ts_after_sub = ts;
          for (i = 0; i != struct_count; ++i) {
            ts_after_sub = __Pyx_BufFmt_CheckString(ctx, ts);
            if (!ts_after_sub) return NULL;
          }
          ts = ts_after_sub;
        }
        break;
      case '}': /* end of substruct; either repeat or move on */
        ++ts;
        return ts;
      case 'x':
        if (__Pyx_BufFmt_ProcessTypeChunk(ctx) == -1) return NULL;
        ctx->fmt_offset += ctx->new_count;
        ctx->new_count = 1;
        ctx->enc_count = 0;
        ctx->enc_type = 0;
        ++ts;
        break;
      case 'Z':
        got_Z = 1;
        ++ts;
        if (*ts != 'f' && *ts != 'd' && *ts != 'g') {
          __Pyx_BufFmt_RaiseUnexpectedChar('Z');
          return NULL;
        }        /* fall through */
      case 'c': case 'b': case 'B': case 'h': case 'H': case 'i': case 'I':
      case 'l': case 'L': case 'q': case 'Q':
      case 'f': case 'd': case 'g':
      case 'O':
        if (ctx->enc_type == *ts && got_Z == ctx->is_complex) {
          /* Continue pooling same type */
          ctx->enc_count += ctx->new_count;
        } else {
          /* New type */
          if (__Pyx_BufFmt_ProcessTypeChunk(ctx) == -1) return NULL;
          ctx->enc_count = ctx->new_count;
          ctx->enc_type = *ts;
          ctx->is_complex = got_Z;
        }
        ++ts;
        ctx->new_count = 1;
        got_Z = 0;
        break;
      default:
        {
          ctx->new_count = __Pyx_BufFmt_ParseNumber(&ts);
          if (ctx->new_count == -1) { /* First char was not a digit */
            char msg[2] = { *ts, 0 };
            PyErr_Format(PyExc_ValueError,
                         "Does not understand character buffer dtype format string ('%s')", msg);
            return NULL;
          }
        }
      
    }
  }
}

static INLINE void __Pyx_ZeroBuffer(Py_buffer* buf) {
  buf->buf = NULL;
  buf->obj = NULL;
  buf->strides = __Pyx_zeros;
  buf->shape = __Pyx_zeros;
  buf->suboffsets = __Pyx_minusones;
}

static int __Pyx_GetBufferAndValidate(Py_buffer* buf, PyObject* obj, __Pyx_TypeInfo* dtype, int flags, int nd, int cast, __Pyx_BufFmt_StackElem* stack) {
  if (obj == Py_None) {
    __Pyx_ZeroBuffer(buf);
    return 0;
  }
  buf->buf = NULL;
  if (__Pyx_GetBuffer(obj, buf, flags) == -1) goto fail;
  if (buf->ndim != nd) {
    PyErr_Format(PyExc_ValueError,
                 "Buffer has wrong number of dimensions (expected %d, got %d)",
                 nd, buf->ndim);
    goto fail;
  }
  if (!cast) {
    __Pyx_BufFmt_Context ctx;
    __Pyx_BufFmt_Init(&ctx, stack, dtype);
    if (!__Pyx_BufFmt_CheckString(&ctx, buf->format)) goto fail;
  }
  if ((unsigned)buf->itemsize != dtype->size) {
    PyErr_Format(PyExc_ValueError,
      "Item size of buffer (%"PY_FORMAT_SIZE_T"d byte%s) does not match size of '%s' (%"PY_FORMAT_SIZE_T"d byte%s)",
      buf->itemsize, (buf->itemsize > 1) ? "s" : "",
      dtype->name,
      dtype->size, (dtype->size > 1) ? "s" : "");
    goto fail;
  }
  if (buf->suboffsets == NULL) buf->suboffsets = __Pyx_minusones;
  return 0;
fail:;
  __Pyx_ZeroBuffer(buf);
  return -1;
}

static INLINE void __Pyx_SafeReleaseBuffer(Py_buffer* info) {
  if (info->buf == NULL) return;
  if (info->suboffsets == __Pyx_minusones) info->suboffsets = NULL;
  __Pyx_ReleaseBuffer(info);
}
""")
<|MERGE_RESOLUTION|>--- conflicted
+++ resolved
@@ -1,13 +1,3 @@
-<<<<<<< HEAD
-from Cython.Compiler.Visitor import VisitorTransform, CythonTransform
-from Cython.Compiler.ModuleNode import ModuleNode
-from Cython.Compiler.Nodes import *
-from Cython.Compiler.ExprNodes import *
-from Cython.Compiler.StringEncoding import EncodedString
-from Cython.Compiler.Errors import CompileError
-from Cython.Utils import UtilityCode
-import Cython.Compiler.Options
-=======
 from Visitor import VisitorTransform, CythonTransform
 from ModuleNode import ModuleNode
 from Nodes import *
@@ -15,7 +5,7 @@
 from StringEncoding import EncodedString
 from Errors import CompileError
 from Code import UtilityCode
->>>>>>> daa3f7f7
+import Cython.Compiler.Options
 import Interpreter
 import PyrexTypes
 
@@ -455,7 +445,7 @@
 
 
 def use_bufstruct_declare_code(env):
-    env.use_utility_code(buffer_struct_declare_code, "buffer_struct_declare_code")
+    env.use_utility_code(buffer_struct_declare_code)
 
 def use_empty_bufstruct_code(env, max_ndim):
     code = dedent("""
