from Visitor import VisitorTransform, CythonTransform
from ModuleNode import ModuleNode
from Nodes import *
from ExprNodes import *
from StringEncoding import EncodedString
from Errors import CompileError
from UtilityCode import CythonUtilityCode
from Code import UtilityCode
import Cython.Compiler.Options
import Interpreter
import PyrexTypes

try:
    set
except NameError:
    from sets import Set as set

import textwrap

def dedent(text, reindent=0):
    text = textwrap.dedent(text)
    if reindent > 0:
        indent = " " * reindent
        text = '\n'.join([indent + x for x in text.split('\n')])
    return text

class IntroduceBufferAuxiliaryVars(CythonTransform):

    #
    # Entry point
    #

    buffers_exists = False
    using_memoryview = False

    def __call__(self, node):
        assert isinstance(node, ModuleNode)
        self.max_ndim = 0
        result = super(IntroduceBufferAuxiliaryVars, self).__call__(node)
        if self.buffers_exists or self.using_memoryview:
            use_bufstruct_declare_code(node.scope)
            use_py2_buffer_functions(node.scope)
            use_empty_bufstruct_code(node.scope, self.max_ndim)
        return result


    #
    # Basic operations for transforms
    #
    def handle_scope(self, node, scope):
        # For all buffers, insert extra variables in the scope.
        # The variables are also accessible from the buffer_info
        # on the buffer entry
        bufvars = [entry for name, entry
                   in scope.entries.iteritems()
                   if entry.type.is_buffer]
        if len(bufvars) > 0:
            self.buffers_exists = True

        memviewslicevars = [entry for name, entry
                in scope.entries.iteritems()
                if entry.type.is_memoryviewslice]
        if len(memviewslicevars) > 0:
            self.buffers_exists = True


        for (name, entry) in scope.entries.iteritems():
            if name == 'memoryview' and isinstance(entry.utility_code_definition, CythonUtilityCode):
                self.using_memoryview = True
                break


        if isinstance(node, ModuleNode) and len(bufvars) > 0:
            # for now...note that pos is wrong 
            raise CompileError(node.pos, "Buffer vars not allowed in module scope")
        for entry in bufvars:
            if entry.type.dtype.is_ptr:
                raise CompileError(node.pos, "Buffers with pointer types not yet supported.")
            
            name = entry.name
            buftype = entry.type
            if buftype.ndim > Options.buffer_max_dims:
                raise CompileError(node.pos,
                        "Buffer ndims exceeds Options.buffer_max_dims = %d" % Options.buffer_max_dims)
            if buftype.ndim > self.max_ndim:
                self.max_ndim = buftype.ndim

            # Declare auxiliary vars
            def decvar(type, prefix):
                cname = scope.mangle(prefix, name)
                aux_var = scope.declare_var(name="$%s" % cname, cname=cname,
                                            type=type, pos=node.pos)
                if entry.is_arg:
                    aux_var.used = True # otherwise, NameNode will mark whether it is used
                
                return aux_var

            auxvars = ((PyrexTypes.c_pyx_buffer_nd_type, Naming.pybuffernd_prefix),
                      (PyrexTypes.c_pyx_buffer_type, Naming.pybufferstruct_prefix))
            pybuffernd, rcbuffer = [decvar(type, prefix) for (type, prefix) in auxvars]

            entry.buffer_aux = Symtab.BufferAux(pybuffernd, rcbuffer)
            
        scope.buffer_entries = bufvars
        self.scope = scope

    def visit_ModuleNode(self, node):
        self.handle_scope(node, node.scope)
        self.visitchildren(node)
        return node

    def visit_FuncDefNode(self, node):
        self.handle_scope(node, node.local_scope)
        self.visitchildren(node)
        return node

#
# Analysis
#
buffer_options = ("dtype", "ndim", "mode", "negative_indices", "cast") # ordered!
buffer_defaults = {"ndim": 1, "mode": "full", "negative_indices": True, "cast": False}
buffer_positional_options_count = 1 # anything beyond this needs keyword argument

ERR_BUF_OPTION_UNKNOWN = '"%s" is not a buffer option'
ERR_BUF_TOO_MANY = 'Too many buffer options'
ERR_BUF_DUP = '"%s" buffer option already supplied'
ERR_BUF_MISSING = '"%s" missing'
ERR_BUF_MODE = 'Only allowed buffer modes are: "c", "fortran", "full", "strided" (as a compile-time string)'
ERR_BUF_NDIM = 'ndim must be a non-negative integer'
ERR_BUF_DTYPE = 'dtype must be "object", numeric type or a struct'
ERR_BUF_BOOL = '"%s" must be a boolean'

def analyse_buffer_options(globalpos, env, posargs, dictargs, defaults=None, need_complete=True):
    """
    Must be called during type analysis, as analyse is called
    on the dtype argument.

    posargs and dictargs should consist of a list and a dict
    of tuples (value, pos). Defaults should be a dict of values.

    Returns a dict containing all the options a buffer can have and
    its value (with the positions stripped).
    """
    if defaults is None:
        defaults = buffer_defaults
    
    posargs, dictargs = Interpreter.interpret_compiletime_options(posargs, dictargs, type_env=env)
    
    if len(posargs) > buffer_positional_options_count:
        raise CompileError(posargs[-1][1], ERR_BUF_TOO_MANY)

    options = {}
    for name, (value, pos) in dictargs.iteritems():
        if not name in buffer_options:
            raise CompileError(pos, ERR_BUF_OPTION_UNKNOWN % name)
        options[name] = value

    for name, (value, pos) in zip(buffer_options, posargs):
        if not name in buffer_options:
            raise CompileError(pos, ERR_BUF_OPTION_UNKNOWN % name)
        if name in options:
            raise CompileError(pos, ERR_BUF_DUP % name)
        options[name] = value

    # Check that they are all there and copy defaults
    for name in buffer_options:
        if not name in options:
            try:
                options[name] = defaults[name]
            except KeyError:
                if need_complete:
                    raise CompileError(globalpos, ERR_BUF_MISSING % name)

    dtype = options.get("dtype")
    if dtype and dtype.is_extension_type:
        raise CompileError(globalpos, ERR_BUF_DTYPE)

    ndim = options.get("ndim")
    if ndim and (not isinstance(ndim, int) or ndim < 0):
        raise CompileError(globalpos, ERR_BUF_NDIM)

    mode = options.get("mode")
    if mode and not (mode in ('full', 'strided', 'c', 'fortran')):
        raise CompileError(globalpos, ERR_BUF_MODE)

    def assert_bool(name):
        x = options.get(name)
        if not isinstance(x, bool):
            raise CompileError(globalpos, ERR_BUF_BOOL % name)

    assert_bool('negative_indices')
    assert_bool('cast')

    return options
    

#
# Code generation
#

def get_buf_suboffsetvars(entry):
    return [("%s.diminfo[%d].suboffsets" % \
            (entry.buffer_aux.buflocal_nd_var.cname, i)) for i in range(entry.type.ndim)]
def get_buf_stridevars(entry):
    return [("%s.diminfo[%d].strides" % \
            (entry.buffer_aux.buflocal_nd_var.cname, i)) for i in range(entry.type.ndim)]
def get_buf_shapevars(entry):
    return [("%s.diminfo[%d].shape" % \
            (entry.buffer_aux.buflocal_nd_var.cname, i)) for i in range(entry.type.ndim)]

def get_flags(buffer_aux, buffer_type):
    flags = 'PyBUF_FORMAT'
    mode = buffer_type.mode
    if mode == 'full':
        flags += '| PyBUF_INDIRECT'
    elif mode == 'strided':
        flags += '| PyBUF_STRIDES'
    elif mode == 'c':
        flags += '| PyBUF_C_CONTIGUOUS'
    elif mode == 'fortran':
        flags += '| PyBUF_F_CONTIGUOUS'
    else:
        assert False
    if buffer_aux.writable_needed: flags += "| PyBUF_WRITABLE"
    return flags
        
def used_buffer_aux_vars(entry):
    buffer_aux = entry.buffer_aux
    buffer_aux.buflocal_nd_var.used = True
    buffer_aux.rcbuf_var.used = True

def put_unpack_buffer_aux_into_scope(buf_entry, code):
    # Generate code to copy the needed struct info into local
    # variables.
    buffer_aux, mode = buf_entry.buffer_aux, buf_entry.type.mode
    pybuffernd_struct = buffer_aux.buflocal_nd_var.cname

    fldnames = ['strides', 'shape']
    if mode == 'full':
        fldnames.append('suboffsets')

    ln = []
    for i in range(buf_entry.type.ndim):
        for fldname in fldnames:
            ln.append("%s.diminfo[%d].%s = %s.rcbuffer->pybuffer.%s[%d];" % \
                    (pybuffernd_struct, i, fldname,
                     pybuffernd_struct, fldname, i))
    code.putln(' '.join(ln))

def put_init_vars(entry, code):
    bufaux = entry.buffer_aux
    pybuffernd_struct = bufaux.buflocal_nd_var.cname
    pybuffer_struct = bufaux.rcbuf_var.cname
    # init pybuffer_struct
    code.putln("%s.pybuffer.buf = NULL;" % pybuffer_struct)
    code.putln("%s.refcount = 0;" % pybuffer_struct)
    # init the buffer object
    # code.put_init_var_to_py_none(entry)
    # init the pybuffernd_struct
    code.putln("%s.data = NULL;" % pybuffernd_struct)
    code.putln("%s.rcbuffer = &%s;" % (pybuffernd_struct, pybuffer_struct))

def put_acquire_arg_buffer(entry, code, pos):
    code.globalstate.use_utility_code(acquire_utility_code)
    buffer_aux = entry.buffer_aux
    getbuffer = get_getbuffer_call(code, entry.cname, buffer_aux, entry.type)

    # Acquire any new buffer
    code.putln("{")
    code.putln("__Pyx_BufFmt_StackElem __pyx_stack[%d];" % entry.type.dtype.struct_nesting_depth())
    code.putln(code.error_goto_if("%s == -1" % getbuffer, pos))
    code.putln("}")
    # An exception raised in arg parsing cannot be catched, so no
    # need to care about the buffer then.
    put_unpack_buffer_aux_into_scope(entry, code)

<<<<<<< HEAD
def put_release_buffer_code(code, entry):
    code.globalstate.use_utility_code(acquire_utility_code)
    code.putln("__Pyx_SafeReleaseBuffer(&%s);" % entry.buffer_aux.buffer_info_var.cname)
=======
def get_release_buffer_code(entry):
    return "__Pyx_SafeReleaseBuffer(&%s.rcbuffer->pybuffer)" % entry.buffer_aux.buflocal_nd_var.cname
>>>>>>> e43b0ae0

def get_getbuffer_call(code, obj_cname, buffer_aux, buffer_type):
    ndim = buffer_type.ndim
    cast = int(buffer_type.cast)
    flags = get_flags(buffer_aux, buffer_type)
    pybuffernd_struct = buffer_aux.buflocal_nd_var.cname

    dtype_typeinfo = get_type_information_cname(code, buffer_type.dtype)
    
    return ("__Pyx_GetBufferAndValidate(&%(pybuffernd_struct)s.rcbuffer->pybuffer, "
            "(PyObject*)%(obj_cname)s, &%(dtype_typeinfo)s, %(flags)s, %(ndim)d, "
            "%(cast)d, __pyx_stack)" % locals())

def put_assign_to_buffer(lhs_cname, rhs_cname, buf_entry,
                         is_initialized, pos, code):
    """
    Generate code for reassigning a buffer variables. This only deals with getting
    the buffer auxiliary structure and variables set up correctly, the assignment
    itself and refcounting is the responsibility of the caller.

    However, the assignment operation may throw an exception so that the reassignment
    never happens.
    
    Depending on the circumstances there are two possible outcomes:
    - Old buffer released, new acquired, rhs assigned to lhs
    - Old buffer released, new acquired which fails, reaqcuire old lhs buffer
      (which may or may not succeed).
    """

    buffer_aux, buffer_type = buf_entry.buffer_aux, buf_entry.type
    code.globalstate.use_utility_code(acquire_utility_code)
    pybuffernd_struct = buffer_aux.buflocal_nd_var.cname
    flags = get_flags(buffer_aux, buffer_type)

    code.putln("{")  # Set up necesarry stack for getbuffer
    code.putln("__Pyx_BufFmt_StackElem __pyx_stack[%d];" % buffer_type.dtype.struct_nesting_depth())
    
    getbuffer = get_getbuffer_call(code, "%s", buffer_aux, buffer_type) # fill in object below

    if is_initialized:
        # Release any existing buffer
        code.putln('__Pyx_SafeReleaseBuffer(&%s.rcbuffer->pybuffer);' % pybuffernd_struct)
        # Acquire
        retcode_cname = code.funcstate.allocate_temp(PyrexTypes.c_int_type, manage_ref=False)
        code.putln("%s = %s;" % (retcode_cname, getbuffer % rhs_cname))
        code.putln('if (%s) {' % (code.unlikely("%s < 0" % retcode_cname)))
        # If acquisition failed, attempt to reacquire the old buffer
        # before raising the exception. A failure of reacquisition
        # will cause the reacquisition exception to be reported, one
        # can consider working around this later.
        type, value, tb = [code.funcstate.allocate_temp(PyrexTypes.py_object_type, manage_ref=False)
                           for i in range(3)]
        code.putln('PyErr_Fetch(&%s, &%s, &%s);' % (type, value, tb))
        code.putln('if (%s) {' % code.unlikely("%s == -1" % (getbuffer % lhs_cname)))
        code.putln('Py_XDECREF(%s); Py_XDECREF(%s); Py_XDECREF(%s);' % (type, value, tb)) # Do not refnanny these!
        code.globalstate.use_utility_code(raise_buffer_fallback_code)
        code.putln('__Pyx_RaiseBufferFallbackError();')
        code.putln('} else {')
        code.putln('PyErr_Restore(%s, %s, %s);' % (type, value, tb))
        for t in (type, value, tb):
            code.funcstate.release_temp(t)
        code.putln('}')
        code.putln('}')
        # Unpack indices
        put_unpack_buffer_aux_into_scope(buf_entry, code)
        code.putln(code.error_goto_if_neg(retcode_cname, pos))
        code.funcstate.release_temp(retcode_cname)
    else:
        # Our entry had no previous value, so set to None when acquisition fails.
        # In this case, auxiliary vars should be set up right in initialization to a zero-buffer,
        # so it suffices to set the buf field to NULL.
        code.putln('if (%s) {' % code.unlikely("%s == -1" % (getbuffer % rhs_cname)))
        code.putln('%s = %s; __Pyx_INCREF(Py_None); %s.rcbuffer->pybuffer.buf = NULL;' %
                   (lhs_cname,
                    PyrexTypes.typecast(buffer_type, PyrexTypes.py_object_type, "Py_None"),
                    pybuffernd_struct))
        code.putln(code.error_goto(pos))
        code.put('} else {')
        # Unpack indices
        put_unpack_buffer_aux_into_scope(buf_entry, code)
        code.putln('}')

    code.putln("}") # Release stack

def put_buffer_lookup_code(entry, index_signeds, index_cnames, directives, pos, code):
    """
    Generates code to process indices and calculate an offset into
    a buffer. Returns a C string which gives a pointer which can be
    read from or written to at will (it is an expression so caller should
    store it in a temporary if it is used more than once).

    As the bounds checking can have any number of combinations of unsigned
    arguments, smart optimizations etc. we insert it directly in the function
    body. The lookup however is delegated to a inline function that is instantiated
    once per ndim (lookup with suboffsets tend to get quite complicated).

    """
    bufaux = entry.buffer_aux
    pybuffernd_struct = bufaux.buflocal_nd_var.cname
    # bufstruct = bufaux.buffer_info_var.cname
    negative_indices = directives['wraparound'] and entry.type.negative_indices

    if directives['boundscheck']:
        # Check bounds and fix negative indices.
        # We allocate a temporary which is initialized to -1, meaning OK (!).
        # If an error occurs, the temp is set to the dimension index the
        # error is occuring at.
        tmp_cname = code.funcstate.allocate_temp(PyrexTypes.c_int_type, manage_ref=False)
        code.putln("%s = -1;" % tmp_cname)
        for dim, (signed, cname, shape) in enumerate(zip(index_signeds, index_cnames,
                                                         get_buf_shapevars(entry))):
            if signed != 0:
                # not unsigned, deal with negative index
                code.putln("if (%s < 0) {" % cname)
                if negative_indices:
                    code.putln("%s += %s;" % (cname, shape))
                    code.putln("if (%s) %s = %d;" % (
                        code.unlikely("%s < 0" % cname), tmp_cname, dim))
                else:
                    code.putln("%s = %d;" % (tmp_cname, dim))
                code.put("} else ")
            # check bounds in positive direction
            code.putln("if (%s) %s = %d;" % (
                code.unlikely("%s >= %s" % (cname, shape)),
                tmp_cname, dim))
        code.globalstate.use_utility_code(raise_indexerror_code)
        code.putln("if (%s) {" % code.unlikely("%s != -1" % tmp_cname))
        code.putln('__Pyx_RaiseBufferIndexError(%s);' % tmp_cname)
        code.putln(code.error_goto(pos))
        code.putln('}')
        code.funcstate.release_temp(tmp_cname)
    elif negative_indices:
        # Only fix negative indices.
        for signed, cname, shape in zip(index_signeds, index_cnames,
                                        get_buf_shapevars(entry)):
            if signed != 0:
                code.putln("if (%s < 0) %s += %s;" % (cname, cname, shape))
        
    # Create buffer lookup and return it
    # This is done via utility macros/inline functions, which vary
    # according to the access mode used.
    params = []
    nd = entry.type.ndim
    mode = entry.type.mode
    if mode == 'full':
        for i, s, o in zip(index_cnames, get_buf_stridevars(entry), get_buf_suboffsetvars(entry)):
            params.append(i)
            params.append(s)
            params.append(o)
        funcname = "__Pyx_BufPtrFull%dd" % nd
        funcgen = buf_lookup_full_code
    else:
        if mode == 'strided':
            funcname = "__Pyx_BufPtrStrided%dd" % nd
            funcgen = buf_lookup_strided_code
        elif mode == 'c':
            funcname = "__Pyx_BufPtrCContig%dd" % nd
            funcgen = buf_lookup_c_code
        elif mode == 'fortran':
            funcname = "__Pyx_BufPtrFortranContig%dd" % nd
            funcgen = buf_lookup_fortran_code
        else:
            assert False
        for i, s in zip(index_cnames, get_buf_stridevars(entry)):
            params.append(i)
            params.append(s)
        
    # Make sure the utility code is available
    if funcname not in code.globalstate.utility_codes:
        code.globalstate.utility_codes.add(funcname)
        protocode = code.globalstate['utility_code_proto']
        defcode = code.globalstate['utility_code_def']
        funcgen(protocode, defcode, name=funcname, nd=nd)

    ptr_type = entry.type.buffer_ptr_type
    ptrcode = "%s(%s, %s.rcbuffer->pybuffer.buf, %s)" % (funcname,
                                      ptr_type.declaration_code(""),
                                      pybuffernd_struct,
                                      ", ".join(params))
    return ptrcode


def use_bufstruct_declare_code(env):
    env.use_utility_code(buffer_struct_declare_code)

def use_empty_bufstruct_code(env, max_ndim):
    code = dedent("""
        Py_ssize_t __Pyx_zeros[] = {%s};
        Py_ssize_t __Pyx_minusones[] = {%s};
    """) % (", ".join(["0"] * max_ndim), ", ".join(["-1"] * max_ndim))
    env.use_utility_code(UtilityCode(proto=code))


def buf_lookup_full_code(proto, defin, name, nd):
    """
    Generates a buffer lookup function for the right number
    of dimensions. The function gives back a void* at the right location.
    """
    # _i_ndex, _s_tride, sub_o_ffset
    macroargs = ", ".join(["i%d, s%d, o%d" % (i, i, i) for i in range(nd)])
    proto.putln("#define %s(type, buf, %s) (type)(%s_imp(buf, %s))" % (name, macroargs, name, macroargs))

    funcargs = ", ".join(["Py_ssize_t i%d, Py_ssize_t s%d, Py_ssize_t o%d" % (i, i, i) for i in range(nd)])
    proto.putln("static INLINE void* %s_imp(void* buf, %s);" % (name, funcargs))
    defin.putln(dedent("""
        static INLINE void* %s_imp(void* buf, %s) {
          char* ptr = (char*)buf;
        """) % (name, funcargs) + "".join([dedent("""\
          ptr += s%d * i%d;
          if (o%d >= 0) ptr = *((char**)ptr) + o%d; 
        """) % (i, i, i, i) for i in range(nd)]
        ) + "\nreturn ptr;\n}")

def buf_lookup_strided_code(proto, defin, name, nd):
    """
    Generates a buffer lookup function for the right number
    of dimensions. The function gives back a void* at the right location.
    """
    # _i_ndex, _s_tride
    args = ", ".join(["i%d, s%d" % (i, i) for i in range(nd)])
    offset = " + ".join(["i%d * s%d" % (i, i) for i in range(nd)])
    proto.putln("#define %s(type, buf, %s) (type)((char*)buf + %s)" % (name, args, offset))

def buf_lookup_c_code(proto, defin, name, nd):
    """
    Similar to strided lookup, but can assume that the last dimension
    doesn't need a multiplication as long as.
    Still we keep the same signature for now.
    """
    if nd == 1:
        proto.putln("#define %s(type, buf, i0, s0) ((type)buf + i0)" % name)
    else:
        args = ", ".join(["i%d, s%d" % (i, i) for i in range(nd)])
        offset = " + ".join(["i%d * s%d" % (i, i) for i in range(nd - 1)])
        proto.putln("#define %s(type, buf, %s) ((type)((char*)buf + %s) + i%d)" % (name, args, offset, nd - 1))

def buf_lookup_fortran_code(proto, defin, name, nd):
    """
    Like C lookup, but the first index is optimized instead.
    """
    if nd == 1:
        proto.putln("#define %s(type, buf, i0, s0) ((type)buf + i0)" % name)
    else:
        args = ", ".join(["i%d, s%d" % (i, i) for i in range(nd)])
        offset = " + ".join(["i%d * s%d" % (i, i) for i in range(1, nd)])
        proto.putln("#define %s(type, buf, %s) ((type)((char*)buf + %s) + i%d)" % (name, args, offset, 0))


def use_py2_buffer_functions(env):
    env.use_utility_code(GetAndReleaseBufferUtilityCode())

class GetAndReleaseBufferUtilityCode(object):
    # Emulation of PyObject_GetBuffer and PyBuffer_Release for Python 2.
    # For >= 2.6 we do double mode -- use the new buffer interface on objects
    # which has the right tp_flags set, but emulation otherwise.

    requires = None

    def __init__(self):
        pass

    def __eq__(self, other):
        return isinstance(other, GetAndReleaseBufferUtilityCode)

    def __hash__(self):
        return 24342342

    def get_tree(self): pass

    def put_code(self, output):
        code = output['utility_code_def']
        proto = output['utility_code_proto']
        env = output.module_node.scope
        cython_scope = env.context.cython_scope

        proto.put(dedent("""\
            #if PY_MAJOR_VERSION < 3
            static int __Pyx_GetBuffer(PyObject *obj, Py_buffer *view, int flags);
            static void __Pyx_ReleaseBuffer(Py_buffer *view);
            #else
            #define __Pyx_GetBuffer PyObject_GetBuffer
            #define __Pyx_ReleaseBuffer PyBuffer_Release
            #endif
        """))
        
        # Search all types for __getbuffer__ overloads
        types = []
        visited_scopes = set()
        def find_buffer_types(scope):
            if scope in visited_scopes:
                return
            visited_scopes.add(scope)
            for m in scope.cimported_modules:
                find_buffer_types(m)
            for e in scope.type_entries:
                t = e.type
                if t.is_extension_type:
                    if scope is cython_scope and not e.used:
                        continue
                    release = get = None
                    for x in t.scope.pyfunc_entries:
                        if x.name == u"__getbuffer__": get = x.func_cname
                        elif x.name == u"__releasebuffer__": release = x.func_cname
                    if get:
                        types.append((t.typeptr_cname, get, release))

        find_buffer_types(env)

        code.put(dedent("""
            #if PY_MAJOR_VERSION < 3
            static int __Pyx_GetBuffer(PyObject *obj, Py_buffer *view, int flags) {
              #if PY_VERSION_HEX >= 0x02060000
              if (Py_TYPE(obj)->tp_flags & Py_TPFLAGS_HAVE_NEWBUFFER)
                  return PyObject_GetBuffer(obj, view, flags);
              #endif
            """))
        
        if len(types) > 0:
            clause = "if"
            for t, get, release in types:
                code.putln("  %s (PyObject_TypeCheck(obj, %s)) return %s(obj, view, flags);" % (clause, t, get))
                clause = "else if"
            code.putln("  else {")
        code.put(dedent("""\
            PyErr_Format(PyExc_TypeError, "'%100s' does not have the buffer interface", Py_TYPE(obj)->tp_name);
            return -1;
            """, 2))
        if len(types) > 0:
            code.putln("  }")
        code.put(dedent("""\
             }

            static void __Pyx_ReleaseBuffer(Py_buffer *view) {
              PyObject* obj = view->obj;
              if (obj) {
        """))
                 
        if len(types) > 0:
            clause = "if"
            for t, get, release in types:
                if release:
                    code.putln("%s (PyObject_TypeCheck(obj, %s)) %s(obj, view);" % (clause, t, release))
                    clause = "else if"
        code.put(dedent("""
                Py_DECREF(obj);
                view->obj = NULL;
              }
            }

            #endif
        """))



def mangle_dtype_name(dtype):
    # Use prefixes to seperate user defined types from builtins
    # (consider "typedef float unsigned_int")
    if dtype.is_pyobject:
        return "object"
    elif dtype.is_ptr:
        return "ptr"
    else:
        if dtype.is_typedef or dtype.is_struct_or_union:
            prefix = "nn_"
        else:
            prefix = ""
        return prefix + dtype.declaration_code("").replace(" ", "_")

def get_type_information_cname(code, dtype, maxdepth=None):
    # Output the run-time type information (__Pyx_TypeInfo) for given dtype,
    # and return the name of the type info struct.
    #
    # Structs with two floats of the same size are encoded as complex numbers.
    # One can seperate between complex numbers declared as struct or with native
    # encoding by inspecting to see if the fields field of the type is
    # filled in.
    namesuffix = mangle_dtype_name(dtype)
    name = "__Pyx_TypeInfo_%s" % namesuffix
    structinfo_name = "__Pyx_StructFields_%s" % namesuffix

    if dtype.is_error: return "<error>"

    # It's critical that walking the type info doesn't use more stack
    # depth than dtype.struct_nesting_depth() returns, so use an assertion for this
    if maxdepth is None: maxdepth = dtype.struct_nesting_depth()
    if maxdepth <= 0:
        assert False

    if name not in code.globalstate.utility_codes:
        code.globalstate.utility_codes.add(name)
        typecode = code.globalstate['typeinfo']
        
        complex_possible = dtype.is_struct_or_union and dtype.can_be_complex()
        
        declcode = dtype.declaration_code("")
        if dtype.is_simple_buffer_dtype():
            structinfo_name = "NULL"
        elif dtype.is_struct:
            fields = dtype.scope.var_entries
            # Must pre-call all used types in order not to recurse utility code
            # writing.
            assert len(fields) > 0
            types = [get_type_information_cname(code, f.type, maxdepth - 1)
                     for f in fields]
            typecode.putln("static __Pyx_StructField %s[] = {" % structinfo_name, safe=True)
            for f, typeinfo in zip(fields, types):
                typecode.putln('  {&%s, "%s", offsetof(%s, %s)},' %
                           (typeinfo, f.name, dtype.declaration_code(""), f.cname), safe=True)
            typecode.putln('  {NULL, NULL, 0}', safe=True)
            typecode.putln("};", safe=True)
        else:
            assert False
            
        rep = str(dtype)
        if dtype.is_int:
            if dtype.signed == 0:
                typegroup = 'U'
            else:
                typegroup = 'I'
        elif complex_possible or dtype.is_complex:
            typegroup = 'C'
        elif dtype.is_float:
            typegroup = 'R'
        elif dtype.is_struct:
            typegroup = 'S'
        elif dtype.is_pyobject:
            typegroup = 'O'
        else:
            print dtype
            assert False

        typecode.putln(('static __Pyx_TypeInfo %s = { "%s", %s, sizeof(%s), \'%s\' };'
                        ) % (name,
                             rep,
                             structinfo_name,
                             declcode,
                             typegroup,
                        ), safe=True)
    return name

buffer_struct_declare_code = UtilityCode(proto="""

/* structs for buffer access */

typedef struct {
  Py_ssize_t shape, strides, suboffsets;
} __Pyx_Buf_DimInfo;

typedef struct {
  size_t refcount;
  Py_buffer pybuffer;
} __Pyx_Buffer;

typedef struct {
  __Pyx_Buffer *rcbuffer;
  char *data;
  __Pyx_Buf_DimInfo diminfo[%d];
} __Pyx_LocalBuf_ND;

""" % Options.buffer_max_dims)


# Utility function to set the right exception
# The caller should immediately goto_error
raise_indexerror_code = UtilityCode(
proto = """\
static void __Pyx_RaiseBufferIndexError(int axis); /*proto*/
""",
impl = """\
static void __Pyx_RaiseBufferIndexError(int axis) {
  PyErr_Format(PyExc_IndexError,
     "Out of bounds on buffer access (axis %d)", axis);
}

""")

parse_typestring_repeat_code = UtilityCode(
proto = """
""",
impl = """
""")

raise_buffer_fallback_code = UtilityCode(
proto = """
static void __Pyx_RaiseBufferFallbackError(void); /*proto*/
""",
impl = """
static void __Pyx_RaiseBufferFallbackError(void) {
  PyErr_Format(PyExc_ValueError,
     "Buffer acquisition failed on assignment; and then reacquiring the old buffer failed too!");
}

""")



#
# Buffer format string checking
#
# Buffer type checking. Utility code for checking that acquired
# buffers match our assumptions. We only need to check ndim and
# the format string; the access mode/flags is checked by the
# exporter.
#
# The alignment code is copied from _struct.c in Python.
acquire_utility_code = UtilityCode(proto="""
/* Run-time type information about structs used with buffers */
struct __Pyx_StructField_;

typedef struct {
  const char* name; /* for error messages only */
  struct __Pyx_StructField_* fields;
  size_t size;     /* sizeof(type) */
  char typegroup; /* _R_eal, _C_omplex, Signed _I_nt, _U_nsigned int, _S_truct, _P_ointer, _O_bject */
} __Pyx_TypeInfo;

typedef struct __Pyx_StructField_ {
  __Pyx_TypeInfo* type;
  const char* name;
  size_t offset;
} __Pyx_StructField;

typedef struct {
  __Pyx_StructField* field;
  size_t parent_offset;
} __Pyx_BufFmt_StackElem;

typedef struct {
  __Pyx_StructField root;
  __Pyx_BufFmt_StackElem* head;
  size_t fmt_offset;
  int new_count, enc_count;
  int is_complex;
  char enc_type;
  char packmode;
} __Pyx_BufFmt_Context;


static INLINE void __Pyx_SafeReleaseBuffer(Py_buffer* info);
static int __Pyx_GetBufferAndValidate(Py_buffer* buf, PyObject* obj, __Pyx_TypeInfo* dtype, int flags, int nd, int cast, __Pyx_BufFmt_StackElem* stack);
""", impl="""
static INLINE int __Pyx_IsLittleEndian(void) {
  unsigned int n = 1;
  return *(unsigned char*)(&n) != 0;
}


static void __Pyx_BufFmt_Init(__Pyx_BufFmt_Context* ctx,
                              __Pyx_BufFmt_StackElem* stack,
                              __Pyx_TypeInfo* type) {
  stack[0].field = &ctx->root;
  stack[0].parent_offset = 0;
  ctx->root.type = type;
  ctx->root.name = "buffer dtype";
  ctx->root.offset = 0;
  ctx->head = stack;
  ctx->head->field = &ctx->root;
  ctx->fmt_offset = 0;
  ctx->head->parent_offset = 0;
  ctx->packmode = '@';
  ctx->new_count = 1;
  ctx->enc_count = 0;
  ctx->enc_type = 0;
  ctx->is_complex = 0;
  while (type->typegroup == 'S') {
    ++ctx->head;
    ctx->head->field = type->fields;
    ctx->head->parent_offset = 0;
    type = type->fields->type;
  }
}

static int __Pyx_BufFmt_ParseNumber(const char** ts) {
    int count;
    const char* t = *ts;
    if (*t < '0' || *t > '9') {
      return -1;
    } else {
        count = *t++ - '0';
        while (*t >= '0' && *t < '9') {
            count *= 10;
            count += *t++ - '0';
        }
    }
    *ts = t;
    return count;
}

static void __Pyx_BufFmt_RaiseUnexpectedChar(char ch) {
  char msg[] = {ch, 0};
  PyErr_Format(PyExc_ValueError, "Unexpected format string character: '%s'", msg);
}

static const char* __Pyx_BufFmt_DescribeTypeChar(char ch, int is_complex) {
  switch (ch) {
    case 'b': return "'char'";
    case 'B': return "'unsigned char'";
    case 'h': return "'short'";
    case 'H': return "'unsigned short'";
    case 'i': return "'int'";
    case 'I': return "'unsigned int'";
    case 'l': return "'long'";
    case 'L': return "'unsigned long'";
    case 'q': return "'long long'";
    case 'Q': return "'unsigned long long'";
    case 'f': return (is_complex ? "'complex float'" : "'float'");
    case 'd': return (is_complex ? "'complex double'" : "'double'");
    case 'g': return (is_complex ? "'complex long double'" : "'long double'");
    case 'T': return "a struct";
    case 'O': return "Python object";
    case 'P': return "a pointer";
    case 0: return "end";
    default: return "unparseable format string";
  }
}

static size_t __Pyx_BufFmt_TypeCharToStandardSize(char ch, int is_complex) {
  switch (ch) {
    case '?': case 'c': case 'b': case 'B': return 1;
    case 'h': case 'H': return 2;
    case 'i': case 'I': case 'l': case 'L': return 4;
    case 'q': case 'Q': return 8;
    case 'f': return (is_complex ? 8 : 4);
    case 'd': return (is_complex ? 16 : 8);
    case 'g': {
      PyErr_SetString(PyExc_ValueError, "Python does not define a standard format string size for long double ('g')..");
      return 0;
    }
    case 'O': case 'P': return sizeof(void*);
    default:
      __Pyx_BufFmt_RaiseUnexpectedChar(ch);
      return 0;
    }
}

static size_t __Pyx_BufFmt_TypeCharToNativeSize(char ch, int is_complex) {
  switch (ch) {
    case 'c': case 'b': case 'B': return 1;
    case 'h': case 'H': return sizeof(short);
    case 'i': case 'I': return sizeof(int);
    case 'l': case 'L': return sizeof(long);
    #ifdef HAVE_LONG_LONG
    case 'q': case 'Q': return sizeof(PY_LONG_LONG);
    #endif
    case 'f': return sizeof(float) * (is_complex ? 2 : 1);
    case 'd': return sizeof(double) * (is_complex ? 2 : 1);
    case 'g': return sizeof(long double) * (is_complex ? 2 : 1);
    case 'O': case 'P': return sizeof(void*);
    default: {
      __Pyx_BufFmt_RaiseUnexpectedChar(ch);
      return 0;
    }    
  }
}

typedef struct { char c; short x; } __Pyx_st_short;
typedef struct { char c; int x; } __Pyx_st_int;
typedef struct { char c; long x; } __Pyx_st_long;
typedef struct { char c; float x; } __Pyx_st_float;
typedef struct { char c; double x; } __Pyx_st_double;
typedef struct { char c; long double x; } __Pyx_st_longdouble;
typedef struct { char c; void *x; } __Pyx_st_void_p;
#ifdef HAVE_LONG_LONG
typedef struct { char c; PY_LONG_LONG x; } __Pyx_s_long_long;
#endif

static size_t __Pyx_BufFmt_TypeCharToAlignment(char ch, int is_complex) {
  switch (ch) {
    case '?': case 'c': case 'b': case 'B': return 1;
    case 'h': case 'H': return sizeof(__Pyx_st_short) - sizeof(short);
    case 'i': case 'I': return sizeof(__Pyx_st_int) - sizeof(int);
    case 'l': case 'L': return sizeof(__Pyx_st_long) - sizeof(long);
#ifdef HAVE_LONG_LONG
    case 'q': case 'Q': return sizeof(__Pyx_s_long_long) - sizeof(PY_LONG_LONG);
#endif
    case 'f': return sizeof(__Pyx_st_float) - sizeof(float);
    case 'd': return sizeof(__Pyx_st_double) - sizeof(double);
    case 'g': return sizeof(__Pyx_st_longdouble) - sizeof(long double);
    case 'P': case 'O': return sizeof(__Pyx_st_void_p) - sizeof(void*);
    default:
      __Pyx_BufFmt_RaiseUnexpectedChar(ch);
      return 0;
    }
}

static size_t __Pyx_BufFmt_TypeCharToGroup(char ch, int is_complex) {
  switch (ch) {
    case 'c': case 'b': case 'h': case 'i': case 'l': case 'q': return 'I';
    case 'B': case 'H': case 'I': case 'L': case 'Q': return 'U';
    case 'f': case 'd': case 'g': return (is_complex ? 'C' : 'R');
    case 'O': return 'O';
    case 'P': return 'P';
    default: {
      __Pyx_BufFmt_RaiseUnexpectedChar(ch);
      return 0;
    }    
  }
}

static void __Pyx_BufFmt_RaiseExpected(__Pyx_BufFmt_Context* ctx) {
  if (ctx->head == NULL || ctx->head->field == &ctx->root) {
    const char* expected;
    const char* quote;
    if (ctx->head == NULL) {
      expected = "end";
      quote = "";
    } else {
      expected = ctx->head->field->type->name;
      quote = "'";
    }
    PyErr_Format(PyExc_ValueError,
                 "Buffer dtype mismatch, expected %s%s%s but got %s",
                 quote, expected, quote,
                 __Pyx_BufFmt_DescribeTypeChar(ctx->enc_type, ctx->is_complex));
  } else {
    __Pyx_StructField* field = ctx->head->field;
    __Pyx_StructField* parent = (ctx->head - 1)->field;
    PyErr_Format(PyExc_ValueError,
                 "Buffer dtype mismatch, expected '%s' but got %s in '%s.%s'",
                 field->type->name, __Pyx_BufFmt_DescribeTypeChar(ctx->enc_type, ctx->is_complex),
                 parent->type->name, field->name);
  }
}

static int __Pyx_BufFmt_ProcessTypeChunk(__Pyx_BufFmt_Context* ctx) {
  char group;
  size_t size, offset;
  if (ctx->enc_type == 0) return 0;
  group = __Pyx_BufFmt_TypeCharToGroup(ctx->enc_type, ctx->is_complex);
  do {
    __Pyx_StructField* field = ctx->head->field;
    __Pyx_TypeInfo* type = field->type;
  
    if (ctx->packmode == '@' || ctx->packmode == '^') {
      size = __Pyx_BufFmt_TypeCharToNativeSize(ctx->enc_type, ctx->is_complex);
    } else {
      size = __Pyx_BufFmt_TypeCharToStandardSize(ctx->enc_type, ctx->is_complex);
    }
    if (ctx->packmode == '@') {
      int align_at = __Pyx_BufFmt_TypeCharToAlignment(ctx->enc_type, ctx->is_complex);
      int align_mod_offset;
      if (align_at == 0) return -1;
      align_mod_offset = ctx->fmt_offset % align_at;
      if (align_mod_offset > 0) ctx->fmt_offset += align_at - align_mod_offset;
    }

    if (type->size != size || type->typegroup != group) {
      if (type->typegroup == 'C' && type->fields != NULL) {
        /* special case -- treat as struct rather than complex number */
        size_t parent_offset = ctx->head->parent_offset + field->offset;
        ++ctx->head;
        ctx->head->field = type->fields;
        ctx->head->parent_offset = parent_offset;
        continue;
      }
    
      __Pyx_BufFmt_RaiseExpected(ctx);
      return -1;
    }

    offset = ctx->head->parent_offset + field->offset;
    if (ctx->fmt_offset != offset) {
      PyErr_Format(PyExc_ValueError,
                   "Buffer dtype mismatch; next field is at offset %"PY_FORMAT_SIZE_T"d "
                   "but %"PY_FORMAT_SIZE_T"d expected", ctx->fmt_offset, offset);
      return -1;
    }

    ctx->fmt_offset += size;
  
    --ctx->enc_count; /* Consume from buffer string */

    /* Done checking, move to next field, pushing or popping struct stack if needed */
    while (1) {
      if (field == &ctx->root) {
        ctx->head = NULL;
        if (ctx->enc_count != 0) {
          __Pyx_BufFmt_RaiseExpected(ctx);
          return -1;
        }
        break; /* breaks both loops as ctx->enc_count == 0 */
      }
      ctx->head->field = ++field;
      if (field->type == NULL) {
        --ctx->head;
        field = ctx->head->field;
        continue;
      } else if (field->type->typegroup == 'S') {
        size_t parent_offset = ctx->head->parent_offset + field->offset;
        if (field->type->fields->type == NULL) continue; /* empty struct */
        field = field->type->fields;
        ++ctx->head;
        ctx->head->field = field;
        ctx->head->parent_offset = parent_offset;
        break;
      } else {
        break;
      }
    }
  } while (ctx->enc_count);
  ctx->enc_type = 0;
  ctx->is_complex = 0;
  return 0;    
}

static int __Pyx_BufFmt_FirstPack(__Pyx_BufFmt_Context* ctx) {
  if (ctx->enc_type != 0 || ctx->packmode != '@') {
    PyErr_SetString(PyExc_ValueError, "Buffer packing mode currently only allowed at beginning of format string (this is a defect)");
    return -1;
  }
  return 0;
}

static const char* __Pyx_BufFmt_CheckString(__Pyx_BufFmt_Context* ctx, const char* ts) {
  int got_Z = 0;
  while (1) {
    switch(*ts) {
      case 0:
        if (ctx->enc_type != 0 && ctx->head == NULL) {
          __Pyx_BufFmt_RaiseExpected(ctx);
          return NULL;
        }
        if (__Pyx_BufFmt_ProcessTypeChunk(ctx) == -1) return NULL;
        if (ctx->head != NULL) {
          __Pyx_BufFmt_RaiseExpected(ctx);
          return NULL;
        }
        return ts;
      case ' ':
      case 10:
      case 13:
        ++ts;
        break;
      case '<':
        if (!__Pyx_IsLittleEndian()) {
          PyErr_SetString(PyExc_ValueError, "Little-endian buffer not supported on big-endian compiler");
          return NULL;
        }
        if (__Pyx_BufFmt_FirstPack(ctx) == -1) return NULL;
        ctx->packmode = '=';
        ++ts;
        break;
      case '>':
      case '!':
        if (__Pyx_IsLittleEndian()) {
          PyErr_SetString(PyExc_ValueError, "Big-endian buffer not supported on little-endian compiler");
          return NULL;
        }
        if (__Pyx_BufFmt_FirstPack(ctx) == -1) return NULL;
        ctx->packmode = '=';
        ++ts;
        break;
      case '=':
      case '@':
      case '^':
        if (__Pyx_BufFmt_FirstPack(ctx) == -1) return NULL;
        ctx->packmode = *ts++;
        break;
      case 'T': /* substruct */
        {
          int i;
          const char* ts_after_sub;
          int struct_count = ctx->new_count;
          ctx->new_count = 1;
          ++ts;
          if (*ts != '{') {
            PyErr_SetString(PyExc_ValueError, "Buffer acquisition: Expected '{' after 'T'");
            return NULL;
          }
          ++ts;
          ts_after_sub = ts;
          for (i = 0; i != struct_count; ++i) {
            ts_after_sub = __Pyx_BufFmt_CheckString(ctx, ts);
            if (!ts_after_sub) return NULL;
          }
          ts = ts_after_sub;
        }
        break;
      case '}': /* end of substruct; either repeat or move on */
        ++ts;
        return ts;
      case 'x':
        if (__Pyx_BufFmt_ProcessTypeChunk(ctx) == -1) return NULL;
        ctx->fmt_offset += ctx->new_count;
        ctx->new_count = 1;
        ctx->enc_count = 0;
        ctx->enc_type = 0;
        ++ts;
        break;
      case 'Z':
        got_Z = 1;
        ++ts;
        if (*ts != 'f' && *ts != 'd' && *ts != 'g') {
          __Pyx_BufFmt_RaiseUnexpectedChar('Z');
          return NULL;
        }        /* fall through */
      case 'c': case 'b': case 'B': case 'h': case 'H': case 'i': case 'I':
      case 'l': case 'L': case 'q': case 'Q':
      case 'f': case 'd': case 'g':
      case 'O':
        if (ctx->enc_type == *ts && got_Z == ctx->is_complex) {
          /* Continue pooling same type */
          ctx->enc_count += ctx->new_count;
        } else {
          /* New type */
          if (__Pyx_BufFmt_ProcessTypeChunk(ctx) == -1) return NULL;
          ctx->enc_count = ctx->new_count;
          ctx->enc_type = *ts;
          ctx->is_complex = got_Z;
        }
        ++ts;
        ctx->new_count = 1;
        got_Z = 0;
        break;
      default:
        {
          ctx->new_count = __Pyx_BufFmt_ParseNumber(&ts);
          if (ctx->new_count == -1) { /* First char was not a digit */
            char msg[2] = { *ts, 0 };
            PyErr_Format(PyExc_ValueError,
                         "Does not understand character buffer dtype format string ('%s')", msg);
            return NULL;
          }
        }
      
    }
  }
}

static INLINE void __Pyx_ZeroBuffer(Py_buffer* buf) {
  buf->buf = NULL;
  buf->obj = NULL;
  buf->strides = __Pyx_zeros;
  buf->shape = __Pyx_zeros;
  buf->suboffsets = __Pyx_minusones;
}

static int __Pyx_GetBufferAndValidate(Py_buffer* buf, PyObject* obj, __Pyx_TypeInfo* dtype, int flags, int nd, int cast, __Pyx_BufFmt_StackElem* stack) {
  if (obj == Py_None) {
    __Pyx_ZeroBuffer(buf);
    return 0;
  }
  buf->buf = NULL;
  if (__Pyx_GetBuffer(obj, buf, flags) == -1) goto fail;
  if (buf->ndim != nd) {
    PyErr_Format(PyExc_ValueError,
                 "Buffer has wrong number of dimensions (expected %d, got %d)",
                 nd, buf->ndim);
    goto fail;
  }
  if (!cast) {
    __Pyx_BufFmt_Context ctx;
    __Pyx_BufFmt_Init(&ctx, stack, dtype);
    if (!__Pyx_BufFmt_CheckString(&ctx, buf->format)) goto fail;
  }
  if ((unsigned)buf->itemsize != dtype->size) {
    PyErr_Format(PyExc_ValueError,
      "Item size of buffer (%"PY_FORMAT_SIZE_T"d byte%s) does not match size of '%s' (%"PY_FORMAT_SIZE_T"d byte%s)",
      buf->itemsize, (buf->itemsize > 1) ? "s" : "",
      dtype->name,
      dtype->size, (dtype->size > 1) ? "s" : "");
    goto fail;
  }
  if (buf->suboffsets == NULL) buf->suboffsets = __Pyx_minusones;
  return 0;
fail:;
  __Pyx_ZeroBuffer(buf);
  return -1;
}

static INLINE void __Pyx_SafeReleaseBuffer(Py_buffer* info) {
  if (info->buf == NULL) return;
  if (info->suboffsets == __Pyx_minusones) info->suboffsets = NULL;
  __Pyx_ReleaseBuffer(info);
}
""")
<|MERGE_RESOLUTION|>--- conflicted
+++ resolved
@@ -274,14 +274,9 @@
     # need to care about the buffer then.
     put_unpack_buffer_aux_into_scope(entry, code)
 
-<<<<<<< HEAD
 def put_release_buffer_code(code, entry):
     code.globalstate.use_utility_code(acquire_utility_code)
-    code.putln("__Pyx_SafeReleaseBuffer(&%s);" % entry.buffer_aux.buffer_info_var.cname)
-=======
-def get_release_buffer_code(entry):
-    return "__Pyx_SafeReleaseBuffer(&%s.rcbuffer->pybuffer)" % entry.buffer_aux.buflocal_nd_var.cname
->>>>>>> e43b0ae0
+    code.putln("__Pyx_SafeReleaseBuffer(&%s.rcbuffer->pybuffer);" % entry.buffer_aux.buflocal_nd_var.cname)
 
 def get_getbuffer_call(code, obj_cname, buffer_aux, buffer_type):
     ndim = buffer_type.ndim
