--- conflicted
+++ resolved
@@ -2991,23 +2991,6 @@
             self.coerced_unpacked_items.append(coerced_unpacked_item)
         self.type = py_object_type
         env.use_utility_code(unpacking_utility_code)
-<<<<<<< HEAD
-=======
-    
-    def allocate_target_temps(self, env, rhs):
-        self.iterator.allocate_temps(env)
-        for node in self.coerced_unpacked_items:
-            node.allocate_temps(env)
-            #arg.release_target_temp(env)
-            #node.release_temp(env)
-        for arg in self.args:
-            arg.allocate_target_temps(env, None)
-        if rhs:
-            rhs.release_temp(env)
-        self.iterator.release_temp(env)
-        for node in self.coerced_unpacked_items:
-            node.release_temp(env)
->>>>>>> defbb401
 
     def generate_result_code(self, code):
         self.generate_operation_code(code)
