# cython.* namespace for pure mode.

compiled = False

_Unspecified = object()

# Function decorators

def _empty_decorator(x):
    return x

def locals(**arg_types):
    return _empty_decorator

def test_assert_path_exists(path):
    return _empty_decorator

def test_fail_if_path_exists(path):
    return _empty_decorator

class _EmptyDecoratorAndManager(object):
    def __call__(self, x):
        return x
    def __enter__(self):
        pass
    def __exit__(self, exc_type, exc_value, traceback):
        pass

cclass = ccall = cfunc = _EmptyDecoratorAndManager()

def inline(f, *args, **kwds):
  if isinstance(f, basestring):
    from Cython.Build.Inline import cython_inline
    return cython_inline(f, *args, **kwds)
  else:
    assert len(args) == len(kwds) == 0
    return f

def compile(f):
    from Cython.Build.Inline import RuntimeCompiledFunction
    return RuntimeCompiledFunction(f)

# Special functions

def cdiv(a, b):
    q = a / b
    if q < 0:
        q += 1

def cmod(a, b):
    r = a % b
    if (a*b) < 0:
        r -= b
    return r


# Emulated language constructs

def cast(type, *args):
    if hasattr(type, '__call__'):
        return type(*args)
    else:
        return args[0]

def sizeof(arg):
    return 1

def typeof(arg):
    return type(arg)

def address(arg):
    return pointer(type(arg))([arg])

def declare(type=None, value=_Unspecified, **kwds):
    if type is not None and hasattr(type, '__call__'):
        if value is not _Unspecified:
            return type(value)
        else:
            return type()
    else:
        return value

class _nogil(object):
    """Support for 'with nogil' statement
    """
    def __enter__(self):
        pass
    def __exit__(self, exc_class, exc, tb):
        return exc_class is None

nogil = _nogil()
gil = _nogil()
del _nogil

# Emulated types

class CythonMetaType(type):

    def __getitem__(type, ix):
        return array(type, ix)

CythonTypeObject = CythonMetaType('CythonTypeObject', (object,), {})

class CythonType(CythonTypeObject):

    def _pointer(self, n=1):
        for i in range(n):
            self = pointer(self)
        return self

class PointerType(CythonType):

    def __init__(self, value=None):
        if isinstance(value, (ArrayType, PointerType)):
            self._items = [cast(self._basetype, a) for a in value._items]
        elif isinstance(value, list):
            self._items = [cast(self._basetype, a) for a in value]
        elif value is None or value is 0:
            self._items = []
        else:
            raise ValueError

    def __getitem__(self, ix):
        if ix < 0:
            raise IndexError("negative indexing not allowed in C")
        return self._items[ix]

    def __setitem__(self, ix, value):
        if ix < 0:
            raise IndexError("negative indexing not allowed in C")
        self._items[ix] = cast(self._basetype, value)

    def __eq__(self, value):
        if value is None and not self._items:
            return True
        elif type(self) != type(value):
            return False
        else:
            return not self._items and not value._items

class ArrayType(PointerType):

    def __init__(self):
        self._items = [None] * self._n


class StructType(CythonType):

    def __init__(self, cast_from=_Unspecified, **data):
        if cast_from is not _Unspecified:
            # do cast
            if len(data) > 0:
                raise ValueError('Cannot accept keyword arguments when casting.')
            if type(cast_from) is not type(self):
                raise ValueError('Cannot cast from %s'%cast_from)
            for key, value in cast_from.__dict__.items():
                setattr(self, key, value)
        else:
            for key, value in data.iteritems():
                setattr(self, key, value)

    def __setattr__(self, key, value):
        if key in self._members:
            self.__dict__[key] = cast(self._members[key], value)
        else:
            raise AttributeError("Struct has no member '%s'" % key)


class UnionType(CythonType):

    def __init__(self, cast_from=_Unspecified, **data):
        if cast_from is not _Unspecified:
            # do type cast
            if len(data) > 0:
                raise ValueError('Cannot accept keyword arguments when casting.')
            if isinstance(cast_from, dict):
                datadict = cast_from
            elif type(cast_from) is type(self):
                datadict = cast_from.__dict__
            else:
                raise ValueError('Cannot cast from %s'%cast_from)
        else:
            datadict = data
        if len(datadict) > 1:
            raise AttributeError("Union can only store one field at a time.")
        for key, value in datadict.iteritems():
            setattr(self, key, value)

    def __setattr__(self, key, value):
        if key in '__dict__':
            CythonType.__setattr__(self, key, value)
        elif key in self._members:
            self.__dict__ = {key: cast(self._members[key], value)}
        else:
            raise AttributeError("Union has no member '%s'" % key)

def pointer(basetype):
    class PointerInstance(PointerType):
        _basetype = basetype
    return PointerInstance

def array(basetype, n):
    class ArrayInstance(ArrayType):
        _basetype = basetype
        _n = n
    return ArrayInstance

def struct(**members):
    class StructInstance(StructType):
        _members = members
    for key in members:
        setattr(StructInstance, key, None)
    return StructInstance

def union(**members):
    class UnionInstance(UnionType):
        _members = members
    for key in members:
        setattr(UnionInstance, key, None)
    return UnionInstance

class typedef(CythonType):

    def __init__(self, type):
        self._basetype = type

    def __call__(self, *arg):
        value = cast(self._basetype, *arg)
        return value

class _FusedType(CythonType):

    def __call__(self, type, value):
        return value


def fused_type(*args):
    if not args:
        raise TypeError("Expected at least one type as argument")

    rank = -1
    for type in args:
        if type not in (py_int, py_long, py_float, py_complex):
            break

        if type_ordering.index(type) > rank:
            result_type = type
    else:
        return result_type

    # Not a simple numeric type, return a fused type instance. The result
    # isn't really meant to be used, as we can't keep track of the context in
    # pure-mode. Casting won't do anything in this case.
    return _FusedType()


py_int = int
try:
    py_long = long
except NameError: # Py3
    py_long = int
py_float = float
py_complex = complex


try:
    # Python 3
    from builtins import set, frozenset
except ImportError:
    try:
        # Python 2.4+
        from __builtin__ import set, frozenset
    except ImportError:
        # Py 2.3
        from sets import Set as set, ImmutableSet as frozenset

# Predefined types

int_types = ['char', 'short', 'Py_UNICODE', 'int', 'long', 'longlong', 'Py_ssize_t', 'size_t']
float_types = ['longdouble', 'double', 'float']
complex_types = ['longdoublecomplex', 'doublecomplex', 'floatcomplex', 'complex']
other_types = ['bint', 'void']

gs = globals()

for name in int_types:
    gs[name] = typedef(py_int)
    if name != 'Py_UNICODE' and not name.endswith('size_t'):
        gs['u'+name] = typedef(py_int)
        gs['s'+name] = typedef(py_int)

for name in float_types:
    gs[name] = typedef(py_float)

for name in complex_types:
    gs[name] = typedef(py_complex)

bint = typedef(bool)
void = typedef(int)

for t in int_types + float_types + complex_types + other_types:
    for i in range(1, 4):
        gs["%s_%s" % ('p'*i, t)] = globals()[t]._pointer(i)

void = typedef(None)
NULL = p_void(0)

<<<<<<< HEAD
type_ordering = [py_int, py_long, py_float, py_complex]
=======
class CythonDotParallel(object):
    """
    The cython.parallel module.
    """

    __all__ = ['parallel', 'prange', 'threadid']

    parallel = nogil

    def prange(self, start=0, stop=None, step=1, schedule=None, nogil=False):
        if stop is None:
            stop = start
            start = 0
        return range(start, stop, step)

    def threadid(self):
        return 0

    # def threadsavailable(self):
        # return 1

import sys
sys.modules['cython.parallel'] = CythonDotParallel()
del sys
>>>>>>> 4d4bb4aa
<|MERGE_RESOLUTION|>--- conflicted
+++ resolved
@@ -305,9 +305,8 @@
 void = typedef(None)
 NULL = p_void(0)
 
-<<<<<<< HEAD
 type_ordering = [py_int, py_long, py_float, py_complex]
-=======
+
 class CythonDotParallel(object):
     """
     The cython.parallel module.
@@ -331,5 +330,4 @@
 
 import sys
 sys.modules['cython.parallel'] = CythonDotParallel()
-del sys
->>>>>>> 4d4bb4aa
+del sys