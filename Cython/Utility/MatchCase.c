--- conflicted
+++ resolved
@@ -766,7 +766,6 @@
     }
     return dict_out;
 }
-<<<<<<< HEAD
 
 ////////////////////////////// ClassPositionalPatterns.proto ////////////////////////
 
@@ -920,6 +919,4 @@
     }
     Py_INCREF(type);
     return (PyTypeObject*)type;
-}
-=======
->>>>>>> 15a5495d
+}