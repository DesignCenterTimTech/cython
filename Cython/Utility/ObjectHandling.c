--- conflicted
+++ resolved
@@ -2021,15 +2021,7 @@
 #define __Pyx_PyFunction_FastCall(func, args, nargs) \
     __Pyx_PyFunction_FastCallDict((func), (args), (nargs), NULL)
 
-<<<<<<< HEAD
 static PyObject *__Pyx_PyFunction_FastCallDict(PyObject *func, PyObject **args, Py_ssize_t nargs, PyObject *kwargs);
-=======
-// let's assume that the non-public C-API function might still change during the 3.6 beta phase
-#if 1 || PY_VERSION_HEX < 0x030600B1
-static PyObject *__Pyx_PyFunction_FastCallDict(PyObject *func, PyObject **args, Py_ssize_t nargs, PyObject *kwargs);
-#else
-#define __Pyx_PyFunction_FastCallDict(func, args, nargs, kwargs) _PyFunction_FastCallDict(func, args, nargs, kwargs)
->>>>>>> bc5ae161
 #endif
 
 // Backport from Python 3
@@ -2106,10 +2098,6 @@
 }
 
 
-<<<<<<< HEAD
-=======
-#if 1 || PY_VERSION_HEX < 0x030600B1
->>>>>>> bc5ae161
 static PyObject *__Pyx_PyFunction_FastCallDict(PyObject *func, PyObject **args, Py_ssize_t nargs, PyObject *kwargs) {
     PyCodeObject *co = (PyCodeObject *)PyFunction_GET_CODE(func);
     PyObject *globals = PyFunction_GET_GLOBALS(func);
