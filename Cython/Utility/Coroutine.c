--- conflicted
+++ resolved
@@ -730,12 +730,8 @@
 
             assert(f->f_back == NULL);
             #if PY_VERSION_HEX >= 0x030B00A1
-<<<<<<< HEAD
-            // FIXME: unclear what to do if PyThreadState_GetFrame fails
-=======
             // PyThreadState_GetFrame returns NULL if there isn't a current frame
             // which is a valid state so no need to check
->>>>>>> f100ead2
             f->f_back = PyThreadState_GetFrame(tstate);
             #else
             Py_XINCREF(tstate->frame);
