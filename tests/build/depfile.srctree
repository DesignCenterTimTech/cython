--- conflicted
+++ resolved
@@ -1,9 +1,5 @@
-<<<<<<< HEAD
+"""
 CYTHONIZE -M foo.pyx
-=======
-"""
-PYTHON -m Cython.Build.Cythonize -M foo.pyx
->>>>>>> 6e2c8d0c
 PYTHON check.py
 """
 
