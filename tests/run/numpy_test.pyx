--- conflicted
+++ resolved
@@ -181,13 +181,8 @@
     >>> print(test_nested_dtypes(np.zeros((3,), dtype=np.dtype([\
             ('a', np.dtype('i,i')),\
             ('b', np.dtype('i,i'))\
-<<<<<<< HEAD
-        ]))))
-    array([((0, 0), (0, 0)), ((1, 2), (1, 4)), ((1, 2), (1, 4))],
-=======
         ]))))                              # doctest: +NORMALIZE_WHITESPACE
     array([((0, 0), (0, 0)), ((1, 2), (1, 4)), ((1, 2), (1, 4))], 
->>>>>>> 4f857124
           dtype=[('a', [('f0', '!i4'), ('f1', '!i4')]), ('b', [('f0', '!i4'), ('f1', '!i4')])])
 
     >>> print(test_nested_dtypes(np.zeros((3,), dtype=np.dtype([\
@@ -239,13 +234,8 @@
     1,1
     8,16
 
-<<<<<<< HEAD
-    >>> test_point_record()
-    array([(0., 0.), (1., -1.), (2., -2.)],
-=======
     >>> test_point_record()         # doctest: +NORMALIZE_WHITESPACE
     array([(0., 0.), (1., -1.), (2., -2.)], 
->>>>>>> 4f857124
           dtype=[('x', '!f8'), ('y', '!f8')])
 
 """
