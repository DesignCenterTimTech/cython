### COPIED FROM CPython 3.12 alpha (July 2022)
### Original part after ############
# cython: language_level=3

# new code
import cython
from Cython.TestUtils import py_parse_code


if cython.compiled:
    def compile(code, name, what):
        assert what == 'exec'
        py_parse_code(code)


def disable(func):
    pass


############## SLIGHTLY MODIFIED ORIGINAL CODE
import array
import collections
import enum
import inspect
import sys
import unittest

if sys.version_info > (3, 10):
    import dataclasses
    @dataclasses.dataclass
    class Point:
        x: int
        y: int
else:
    # predates dataclasses with match args
    class Point:
        __match_args__ = ("x", "y")
        x: int
        y: int

# TestCompiler removed - it's very CPython-specific
# TestTracing also mainly removed - doesn't seem like a core test
#  except for one test that seems misplaced in CPython (which is below)

class TestTracing(unittest.TestCase):
    if sys.version_info < (3, 4):
        class SubTestClass(object):
            def __enter__(self):
                return self
            def __exit__(self, exc_type, exc_value, traceback):
                return
            def __call__(self, *args):
                return self
        subTest = SubTestClass()

    def test_parser_deeply_nested_patterns(self):
        # Deeply nested patterns can cause exponential backtracking when parsing.
        # See CPython gh-93671 for more information.
        #
        # DW: Cython note - this doesn't break the parser but may cause a
        # RecursionError later in the code-generation. I don't believe that's
        # easily avoidable with the way Cython visitors currently work

        levels = 100

        patterns = [
            "A" + "(" * levels + ")" * levels,
            "{1:" * levels + "1" + "}" * levels,
            "[" * levels + "1" + "]" * levels,
        ]

        for pattern in patterns:
            with self.subTest(pattern):
                code = inspect.cleandoc("""
                    match None:
                        case {}:
                            pass
                """.format(pattern))
                compile(code, "<string>", "exec")


# FIXME - remove all the "return"s added to cause code to be dropped
############## ORIGINAL PART FROM CPYTHON


class TestInheritance(unittest.TestCase):

    @staticmethod
    def check_sequence_then_mapping(x):
        return  # disabled
        match x:
            case [*_]:
                return "seq"
            case {}:
                return "map"

    @staticmethod
    def check_mapping_then_sequence(x):
        return  # disabled
        match x:
            case {}:
                return "map"
            case [*_]:
                return "seq"

    def test_multiple_inheritance_mapping(self):
        return  # disabled
        class C:
            pass
        class M1(collections.UserDict, collections.abc.Sequence):
            pass
        class M2(C, collections.UserDict, collections.abc.Sequence):
            pass
        class M3(collections.UserDict, C, list):
            pass
        class M4(dict, collections.abc.Sequence, C):
            pass
        self.assertEqual(self.check_sequence_then_mapping(M1()), "map")
        self.assertEqual(self.check_sequence_then_mapping(M2()), "map")
        self.assertEqual(self.check_sequence_then_mapping(M3()), "map")
        self.assertEqual(self.check_sequence_then_mapping(M4()), "map")
        self.assertEqual(self.check_mapping_then_sequence(M1()), "map")
        self.assertEqual(self.check_mapping_then_sequence(M2()), "map")
        self.assertEqual(self.check_mapping_then_sequence(M3()), "map")
        self.assertEqual(self.check_mapping_then_sequence(M4()), "map")

    def test_multiple_inheritance_sequence(self):
        return  # disabled
        class C:
            pass
        class S1(collections.UserList, collections.abc.Mapping):
            pass
        class S2(C, collections.UserList, collections.abc.Mapping):
            pass
        class S3(list, C, collections.abc.Mapping):
            pass
        class S4(collections.UserList, dict, C):
            pass
        self.assertEqual(self.check_sequence_then_mapping(S1()), "seq")
        self.assertEqual(self.check_sequence_then_mapping(S2()), "seq")
        self.assertEqual(self.check_sequence_then_mapping(S3()), "seq")
        self.assertEqual(self.check_sequence_then_mapping(S4()), "seq")
        self.assertEqual(self.check_mapping_then_sequence(S1()), "seq")
        self.assertEqual(self.check_mapping_then_sequence(S2()), "seq")
        self.assertEqual(self.check_mapping_then_sequence(S3()), "seq")
        self.assertEqual(self.check_mapping_then_sequence(S4()), "seq")

    def test_late_registration_mapping(self):
        return  # disabled
        class Parent:
            pass
        class ChildPre(Parent):
            pass
        class GrandchildPre(ChildPre):
            pass
        collections.abc.Mapping.register(Parent)
        class ChildPost(Parent):
            pass
        class GrandchildPost(ChildPost):
            pass
        self.assertEqual(self.check_sequence_then_mapping(Parent()), "map")
        self.assertEqual(self.check_sequence_then_mapping(ChildPre()), "map")
        self.assertEqual(self.check_sequence_then_mapping(GrandchildPre()), "map")
        self.assertEqual(self.check_sequence_then_mapping(ChildPost()), "map")
        self.assertEqual(self.check_sequence_then_mapping(GrandchildPost()), "map")
        self.assertEqual(self.check_mapping_then_sequence(Parent()), "map")
        self.assertEqual(self.check_mapping_then_sequence(ChildPre()), "map")
        self.assertEqual(self.check_mapping_then_sequence(GrandchildPre()), "map")
        self.assertEqual(self.check_mapping_then_sequence(ChildPost()), "map")
        self.assertEqual(self.check_mapping_then_sequence(GrandchildPost()), "map")

    def test_late_registration_sequence(self):
        return  # disabled
        class Parent:
            pass
        class ChildPre(Parent):
            pass
        class GrandchildPre(ChildPre):
            pass
        collections.abc.Sequence.register(Parent)
        class ChildPost(Parent):
            pass
        class GrandchildPost(ChildPost):
            pass
        self.assertEqual(self.check_sequence_then_mapping(Parent()), "seq")
        self.assertEqual(self.check_sequence_then_mapping(ChildPre()), "seq")
        self.assertEqual(self.check_sequence_then_mapping(GrandchildPre()), "seq")
        self.assertEqual(self.check_sequence_then_mapping(ChildPost()), "seq")
        self.assertEqual(self.check_sequence_then_mapping(GrandchildPost()), "seq")
        self.assertEqual(self.check_mapping_then_sequence(Parent()), "seq")
        self.assertEqual(self.check_mapping_then_sequence(ChildPre()), "seq")
        self.assertEqual(self.check_mapping_then_sequence(GrandchildPre()), "seq")
        self.assertEqual(self.check_mapping_then_sequence(ChildPost()), "seq")
        self.assertEqual(self.check_mapping_then_sequence(GrandchildPost()), "seq")


class TestPatma(unittest.TestCase):

    def test_patma_000(self):
        match 0:
            case 0:
                x = True
        self.assertIs(x, True)

    def test_patma_001(self):
<<<<<<< HEAD
=======
        return  # disabled
>>>>>>> f9825dde
        match 0:
            case 0 if False:
                x = False
            case 0 if True:
                x = True
        self.assertIs(x, True)

    def test_patma_002(self):
        match 0:
            case 0:
                x = True
            case 0:
                x = False
        self.assertIs(x, True)

    def test_patma_003(self):
        x = False
        match 0:
            case 0 | 1 | 2 | 3:
                x = True
        self.assertIs(x, True)

    def test_patma_004(self):
        x = False
        match 1:
            case 0 | 1 | 2 | 3:
                x = True
        self.assertIs(x, True)

    def test_patma_005(self):
        x = False
        match 2:
            case 0 | 1 | 2 | 3:
                x = True
        self.assertIs(x, True)

    def test_patma_006(self):
        x = False
        match 3:
            case 0 | 1 | 2 | 3:
                x = True
        self.assertIs(x, True)

    def test_patma_007(self):
        x = False
        match 4:
            case 0 | 1 | 2 | 3:
                x = True
        self.assertIs(x, False)

    def test_patma_008(self):
        x = 0
        class A:
            y = 1
        match x:
            case A.y as z:
                pass
        self.assertEqual(x, 0)
        self.assertEqual(A.y, 1)

    def test_patma_009(self):
        return  # disabled
        class A:
            B = 0
        match 0:
            case x if x:
                z = 0
            case _ as y if y == x and y:
                z = 1
            case A.B:
                z = 2
        self.assertEqual(A.B, 0)
        self.assertEqual(x, 0)
        self.assertEqual(y, 0)
        self.assertEqual(z, 2)

    def test_patma_010(self):
        return  # disabled
        match ():
            case []:
                x = 0
        self.assertEqual(x, 0)

    def test_patma_011(self):
        return  # disabled
        match (0, 1, 2):
            case [*x]:
                y = 0
        self.assertEqual(x, [0, 1, 2])
        self.assertEqual(y, 0)

    def test_patma_012(self):
        return  # disabled
        match (0, 1, 2):
            case [0, *x]:
                y = 0
        self.assertEqual(x, [1, 2])
        self.assertEqual(y, 0)

    def test_patma_013(self):
        return  # disabled
        match (0, 1, 2):
            case [0, 1, *x,]:
                y = 0
        self.assertEqual(x, [2])
        self.assertEqual(y, 0)

    def test_patma_014(self):
        return  # disabled
        match (0, 1, 2):
            case [0, 1, 2, *x]:
                y = 0
        self.assertEqual(x, [])
        self.assertEqual(y, 0)

    def test_patma_015(self):
        return  # disabled
        match (0, 1, 2):
            case [*x, 2,]:
                y = 0
        self.assertEqual(x, [0, 1])
        self.assertEqual(y, 0)

    def test_patma_016(self):
        return  # disabled
        match (0, 1, 2):
            case [*x, 1, 2]:
                y = 0
        self.assertEqual(x, [0])
        self.assertEqual(y, 0)

    def test_patma_017(self):
        return  # disabled
        match (0, 1, 2):
            case [*x, 0, 1, 2,]:
                y = 0
        self.assertEqual(x, [])
        self.assertEqual(y, 0)

    def test_patma_018(self):
        return  # disabled
        match (0, 1, 2):
            case [0, *x, 2]:
                y = 0
        self.assertEqual(x, [1])
        self.assertEqual(y, 0)

    def test_patma_019(self):
        return  # disabled
        match (0, 1, 2):
            case [0, 1, *x, 2,]:
                y = 0
        self.assertEqual(x, [])
        self.assertEqual(y, 0)

    def test_patma_020(self):
        return  # disabled
        match (0, 1, 2):
            case [0, *x, 1, 2]:
                y = 0
        self.assertEqual(x, [])
        self.assertEqual(y, 0)

    def test_patma_021(self):
        return  # disabled
        match (0, 1, 2):
            case [*x,]:
                y = 0
        self.assertEqual(x, [0, 1, 2])
        self.assertEqual(y, 0)

    def test_patma_022(self):
        return  # disabled
        x = {}
        match x:
            case {}:
                y = 0
        self.assertEqual(x, {})
        self.assertEqual(y, 0)

    def test_patma_023(self):
        return  # disabled
        x = {0: 0}
        match x:
            case {}:
                y = 0
        self.assertEqual(x, {0: 0})
        self.assertEqual(y, 0)

    def test_patma_024(self):
        return  # disabled
        x = {}
        y = None
        match x:
            case {0: 0}:
                y = 0
        self.assertEqual(x, {})
        self.assertIs(y, None)

    def test_patma_025(self):
        return  # disabled
        x = {0: 0}
        match x:
            case {0: (0 | 1 | 2 as z)}:
                y = 0
        self.assertEqual(x, {0: 0})
        self.assertEqual(y, 0)
        self.assertEqual(z, 0)

    def test_patma_026(self):
        return  # disabled
        x = {0: 1}
        match x:
            case {0: (0 | 1 | 2 as z)}:
                y = 0
        self.assertEqual(x, {0: 1})
        self.assertEqual(y, 0)
        self.assertEqual(z, 1)

    def test_patma_027(self):
        return  # disabled
        x = {0: 2}
        match x:
            case {0: (0 | 1 | 2 as z)}:
                y = 0
        self.assertEqual(x, {0: 2})
        self.assertEqual(y, 0)
        self.assertEqual(z, 2)

    def test_patma_028(self):
        return  # disabled
        x = {0: 3}
        y = None
        match x:
            case {0: (0 | 1 | 2 as z)}:
                y = 0
        self.assertEqual(x, {0: 3})
        self.assertIs(y, None)

    def test_patma_029(self):
        return  # disabled
        x = {}
        y = None
        match x:
            case {0: [1, 2, {}]}:
                y = 0
            case {0: [1, 2, {}], 1: [[]]}:
                y = 1
            case []:
                y = 2
        self.assertEqual(x, {})
        self.assertIs(y, None)

    def test_patma_030(self):
        return  # disabled
        x = {False: (True, 2.0, {})}
        match x:
            case {0: [1, 2, {}]}:
                y = 0
            case {0: [1, 2, {}], 1: [[]]}:
                y = 1
            case []:
                y = 2
        self.assertEqual(x, {False: (True, 2.0, {})})
        self.assertEqual(y, 0)

    def test_patma_031(self):
        return  # disabled
        x = {False: (True, 2.0, {}), 1: [[]], 2: 0}
        match x:
            case {0: [1, 2, {}]}:
                y = 0
            case {0: [1, 2, {}], 1: [[]]}:
                y = 1
            case []:
                y = 2
        self.assertEqual(x, {False: (True, 2.0, {}), 1: [[]], 2: 0})
        self.assertEqual(y, 0)

    def test_patma_032(self):
        return  # disabled
        x = {False: (True, 2.0, {}), 1: [[]], 2: 0}
        match x:
            case {0: [1, 2]}:
                y = 0
            case {0: [1, 2, {}], 1: [[]]}:
                y = 1
            case []:
                y = 2
        self.assertEqual(x, {False: (True, 2.0, {}), 1: [[]], 2: 0})
        self.assertEqual(y, 1)

    def test_patma_033(self):
        return  # disabled
        x = []
        match x:
            case {0: [1, 2, {}]}:
                y = 0
            case {0: [1, 2, {}], 1: [[]]}:
                y = 1
            case []:
                y = 2
        self.assertEqual(x, [])
        self.assertEqual(y, 2)

    def test_patma_034(self):
        return  # disabled
        x = {0: 0}
        match x:
            case {0: [1, 2, {}]}:
                y = 0
            case {0: ([1, 2, {}] | False)} | {1: [[]]} | {0: [1, 2, {}]} | [] | "X" | {}:
                y = 1
            case []:
                y = 2
        self.assertEqual(x, {0: 0})
        self.assertEqual(y, 1)

    def test_patma_035(self):
        return  # disabled
        x = {0: 0}
        match x:
            case {0: [1, 2, {}]}:
                y = 0
            case {0: [1, 2, {}] | True} | {1: [[]]} | {0: [1, 2, {}]} | [] | "X" | {}:
                y = 1
            case []:
                y = 2
        self.assertEqual(x, {0: 0})
        self.assertEqual(y, 1)

    def test_patma_036(self):
        x = 0
        match x:
            case 0 | 1 | 2:
                y = 0
        self.assertEqual(x, 0)
        self.assertEqual(y, 0)

    def test_patma_037(self):
        x = 1
        match x:
            case 0 | 1 | 2:
                y = 0
        self.assertEqual(x, 1)
        self.assertEqual(y, 0)

    def test_patma_038(self):
        x = 2
        match x:
            case 0 | 1 | 2:
                y = 0
        self.assertEqual(x, 2)
        self.assertEqual(y, 0)

    def test_patma_039(self):
        x = 3
        y = None
        match x:
            case 0 | 1 | 2:
                y = 0
        self.assertEqual(x, 3)
        self.assertIs(y, None)

    def test_patma_040(self):
        return  # disabled
        x = 0
        match x:
            case (0 as z) | (1 as z) | (2 as z) if z == x % 2:
                y = 0
        self.assertEqual(x, 0)
        self.assertEqual(y, 0)
        self.assertEqual(z, 0)

    def test_patma_041(self):
        return  # disabled
        x = 1
        match x:
            case (0 as z) | (1 as z) | (2 as z) if z == x % 2:
                y = 0
        self.assertEqual(x, 1)
        self.assertEqual(y, 0)
        self.assertEqual(z, 1)

    def test_patma_042(self):
        return  # disabled
        x = 2
        y = None
        match x:
            case (0 as z) | (1 as z) | (2 as z) if z == x % 2:
                y = 0
        self.assertEqual(x, 2)
        self.assertIs(y, None)
        self.assertEqual(z, 2)

    def test_patma_043(self):
        return  # disabled
        x = 3
        y = None
        match x:
            case (0 as z) | (1 as z) | (2 as z) if z == x % 2:
                y = 0
        self.assertEqual(x, 3)
        self.assertIs(y, None)

    def test_patma_044(self):
        return  # disabled
        x = ()
        match x:
            case []:
                y = 0
        self.assertEqual(x, ())
        self.assertEqual(y, 0)

    def test_patma_045(self):
        return  # disabled
        x = ()
        match x:
            case ():
                y = 0
        self.assertEqual(x, ())
        self.assertEqual(y, 0)

    def test_patma_046(self):
        return  # disabled
        x = (0,)
        match x:
            case [0]:
                y = 0
        self.assertEqual(x, (0,))
        self.assertEqual(y, 0)

    def test_patma_047(self):
        return  # disabled
        x = ((),)
        match x:
            case [[]]:
                y = 0
        self.assertEqual(x, ((),))
        self.assertEqual(y, 0)

    def test_patma_048(self):
        return  # disabled
        x = [0, 1]
        match x:
            case [0, 1] | [1, 0]:
                y = 0
        self.assertEqual(x, [0, 1])
        self.assertEqual(y, 0)

    def test_patma_049(self):
        return  # disabled
        x = [1, 0]
        match x:
            case [0, 1] | [1, 0]:
                y = 0
        self.assertEqual(x, [1, 0])
        self.assertEqual(y, 0)

    def test_patma_050(self):
        return  # disabled
        x = [0, 0]
        y = None
        match x:
            case [0, 1] | [1, 0]:
                y = 0
        self.assertEqual(x, [0, 0])
        self.assertIs(y, None)

    def test_patma_051(self):
        return  # disabled
        w = None
        x = [1, 0]
        match x:
            case [(0 as w)]:
                y = 0
            case [z] | [1, (0 | 1 as z)] | [z]:
                y = 1
        self.assertIs(w, None)
        self.assertEqual(x, [1, 0])
        self.assertEqual(y, 1)
        self.assertEqual(z, 0)

    def test_patma_052(self):
        return  # disabled
        x = [1, 0]
        match x:
            case [0]:
                y = 0
            case [1, 0] if (x := x[:0]):
                y = 1
            case [1, 0]:
                y = 2
        self.assertEqual(x, [])
        self.assertEqual(y, 2)

    def test_patma_053(self):
        return  # disabled
        x = {0}
        y = None
        match x:
            case [0]:
                y = 0
        self.assertEqual(x, {0})
        self.assertIs(y, None)

    def test_patma_054(self):
        return  # disabled
        x = set()
        y = None
        match x:
            case []:
                y = 0
        self.assertEqual(x, set())
        self.assertIs(y, None)

    def test_patma_055(self):
        return  # disabled
        x = iter([1, 2, 3])
        y = None
        match x:
            case []:
                y = 0
        self.assertEqual([*x], [1, 2, 3])
        self.assertIs(y, None)

    def test_patma_056(self):
        return  # disabled
        x = {}
        y = None
        match x:
            case []:
                y = 0
        self.assertEqual(x, {})
        self.assertIs(y, None)

    def test_patma_057(self):
        return  # disabled
        x = {0: False, 1: True}
        y = None
        match x:
            case [0, 1]:
                y = 0
        self.assertEqual(x, {0: False, 1: True})
        self.assertIs(y, None)

    def test_patma_058(self):
        x = 0
        match x:
            case 0:
                y = 0
        self.assertEqual(x, 0)
        self.assertEqual(y, 0)

    def test_patma_059(self):
        x = 0
        y = None
        match x:
            case False:
                y = 0
        self.assertEqual(x, 0)
        self.assertEqual(y, None)

    def test_patma_060(self):
        x = 0
        y = None
        match x:
            case 1:
                y = 0
        self.assertEqual(x, 0)
        self.assertIs(y, None)

    def test_patma_061(self):
        x = 0
        y = None
        match x:
            case None:
                y = 0
        self.assertEqual(x, 0)
        self.assertIs(y, None)

    def test_patma_062(self):
        x = 0
        match x:
            case 0:
                y = 0
            case 0:
                y = 1
        self.assertEqual(x, 0)
        self.assertEqual(y, 0)

    def test_patma_063(self):
        x = 0
        y = None
        match x:
            case 1:
                y = 0
            case 1:
                y = 1
        self.assertEqual(x, 0)
        self.assertIs(y, None)

    def test_patma_064(self):
        x = "x"
        match x:
            case "x":
                y = 0
            case "y":
                y = 1
        self.assertEqual(x, "x")
        self.assertEqual(y, 0)

    def test_patma_065(self):
        x = "x"
        match x:
            case "y":
                y = 0
            case "x":
                y = 1
        self.assertEqual(x, "x")
        self.assertEqual(y, 1)

    def test_patma_066(self):
        x = "x"
        match x:
            case "":
                y = 0
            case "x":
                y = 1
        self.assertEqual(x, "x")
        self.assertEqual(y, 1)

    def test_patma_067(self):
        x = b"x"
        match x:
            case b"y":
                y = 0
            case b"x":
                y = 1
        self.assertEqual(x, b"x")
        self.assertEqual(y, 1)

    def test_patma_068(self):
<<<<<<< HEAD
=======
        return  # disabled
>>>>>>> f9825dde
        x = 0
        match x:
            case 0 if False:
                y = 0
            case 0:
                y = 1
        self.assertEqual(x, 0)
        self.assertEqual(y, 1)

    def test_patma_069(self):
<<<<<<< HEAD
=======
        return  # disabled
>>>>>>> f9825dde
        x = 0
        y = None
        match x:
            case 0 if 0:
                y = 0
            case 0 if 0:
                y = 1
        self.assertEqual(x, 0)
        self.assertIs(y, None)

    def test_patma_070(self):
<<<<<<< HEAD
=======
        return  # disabled
>>>>>>> f9825dde
        x = 0
        match x:
            case 0 if True:
                y = 0
            case 0 if True:
                y = 1
        self.assertEqual(x, 0)
        self.assertEqual(y, 0)

    def test_patma_071(self):
<<<<<<< HEAD
=======
        return  # disabled
>>>>>>> f9825dde
        x = 0
        match x:
            case 0 if 1:
                y = 0
            case 0 if 1:
                y = 1
        self.assertEqual(x, 0)
        self.assertEqual(y, 0)

    def test_patma_072(self):
<<<<<<< HEAD
=======
        return  # disabled
>>>>>>> f9825dde
        x = 0
        match x:
            case 0 if True:
                y = 0
            case 0 if True:
                y = 1
        y = 2
        self.assertEqual(x, 0)
        self.assertEqual(y, 2)

    def test_patma_073(self):
<<<<<<< HEAD
=======
        return  # disabled
>>>>>>> f9825dde
        x = 0
        match x:
            case 0 if 0:
                y = 0
            case 0 if 1:
                y = 1
        y = 2
        self.assertEqual(x, 0)
        self.assertEqual(y, 2)

    def test_patma_074(self):
<<<<<<< HEAD
=======
        return  # disabled
>>>>>>> f9825dde
        x = 0
        y = None
        match x:
            case 0 if not (x := 1):
                y = 0
            case 1:
                y = 1
        self.assertEqual(x, 1)
        self.assertIs(y, None)

    def test_patma_075(self):
        return  # disabled
        x = "x"
        match x:
            case ["x"]:
                y = 0
            case "x":
                y = 1
        self.assertEqual(x, "x")
        self.assertEqual(y, 1)

    def test_patma_076(self):
        return  # disabled
        x = b"x"
        match x:
            case [b"x"]:
                y = 0
            case ["x"]:
                y = 1
            case [120]:
                y = 2
            case b"x":
                y = 4
        self.assertEqual(x, b"x")
        self.assertEqual(y, 4)

    def test_patma_077(self):
        return  # disabled
        x = bytearray(b"x")
        y = None
        match x:
            case [120]:
                y = 0
            case 120:
                y = 1
        self.assertEqual(x, b"x")
        self.assertIs(y, None)

    def test_patma_078(self):
        return  # disabled
        x = ""
        match x:
            case []:
                y = 0
            case [""]:
                y = 1
            case "":
                y = 2
        self.assertEqual(x, "")
        self.assertEqual(y, 2)

    def test_patma_079(self):
        return  # disabled
        x = "xxx"
        match x:
            case ["x", "x", "x"]:
                y = 0
            case ["xxx"]:
                y = 1
            case "xxx":
                y = 2
        self.assertEqual(x, "xxx")
        self.assertEqual(y, 2)

    def test_patma_080(self):
        return  # disabled
        x = b"xxx"
        match x:
            case [120, 120, 120]:
                y = 0
            case [b"xxx"]:
                y = 1
            case b"xxx":
                y = 2
        self.assertEqual(x, b"xxx")
        self.assertEqual(y, 2)

    def test_patma_081(self):
        return  # disabled
        x = 0
        match x:
            case 0 if not (x := 1):
                y = 0
            case (0 as z):
                y = 1
        self.assertEqual(x, 1)
        self.assertEqual(y, 1)
        self.assertEqual(z, 0)

    def test_patma_082(self):
        return  # disabled
        x = 0
        match x:
            case (1 as z) if not (x := 1):
                y = 0
            case 0:
                y = 1
        self.assertEqual(x, 0)
        self.assertEqual(y, 1)

    def test_patma_083(self):
        x = 0
        match x:
            case (0 as z):
                y = 0
        self.assertEqual(x, 0)
        self.assertEqual(y, 0)
        self.assertEqual(z, 0)

    def test_patma_084(self):
        x = 0
        y = None
        match x:
            case (1 as z):
                y = 0
        self.assertEqual(x, 0)
        self.assertIs(y, None)

    def test_patma_085(self):
        return  # disabled
        x = 0
        y = None
        match x:
            case (0 as z) if (w := 0):
                y = 0
        self.assertEqual(w, 0)
        self.assertEqual(x, 0)
        self.assertIs(y, None)
        self.assertEqual(z, 0)

    def test_patma_086(self):
        x = 0
        match x:
            case ((0 as w) as z):
                y = 0
        self.assertEqual(w, 0)
        self.assertEqual(x, 0)
        self.assertEqual(y, 0)
        self.assertEqual(z, 0)

    def test_patma_087(self):
        return  # disabled
        x = 0
        match x:
            case (0 | 1) | 2:
                y = 0
        self.assertEqual(x, 0)
        self.assertEqual(y, 0)

    def test_patma_088(self):
        return  # disabled
        x = 1
        match x:
            case (0 | 1) | 2:
                y = 0
        self.assertEqual(x, 1)
        self.assertEqual(y, 0)

    def test_patma_089(self):
        return  # disabled
        x = 2
        match x:
            case (0 | 1) | 2:
                y = 0
        self.assertEqual(x, 2)
        self.assertEqual(y, 0)

    def test_patma_090(self):
        return  # disabled
        x = 3
        y = None
        match x:
            case (0 | 1) | 2:
                y = 0
        self.assertEqual(x, 3)
        self.assertIs(y, None)

    def test_patma_091(self):
        return  # disabled
        x = 0
        match x:
            case 0 | (1 | 2):
                y = 0
        self.assertEqual(x, 0)
        self.assertEqual(y, 0)

    def test_patma_092(self):
        return  # disabled
        x = 1
        match x:
            case 0 | (1 | 2):
                y = 0
        self.assertEqual(x, 1)
        self.assertEqual(y, 0)

    def test_patma_093(self):
        return  # disabled
        x = 2
        match x:
            case 0 | (1 | 2):
                y = 0
        self.assertEqual(x, 2)
        self.assertEqual(y, 0)

    def test_patma_094(self):
        return  # disabled
        x = 3
        y = None
        match x:
            case 0 | (1 | 2):
                y = 0
        self.assertEqual(x, 3)
        self.assertIs(y, None)

    def test_patma_095(self):
<<<<<<< HEAD
=======
        return  # disabled
>>>>>>> f9825dde
        x = 0
        match x:
            case -0:
                y = 0
        self.assertEqual(x, 0)
        self.assertEqual(y, 0)

    def test_patma_096(self):
        x = 0
        match x:
            case -0.0:
                y = 0
        self.assertEqual(x, 0)
        self.assertEqual(y, 0)

    def test_patma_097(self):
        x = 0
        match x:
            case -0j:
                y = 0
        self.assertEqual(x, 0)
        self.assertEqual(y, 0)

    def test_patma_098(self):
        x = 0
        match x:
            case -0.0j:
                y = 0
        self.assertEqual(x, 0)
        self.assertEqual(y, 0)

    def test_patma_099(self):
        x = -1
        match x:
            case -1:
                y = 0
        self.assertEqual(x, -1)
        self.assertEqual(y, 0)

    def test_patma_100(self):
        x = -1.5
        match x:
            case -1.5:
                y = 0
        self.assertEqual(x, -1.5)
        self.assertEqual(y, 0)

    def test_patma_101(self):
        x = -1j
        match x:
            case -1j:
                y = 0
        self.assertEqual(x, -1j)
        self.assertEqual(y, 0)

    def test_patma_102(self):
        x = -1.5j
        match x:
            case -1.5j:
                y = 0
        self.assertEqual(x, -1.5j)
        self.assertEqual(y, 0)

    def test_patma_103(self):
        x = 0
        match x:
            case 0 + 0j:
                y = 0
        self.assertEqual(x, 0)
        self.assertEqual(y, 0)

    def test_patma_104(self):
        x = 0
        match x:
            case 0 - 0j:
                y = 0
        self.assertEqual(x, 0)
        self.assertEqual(y, 0)

    def test_patma_105(self):
        x = 0
        match x:
            case -0 + 0j:
                y = 0
        self.assertEqual(x, 0)
        self.assertEqual(y, 0)

    def test_patma_106(self):
        x = 0
        match x:
            case -0 - 0j:
                y = 0
        self.assertEqual(x, 0)
        self.assertEqual(y, 0)

    def test_patma_107(self):
        x = 0.25 + 1.75j
        match x:
            case 0.25 + 1.75j:
                y = 0
        self.assertEqual(x, 0.25 + 1.75j)
        self.assertEqual(y, 0)

    def test_patma_108(self):
        x = 0.25 - 1.75j
        match x:
            case 0.25 - 1.75j:
                y = 0
        self.assertEqual(x, 0.25 - 1.75j)
        self.assertEqual(y, 0)

    def test_patma_109(self):
        x = -0.25 + 1.75j
        match x:
            case -0.25 + 1.75j:
                y = 0
        self.assertEqual(x, -0.25 + 1.75j)
        self.assertEqual(y, 0)

    def test_patma_110(self):
        x = -0.25 - 1.75j
        match x:
            case -0.25 - 1.75j:
                y = 0
        self.assertEqual(x, -0.25 - 1.75j)
        self.assertEqual(y, 0)

    def test_patma_111(self):
        class A:
            B = 0
        x = 0
        match x:
            case A.B:
                y = 0
        self.assertEqual(A.B, 0)
        self.assertEqual(x, 0)
        self.assertEqual(y, 0)

    def test_patma_112(self):
        class A:
            class B:
                C = 0
        x = 0
        match x:
            case A.B.C:
                y = 0
        self.assertEqual(A.B.C, 0)
        self.assertEqual(x, 0)
        self.assertEqual(y, 0)

    def test_patma_113(self):
        class A:
            class B:
                C = 0
                D = 1
        x = 1
        match x:
            case A.B.C:
                y = 0
            case A.B.D:
                y = 1
        self.assertEqual(A.B.C, 0)
        self.assertEqual(A.B.D, 1)
        self.assertEqual(x, 1)
        self.assertEqual(y, 1)

    def test_patma_114(self):
        class A:
            class B:
                class C:
                    D = 0
        x = 0
        match x:
            case A.B.C.D:
                y = 0
        self.assertEqual(A.B.C.D, 0)
        self.assertEqual(x, 0)
        self.assertEqual(y, 0)

    def test_patma_115(self):
        class A:
            class B:
                class C:
                    D = 0
                    E = 1
        x = 1
        match x:
            case A.B.C.D:
                y = 0
            case A.B.C.E:
                y = 1
        self.assertEqual(A.B.C.D, 0)
        self.assertEqual(A.B.C.E, 1)
        self.assertEqual(x, 1)
        self.assertEqual(y, 1)

    def test_patma_116(self):
        match = case = 0
        match match:
            case case:
                x = 0
        self.assertEqual(match, 0)
        self.assertEqual(case, 0)
        self.assertEqual(x, 0)

    def test_patma_117(self):
        match = case = 0
        match case:
            case match:
                x = 0
        self.assertEqual(match, 0)
        self.assertEqual(case, 0)
        self.assertEqual(x, 0)

    def test_patma_118(self):
        return  # disabled
        x = []
        match x:
            case [*_, _]:
                y = 0
            case []:
                y = 1
        self.assertEqual(x, [])
        self.assertEqual(y, 1)

    def test_patma_119(self):
        return  # disabled
        x = collections.defaultdict(int)
        match x:
            case {0: 0}:
                y = 0
            case {}:
                y = 1
        self.assertEqual(x, {})
        self.assertEqual(y, 1)

    def test_patma_120(self):
        return  # disabled
        x = collections.defaultdict(int)
        match x:
            case {0: 0}:
                y = 0
            case {**z}:
                y = 1
        self.assertEqual(x, {})
        self.assertEqual(y, 1)
        self.assertEqual(z, {})

    def test_patma_121(self):
        return  # disabled
        match ():
            case ():
                x = 0
        self.assertEqual(x, 0)

    def test_patma_122(self):
        return  # disabled
        match (0, 1, 2):
            case (*x,):
                y = 0
        self.assertEqual(x, [0, 1, 2])
        self.assertEqual(y, 0)

    def test_patma_123(self):
        return  # disabled
        match (0, 1, 2):
            case 0, *x:
                y = 0
        self.assertEqual(x, [1, 2])
        self.assertEqual(y, 0)

    def test_patma_124(self):
        return  # disabled
        match (0, 1, 2):
            case (0, 1, *x,):
                y = 0
        self.assertEqual(x, [2])
        self.assertEqual(y, 0)

    def test_patma_125(self):
        return  # disabled
        match (0, 1, 2):
            case 0, 1, 2, *x:
                y = 0
        self.assertEqual(x, [])
        self.assertEqual(y, 0)

    def test_patma_126(self):
        return  # disabled
        match (0, 1, 2):
            case *x, 2,:
                y = 0
        self.assertEqual(x, [0, 1])
        self.assertEqual(y, 0)

    def test_patma_127(self):
        return  # disabled
        match (0, 1, 2):
            case (*x, 1, 2):
                y = 0
        self.assertEqual(x, [0])
        self.assertEqual(y, 0)

    def test_patma_128(self):
        return  # disabled
        match (0, 1, 2):
            case *x, 0, 1, 2,:
                y = 0
        self.assertEqual(x, [])
        self.assertEqual(y, 0)

    def test_patma_129(self):
        return  # disabled
        match (0, 1, 2):
            case (0, *x, 2):
                y = 0
        self.assertEqual(x, [1])
        self.assertEqual(y, 0)

    def test_patma_130(self):
        return  # disabled
        match (0, 1, 2):
            case 0, 1, *x, 2,:
                y = 0
        self.assertEqual(x, [])
        self.assertEqual(y, 0)

    def test_patma_131(self):
        return  # disabled
        match (0, 1, 2):
            case (0, *x, 1, 2):
                y = 0
        self.assertEqual(x, [])
        self.assertEqual(y, 0)

    def test_patma_132(self):
        return  # disabled
        match (0, 1, 2):
            case *x,:
                y = 0
        self.assertEqual(x, [0, 1, 2])
        self.assertEqual(y, 0)

    def test_patma_133(self):
        return  # disabled
        x = collections.defaultdict(int, {0: 1})
        match x:
            case {1: 0}:
                y = 0
            case {0: 0}:
                y = 1
            case {}:
                y = 2
        self.assertEqual(x, {0: 1})
        self.assertEqual(y, 2)

    def test_patma_134(self):
        return  # disabled
        x = collections.defaultdict(int, {0: 1})
        match x:
            case {1: 0}:
                y = 0
            case {0: 0}:
                y = 1
            case {**z}:
                y = 2
        self.assertEqual(x, {0: 1})
        self.assertEqual(y, 2)
        self.assertEqual(z, {0: 1})

    def test_patma_135(self):
        return  # disabled
        x = collections.defaultdict(int, {0: 1})
        match x:
            case {1: 0}:
                y = 0
            case {0: 0}:
                y = 1
            case {0: _, **z}:
                y = 2
        self.assertEqual(x, {0: 1})
        self.assertEqual(y, 2)
        self.assertEqual(z, {})

    def test_patma_136(self):
        return  # disabled
        x = {0: 1}
        match x:
            case {1: 0}:
                y = 0
            case {0: 0}:
                y = 0
            case {}:
                y = 1
        self.assertEqual(x, {0: 1})
        self.assertEqual(y, 1)

    def test_patma_137(self):
        return  # disabled
        x = {0: 1}
        match x:
            case {1: 0}:
                y = 0
            case {0: 0}:
                y = 0
            case {**z}:
                y = 1
        self.assertEqual(x, {0: 1})
        self.assertEqual(y, 1)
        self.assertEqual(z, {0: 1})

    def test_patma_138(self):
        return  # disabled
        x = {0: 1}
        match x:
            case {1: 0}:
                y = 0
            case {0: 0}:
                y = 0
            case {0: _, **z}:
                y = 1
        self.assertEqual(x, {0: 1})
        self.assertEqual(y, 1)
        self.assertEqual(z, {})

    def test_patma_139(self):
        return  # disabled
        x = False
        match x:
            case bool(z):
                y = 0
        self.assertIs(x, False)
        self.assertEqual(y, 0)
        self.assertIs(z, x)

    def test_patma_140(self):
        return  # disabled
        x = True
        match x:
            case bool(z):
                y = 0
        self.assertIs(x, True)
        self.assertEqual(y, 0)
        self.assertIs(z, x)

    def test_patma_141(self):
        return  # disabled
        x = bytearray()
        match x:
            case bytearray(z):
                y = 0
        self.assertEqual(x, bytearray())
        self.assertEqual(y, 0)
        self.assertIs(z, x)

    def test_patma_142(self):
        return  # disabled
        x = b""
        match x:
            case bytes(z):
                y = 0
        self.assertEqual(x, b"")
        self.assertEqual(y, 0)
        self.assertIs(z, x)

    def test_patma_143(self):
        return  # disabled
        x = {}
        match x:
            case dict(z):
                y = 0
        self.assertEqual(x, {})
        self.assertEqual(y, 0)
        self.assertIs(z, x)

    def test_patma_144(self):
        return  # disabled
        x = 0.0
        match x:
            case float(z):
                y = 0
        self.assertEqual(x, 0.0)
        self.assertEqual(y, 0)
        self.assertIs(z, x)

    def test_patma_145(self):
        return  # disabled
        x = frozenset()
        match x:
            case frozenset(z):
                y = 0
        self.assertEqual(x, frozenset())
        self.assertEqual(y, 0)
        self.assertIs(z, x)

    def test_patma_146(self):
        return  # disabled
        x = 0
        match x:
            case int(z):
                y = 0
        self.assertEqual(x, 0)
        self.assertEqual(y, 0)
        self.assertIs(z, x)

    def test_patma_147(self):
        return  # disabled
        x = []
        match x:
            case list(z):
                y = 0
        self.assertEqual(x, [])
        self.assertEqual(y, 0)
        self.assertIs(z, x)

    def test_patma_148(self):
        return  # disabled
        x = set()
        match x:
            case set(z):
                y = 0
        self.assertEqual(x, set())
        self.assertEqual(y, 0)
        self.assertIs(z, x)

    def test_patma_149(self):
        return  # disabled
        x = ""
        match x:
            case str(z):
                y = 0
        self.assertEqual(x, "")
        self.assertEqual(y, 0)
        self.assertIs(z, x)

    def test_patma_150(self):
        return  # disabled
        x = ()
        match x:
            case tuple(z):
                y = 0
        self.assertEqual(x, ())
        self.assertEqual(y, 0)
        self.assertIs(z, x)

    def test_patma_151(self):
        return  # disabled
        x = 0
        match x,:
            case y,:
                z = 0
        self.assertEqual(x, 0)
        self.assertIs(y, x)
        self.assertIs(z, 0)

    def test_patma_152(self):
        return  # disabled
        w = 0
        x = 0
        match w, x:
            case y, z:
                v = 0
        self.assertEqual(w, 0)
        self.assertEqual(x, 0)
        self.assertIs(y, w)
        self.assertIs(z, x)
        self.assertEqual(v, 0)

    def test_patma_153(self):
        return  # disabled
        x = 0
        match w := x,:
            case y as v,:
                z = 0
        self.assertEqual(x, 0)
        self.assertIs(y, x)
        self.assertEqual(z, 0)
        self.assertIs(w, x)
        self.assertIs(v, y)

    def test_patma_154(self):
<<<<<<< HEAD
=======
        return  # disabled
>>>>>>> f9825dde
        x = 0
        y = None
        match x:
            case 0 if x:
                y = 0
        self.assertEqual(x, 0)
        self.assertIs(y, None)

    def test_patma_155(self):
<<<<<<< HEAD
=======
        return  # disabled
>>>>>>> f9825dde
        x = 0
        y = None
        match x:
            case 1e1000:
                y = 0
        self.assertEqual(x, 0)
        self.assertIs(y, None)

    def test_patma_156(self):
        x = 0
        match x:
            case z:
                y = 0
        self.assertEqual(x, 0)
        self.assertEqual(y, 0)
        self.assertIs(z, x)

    def test_patma_157(self):
        return  # disabled
        x = 0
        y = None
        match x:
            case _ if x:
                y = 0
        self.assertEqual(x, 0)
        self.assertIs(y, None)

    def test_patma_158(self):
        x = 0
        match x:
            case -1e1000:
                y = 0
            case 0:
                y = 1
        self.assertEqual(x, 0)
        self.assertEqual(y, 1)

    def test_patma_159(self):
<<<<<<< HEAD
=======
        return  # disabled
>>>>>>> f9825dde
        x = 0
        match x:
            case 0 if not x:
                y = 0
            case 1:
                y = 1
        self.assertEqual(x, 0)
        self.assertEqual(y, 0)

    def test_patma_160(self):
        return  # disabled
        x = 0
        z = None
        match x:
            case 0:
                y = 0
            case z if x:
                y = 1
        self.assertEqual(x, 0)
        self.assertEqual(y, 0)
        self.assertIs(z, None)

    def test_patma_161(self):
        x = 0
        match x:
            case 0:
                y = 0
            case _:
                y = 1
        self.assertEqual(x, 0)
        self.assertEqual(y, 0)

    def test_patma_162(self):
<<<<<<< HEAD
=======
        return  # disabled
>>>>>>> f9825dde
        x = 0
        match x:
            case 1 if x:
                y = 0
            case 0:
                y = 1
        self.assertEqual(x, 0)
        self.assertEqual(y, 1)

    def test_patma_163(self):
<<<<<<< HEAD
=======
        return  # disabled
>>>>>>> f9825dde
        x = 0
        y = None
        match x:
            case 1:
                y = 0
            case 1 if not x:
                y = 1
        self.assertEqual(x, 0)
        self.assertIs(y, None)

    def test_patma_164(self):
        x = 0
        match x:
            case 1:
                y = 0
            case z:
                y = 1
        self.assertEqual(x, 0)
        self.assertEqual(y, 1)
        self.assertIs(z, x)

    def test_patma_165(self):
<<<<<<< HEAD
=======
        return  # disabled
>>>>>>> f9825dde
        x = 0
        match x:
            case 1 if x:
                y = 0
            case _:
                y = 1
        self.assertEqual(x, 0)
        self.assertEqual(y, 1)

    def test_patma_166(self):
        return  # disabled
        x = 0
        match x:
            case z if not z:
                y = 0
            case 0 if x:
                y = 1
        self.assertEqual(x, 0)
        self.assertEqual(y, 0)
        self.assertIs(z, x)

    def test_patma_167(self):
        return  # disabled
        x = 0
        match x:
            case z if not z:
                y = 0
            case 1:
                y = 1
        self.assertEqual(x, 0)
        self.assertEqual(y, 0)
        self.assertIs(z, x)

    def test_patma_168(self):
        return  # disabled
        x = 0
        match x:
            case z if not x:
                y = 0
            case z:
                y = 1
        self.assertEqual(x, 0)
        self.assertEqual(y, 0)
        self.assertIs(z, x)

    def test_patma_169(self):
        return  # disabled
        x = 0
        match x:
            case z if not z:
                y = 0
            case _ if x:
                y = 1
        self.assertEqual(x, 0)
        self.assertEqual(y, 0)
        self.assertIs(z, x)

    def test_patma_170(self):
        return  # disabled
        x = 0
        match x:
            case _ if not x:
                y = 0
            case 0:
                y = 1
        self.assertEqual(x, 0)
        self.assertEqual(y, 0)

    def test_patma_171(self):
        return  # disabled
        x = 0
        y = None
        match x:
            case _ if x:
                y = 0
            case 1:
                y = 1
        self.assertEqual(x, 0)
        self.assertIs(y, None)

    def test_patma_172(self):
        return  # disabled
        x = 0
        z = None
        match x:
            case _ if not x:
                y = 0
            case z if not x:
                y = 1
        self.assertEqual(x, 0)
        self.assertEqual(y, 0)
        self.assertIs(z, None)

    def test_patma_173(self):
        return  # disabled
        x = 0
        match x:
            case _ if not x:
                y = 0
            case _:
                y = 1
        self.assertEqual(x, 0)
        self.assertEqual(y, 0)

    def test_patma_174(self):
        def http_error(status):
            match status:
                case 400:
                    return "Bad request"
                case 401:
                    return "Unauthorized"
                case 403:
                    return "Forbidden"
                case 404:
                    return "Not found"
                case 418:
                    return "I'm a teapot"
                case _:
                    return "Something else"
        self.assertEqual(http_error(400), "Bad request")
        self.assertEqual(http_error(401), "Unauthorized")
        self.assertEqual(http_error(403), "Forbidden")
        self.assertEqual(http_error(404), "Not found")
        self.assertEqual(http_error(418), "I'm a teapot")
        self.assertEqual(http_error(123), "Something else")
        self.assertEqual(http_error("400"), "Something else")
        self.assertEqual(http_error(401 | 403 | 404), "Something else")  # 407

    def test_patma_175(self):
        def http_error(status):
            match status:
                case 400:
                    return "Bad request"
                case 401 | 403 | 404:
                    return "Not allowed"
                case 418:
                    return "I'm a teapot"
        self.assertEqual(http_error(400), "Bad request")
        self.assertEqual(http_error(401), "Not allowed")
        self.assertEqual(http_error(403), "Not allowed")
        self.assertEqual(http_error(404), "Not allowed")
        self.assertEqual(http_error(418), "I'm a teapot")
        self.assertIs(http_error(123), None)
        self.assertIs(http_error("400"), None)
        self.assertIs(http_error(401 | 403 | 404), None)  # 407

    def test_patma_176(self):
        return  # disabled
        def whereis(point):
            match point:
                case (0, 0):
                    return "Origin"
                case (0, y):
                    return f"Y={y}"
                case (x, 0):
                    return f"X={x}"
                case (x, y):
                    return f"X={x}, Y={y}"
                case _:
                    return "Not a point"
        self.assertEqual(whereis((0, 0)), "Origin")
        self.assertEqual(whereis((0, -1.0)), "Y=-1.0")
        self.assertEqual(whereis(("X", 0)), "X=X")
        self.assertEqual(whereis((None, 1j)), "X=None, Y=1j")
        self.assertEqual(whereis(42), "Not a point")

    def test_patma_177(self):
        return  # disabled
        def whereis(point):
            match point:
                case Point(0, 0):
                    return "Origin"
                case Point(0, y):
                    return f"Y={y}"
                case Point(x, 0):
                    return f"X={x}"
                case Point():
                    return "Somewhere else"
                case _:
                    return "Not a point"
        self.assertEqual(whereis(Point(1, 0)), "X=1")
        self.assertEqual(whereis(Point(0, 0)), "Origin")
        self.assertEqual(whereis(10), "Not a point")
        self.assertEqual(whereis(Point(False, False)), "Origin")
        self.assertEqual(whereis(Point(0, -1.0)), "Y=-1.0")
        self.assertEqual(whereis(Point("X", 0)), "X=X")
        self.assertEqual(whereis(Point(None, 1j)), "Somewhere else")
        self.assertEqual(whereis(Point), "Not a point")
        self.assertEqual(whereis(42), "Not a point")

    def test_patma_178(self):
        return  # disabled
        def whereis(point):
            match point:
                case Point(1, var):
                    return var
        self.assertEqual(whereis(Point(1, 0)), 0)
        self.assertIs(whereis(Point(0, 0)), None)

    def test_patma_179(self):
        return  # disabled
        def whereis(point):
            match point:
                case Point(1, y=var):
                    return var
        self.assertEqual(whereis(Point(1, 0)), 0)
        self.assertIs(whereis(Point(0, 0)), None)

    def test_patma_180(self):
        return  # disabled
        def whereis(point):
            match point:
                case Point(x=1, y=var):
                    return var
        self.assertEqual(whereis(Point(1, 0)), 0)
        self.assertIs(whereis(Point(0, 0)), None)

    def test_patma_181(self):
        return  # disabled
        def whereis(point):
            match point:
                case Point(y=var, x=1):
                    return var
        self.assertEqual(whereis(Point(1, 0)), 0)
        self.assertIs(whereis(Point(0, 0)), None)

    def test_patma_182(self):
        return  # disabled
        def whereis(points):
            match points:
                case []:
                    return "No points"
                case [Point(0, 0)]:
                    return "The origin"
                case [Point(x, y)]:
                    return f"Single point {x}, {y}"
                case [Point(0, y1), Point(0, y2)]:
                    return f"Two on the Y axis at {y1}, {y2}"
                case _:
                    return "Something else"
        self.assertEqual(whereis([]), "No points")
        self.assertEqual(whereis([Point(0, 0)]), "The origin")
        self.assertEqual(whereis([Point(0, 1)]), "Single point 0, 1")
        self.assertEqual(whereis([Point(0, 0), Point(0, 0)]), "Two on the Y axis at 0, 0")
        self.assertEqual(whereis([Point(0, 1), Point(0, 1)]), "Two on the Y axis at 1, 1")
        self.assertEqual(whereis([Point(0, 0), Point(1, 0)]), "Something else")
        self.assertEqual(whereis([Point(0, 0), Point(0, 0), Point(0, 0)]), "Something else")
        self.assertEqual(whereis([Point(0, 1), Point(0, 1), Point(0, 1)]), "Something else")

    def test_patma_183(self):
        return  # disabled
        def whereis(point):
            match point:
                case Point(x, y) if x == y:
                    return f"Y=X at {x}"
                case Point(x, y):
                    return "Not on the diagonal"
        self.assertEqual(whereis(Point(0, 0)), "Y=X at 0")
        self.assertEqual(whereis(Point(0, False)), "Y=X at 0")
        self.assertEqual(whereis(Point(False, 0)), "Y=X at False")
        self.assertEqual(whereis(Point(-1 - 1j, -1 - 1j)), "Y=X at (-1-1j)")
        self.assertEqual(whereis(Point("X", "X")), "Y=X at X")
        self.assertEqual(whereis(Point("X", "x")), "Not on the diagonal")

    def test_patma_184(self):
        return  # disabled
        class Seq(collections.abc.Sequence):
            __getitem__ = None
            def __len__(self):
                return 0
        match Seq():
            case []:
                y = 0
        self.assertEqual(y, 0)

    def test_patma_185(self):
        return  # disabled
        class Seq(collections.abc.Sequence):
            __getitem__ = None
            def __len__(self):
                return 42
        match Seq():
            case [*_]:
                y = 0
        self.assertEqual(y, 0)

    def test_patma_186(self):
        return  # disabled
        class Seq(collections.abc.Sequence):
            def __getitem__(self, i):
                return i
            def __len__(self):
                return 42
        match Seq():
            case [x, *_, y]:
                z = 0
        self.assertEqual(x, 0)
        self.assertEqual(y, 41)
        self.assertEqual(z, 0)

    def test_patma_187(self):
        return  # disabled
        w = range(10)
        match w:
            case [x, y, *rest]:
                z = 0
        self.assertEqual(w, range(10))
        self.assertEqual(x, 0)
        self.assertEqual(y, 1)
        self.assertEqual(z, 0)
        self.assertEqual(rest, list(range(2, 10)))

    def test_patma_188(self):
        return  # disabled
        w = range(100)
        match w:
            case (x, y, *rest):
                z = 0
        self.assertEqual(w, range(100))
        self.assertEqual(x, 0)
        self.assertEqual(y, 1)
        self.assertEqual(z, 0)
        self.assertEqual(rest, list(range(2, 100)))

    def test_patma_189(self):
        return  # disabled
        w = range(1000)
        match w:
            case x, y, *rest:
                z = 0
        self.assertEqual(w, range(1000))
        self.assertEqual(x, 0)
        self.assertEqual(y, 1)
        self.assertEqual(z, 0)
        self.assertEqual(rest, list(range(2, 1000)))

    def test_patma_190(self):
        return  # disabled
        w = range(1 << 10)
        match w:
            case [x, y, *_]:
                z = 0
        self.assertEqual(w, range(1 << 10))
        self.assertEqual(x, 0)
        self.assertEqual(y, 1)
        self.assertEqual(z, 0)

    def test_patma_191(self):
        return  # disabled
        w = range(1 << 20)
        match w:
            case (x, y, *_):
                z = 0
        self.assertEqual(w, range(1 << 20))
        self.assertEqual(x, 0)
        self.assertEqual(y, 1)
        self.assertEqual(z, 0)

    def test_patma_192(self):
        return  # disabled
        w = range(1 << 30)
        match w:
            case x, y, *_:
                z = 0
        self.assertEqual(w, range(1 << 30))
        self.assertEqual(x, 0)
        self.assertEqual(y, 1)
        self.assertEqual(z, 0)

    def test_patma_193(self):
        return  # disabled
        x = {"bandwidth": 0, "latency": 1}
        match x:
            case {"bandwidth": b, "latency": l}:
                y = 0
        self.assertEqual(x, {"bandwidth": 0, "latency": 1})
        self.assertIs(b, x["bandwidth"])
        self.assertIs(l, x["latency"])
        self.assertEqual(y, 0)

    def test_patma_194(self):
        return  # disabled
        x = {"bandwidth": 0, "latency": 1, "key": "value"}
        match x:
            case {"latency": l, "bandwidth": b}:
                y = 0
        self.assertEqual(x, {"bandwidth": 0, "latency": 1, "key": "value"})
        self.assertIs(l, x["latency"])
        self.assertIs(b, x["bandwidth"])
        self.assertEqual(y, 0)

    def test_patma_195(self):
        return  # disabled
        x = {"bandwidth": 0, "latency": 1, "key": "value"}
        match x:
            case {"bandwidth": b, "latency": l, **rest}:
                y = 0
        self.assertEqual(x, {"bandwidth": 0, "latency": 1, "key": "value"})
        self.assertIs(b, x["bandwidth"])
        self.assertIs(l, x["latency"])
        self.assertEqual(rest, {"key": "value"})
        self.assertEqual(y, 0)

    def test_patma_196(self):
        return  # disabled
        x = {"bandwidth": 0, "latency": 1}
        match x:
            case {"latency": l, "bandwidth": b, **rest}:
                y = 0
        self.assertEqual(x, {"bandwidth": 0, "latency": 1})
        self.assertIs(l, x["latency"])
        self.assertIs(b, x["bandwidth"])
        self.assertEqual(rest, {})
        self.assertEqual(y, 0)

    def test_patma_197(self):
        return  # disabled
        w = [Point(-1, 0), Point(1, 2)]
        match w:
            case (Point(x1, y1), Point(x2, y2) as p2):
                z = 0
        self.assertEqual(w, [Point(-1, 0), Point(1, 2)])
        self.assertIs(x1, w[0].x)
        self.assertIs(y1, w[0].y)
        self.assertIs(p2, w[1])
        self.assertIs(x2, w[1].x)
        self.assertIs(y2, w[1].y)
        self.assertIs(z, 0)

    def test_patma_198(self):
        class Color(enum.Enum):
            RED = 0
            GREEN = 1
            BLUE = 2
        def f(color):
            match color:
                case Color.RED:
                    return "I see red!"
                case Color.GREEN:
                    return "Grass is green"
                case Color.BLUE:
                    return "I'm feeling the blues :("
        self.assertEqual(f(Color.RED), "I see red!")
        self.assertEqual(f(Color.GREEN), "Grass is green")
        self.assertEqual(f(Color.BLUE), "I'm feeling the blues :(")
        self.assertIs(f(Color), None)
        self.assertIs(f(0), None)
        self.assertIs(f(1), None)
        self.assertIs(f(2), None)
        self.assertIs(f(3), None)
        self.assertIs(f(False), None)
        self.assertIs(f(True), None)
        self.assertIs(f(2+0j), None)
        self.assertIs(f(3.0), None)

    def test_patma_199(self):
        class Color(int, enum.Enum):
            RED = 0
            GREEN = 1
            BLUE = 2
        def f(color):
            match color:
                case Color.RED:
                    return "I see red!"
                case Color.GREEN:
                    return "Grass is green"
                case Color.BLUE:
                    return "I'm feeling the blues :("
        self.assertEqual(f(Color.RED), "I see red!")
        self.assertEqual(f(Color.GREEN), "Grass is green")
        self.assertEqual(f(Color.BLUE), "I'm feeling the blues :(")
        self.assertIs(f(Color), None)
        self.assertEqual(f(0), "I see red!")
        self.assertEqual(f(1), "Grass is green")
        self.assertEqual(f(2), "I'm feeling the blues :(")
        self.assertIs(f(3), None)
        self.assertEqual(f(False), "I see red!")
        self.assertEqual(f(True), "Grass is green")
        self.assertEqual(f(2+0j), "I'm feeling the blues :(")
        self.assertIs(f(3.0), None)

    def test_patma_200(self):
        return  # disabled
        class Class:
            __match_args__ = ("a", "b")
        c = Class()
        c.a = 0
        c.b = 1
        match c:
            case Class(x, y):
                z = 0
        self.assertIs(x, c.a)
        self.assertIs(y, c.b)
        self.assertEqual(z, 0)

    def test_patma_201(self):
        return  # disabled
        class Class:
            __match_args__ = ("a", "b")
        c = Class()
        c.a = 0
        c.b = 1
        match c:
            case Class(x, b=y):
                z = 0
        self.assertIs(x, c.a)
        self.assertIs(y, c.b)
        self.assertEqual(z, 0)

    def test_patma_202(self):
        return  # disabled
        class Parent:
            __match_args__ = "a", "b"
        class Child(Parent):
            __match_args__ = ("c", "d")
        c = Child()
        c.a = 0
        c.b = 1
        match c:
            case Parent(x, y):
                z = 0
        self.assertIs(x, c.a)
        self.assertIs(y, c.b)
        self.assertEqual(z, 0)

    def test_patma_203(self):
        return  # disabled
        class Parent:
            __match_args__ = ("a", "b")
        class Child(Parent):
            __match_args__ = "c", "d"
        c = Child()
        c.a = 0
        c.b = 1
        match c:
            case Parent(x, b=y):
                z = 0
        self.assertIs(x, c.a)
        self.assertIs(y, c.b)
        self.assertEqual(z, 0)

    def test_patma_204(self):
        def f(w):
            match w:
                case 42:
                    out = locals()
                    del out["w"]
                    return out
        self.assertEqual(f(42), {})
        self.assertIs(f(0), None)
        self.assertEqual(f(42.0), {})
        self.assertIs(f("42"), None)

    def test_patma_205(self):
        def f(w):
            match w:
                case 42.0:
                    out = locals()
                    del out["w"]
                    return out
        self.assertEqual(f(42.0), {})
        self.assertEqual(f(42), {})
        self.assertIs(f(0.0), None)
        self.assertIs(f(0), None)

    def test_patma_206(self):
        def f(w):
            match w:
                case 1 | 2 | 3:
                    out = locals()
                    del out["w"]
                    return out
        self.assertEqual(f(1), {})
        self.assertEqual(f(2), {})
        self.assertEqual(f(3), {})
        self.assertEqual(f(3.0), {})
        self.assertIs(f(0), None)
        self.assertIs(f(4), None)
        self.assertIs(f("1"), None)

    def test_patma_207(self):
        return  # disabled
        def f(w):
            match w:
                case [1, 2] | [3, 4]:
                    out = locals()
                    del out["w"]
                    return out
        self.assertEqual(f([1, 2]), {})
        self.assertEqual(f([3, 4]), {})
        self.assertIs(f(42), None)
        self.assertIs(f([2, 3]), None)
        self.assertIs(f([1, 2, 3]), None)
        self.assertEqual(f([1, 2.0]), {})

    def test_patma_208(self):
        def f(w):
            match w:
                case x:
                    out = locals()
                    del out["w"]
                    return out
        self.assertEqual(f(42), {"x": 42})
        self.assertEqual(f((1, 2)), {"x": (1, 2)})
        self.assertEqual(f(None), {"x": None})

    def test_patma_209(self):
        def f(w):
            match w:
                case _:
                    out = locals()
                    del out["w"]
                    return out
        self.assertEqual(f(42), {})
        self.assertEqual(f(None), {})
        self.assertEqual(f((1, 2)), {})

    def test_patma_210(self):
        return  # disabled
        def f(w):
            match w:
                case (x, y, z):
                    out = locals()
                    del out["w"]
                    return out
        self.assertEqual(f((1, 2, 3)), {"x": 1, "y": 2, "z": 3})
        self.assertIs(f((1, 2)), None)
        self.assertIs(f((1, 2, 3, 4)), None)
        self.assertIs(f(123), None)
        self.assertIs(f("abc"), None)
        self.assertIs(f(b"abc"), None)
        self.assertEqual(f(array.array("b", b"abc")), {'x': 97, 'y': 98, 'z': 99})
        self.assertEqual(f(memoryview(b"abc")), {"x": 97, "y": 98, "z": 99})
        self.assertIs(f(bytearray(b"abc")), None)

    def test_patma_211(self):
        return  # disabled
        def f(w):
            match w:
                case {"x": x, "y": "y", "z": z}:
                    out = locals()
                    del out["w"]
                    return out
        self.assertEqual(f({"x": "x", "y": "y", "z": "z"}), {"x": "x", "z": "z"})
        self.assertEqual(f({"x": "x", "y": "y", "z": "z", "a": "a"}), {"x": "x", "z": "z"})
        self.assertIs(f(({"x": "x", "y": "yy", "z": "z", "a": "a"})), None)
        self.assertIs(f(({"x": "x", "y": "y"})), None)

    def test_patma_212(self):
        return  # disabled
        def f(w):
            match w:
                case Point(int(xx), y="hello"):
                    out = locals()
                    del out["w"]
                    return out
        self.assertEqual(f(Point(42, "hello")), {"xx": 42})

    def test_patma_213(self):
        return  # disabled
        def f(w):
            match w:
                case (p, q) as x:
                    out = locals()
                    del out["w"]
                    return out
        self.assertEqual(f((1, 2)), {"p": 1, "q": 2, "x": (1, 2)})
        self.assertEqual(f([1, 2]), {"p": 1, "q": 2, "x": [1, 2]})
        self.assertIs(f(12), None)
        self.assertIs(f((1, 2, 3)), None)

    def test_patma_214(self):
        def f():
            match 42:
                case 42:
                    return locals()
        self.assertEqual(set(f()), set())

    def test_patma_215(self):
        def f():
            match 1:
                case 1 | 2 | 3:
                    return locals()
        self.assertEqual(set(f()), set())

    def test_patma_216(self):
        def f():
            match ...:
                case _:
                    return locals()
        self.assertEqual(set(f()), set())

    def test_patma_217(self):
        def f():
            match ...:
                case abc:
                    return locals()
        self.assertEqual(set(f()), {"abc"})

    def test_patma_218(self):
        return  # disabled
        def f():
            match ..., ...:
                case a, b:
                    return locals()
        self.assertEqual(set(f()), {"a", "b"})

    def test_patma_219(self):
        return  # disabled
        def f():
            match {"k": ..., "l": ...}:
                case {"k": a, "l": b}:
                    return locals()
        self.assertEqual(set(f()), {"a", "b"})

    def test_patma_220(self):
        return  # disabled
        def f():
            match Point(..., ...):
                case Point(x, y=y):
                    return locals()
        self.assertEqual(set(f()), {"x", "y"})

    def test_patma_221(self):
        def f():
            match ...:
                case b as a:
                    return locals()
        self.assertEqual(set(f()), {"a", "b"})

    def test_patma_222(self):
        def f(x):
            match x:
                case _:
                    return 0
        self.assertEqual(f(0), 0)
        self.assertEqual(f(1), 0)
        self.assertEqual(f(2), 0)
        self.assertEqual(f(3), 0)

    def test_patma_223(self):
        def f(x):
            match x:
                case 0:
                    return 0
        self.assertEqual(f(0), 0)
        self.assertIs(f(1), None)
        self.assertIs(f(2), None)
        self.assertIs(f(3), None)

    def test_patma_224(self):
        def f(x):
            match x:
                case 0:
                    return 0
                case _:
                    return 1
        self.assertEqual(f(0), 0)
        self.assertEqual(f(1), 1)
        self.assertEqual(f(2), 1)
        self.assertEqual(f(3), 1)

    def test_patma_225(self):
        def f(x):
            match x:
                case 0:
                    return 0
                case 1:
                    return 1
        self.assertEqual(f(0), 0)
        self.assertEqual(f(1), 1)
        self.assertIs(f(2), None)
        self.assertIs(f(3), None)

    def test_patma_226(self):
        def f(x):
            match x:
                case 0:
                    return 0
                case 1:
                    return 1
                case _:
                    return 2
        self.assertEqual(f(0), 0)
        self.assertEqual(f(1), 1)
        self.assertEqual(f(2), 2)
        self.assertEqual(f(3), 2)

    def test_patma_227(self):
        def f(x):
            match x:
                case 0:
                    return 0
                case 1:
                    return 1
                case 2:
                    return 2
        self.assertEqual(f(0), 0)
        self.assertEqual(f(1), 1)
        self.assertEqual(f(2), 2)
        self.assertIs(f(3), None)

    def test_patma_228(self):
        return  # disabled
        match():
            case():
                x = 0
        self.assertEqual(x, 0)

    def test_patma_229(self):
        return  # disabled
        x = 0
        match(x):
            case(x):
                y = 0
        self.assertEqual(x, 0)
        self.assertEqual(y, 0)

    def test_patma_230(self):
        x = 0
        match x:
            case False:
                y = 0
            case 0:
                y = 1
        self.assertEqual(x, 0)
        self.assertEqual(y, 1)

    def test_patma_231(self):
        x = 1
        match x:
            case True:
                y = 0
            case 1:
                y = 1
        self.assertEqual(x, 1)
        self.assertEqual(y, 1)

    def test_patma_232(self):
        class Eq:
            def __eq__(self, other):
                return True
        x = eq = Eq()
        y = None
        match x:
            case None:
                y = 0
        self.assertIs(x, eq)
        self.assertEqual(y, None)

    def test_patma_233(self):
        x = False
        match x:
            case False:
                y = 0
        self.assertIs(x, False)
        self.assertEqual(y, 0)

    def test_patma_234(self):
        x = True
        match x:
            case True:
                y = 0
        self.assertIs(x, True)
        self.assertEqual(y, 0)

    def test_patma_235(self):
        x = None
        match x:
            case None:
                y = 0
        self.assertIs(x, None)
        self.assertEqual(y, 0)

    def test_patma_236(self):
        x = 0
        match x:
            case (0 as w) as z:
                y = 0
        self.assertEqual(w, 0)
        self.assertEqual(x, 0)
        self.assertEqual(y, 0)
        self.assertEqual(z, 0)

    def test_patma_237(self):
        x = 0
        match x:
            case (0 as w) as z:
                y = 0
        self.assertEqual(w, 0)
        self.assertEqual(x, 0)
        self.assertEqual(y, 0)
        self.assertEqual(z, 0)

    def test_patma_238(self):
        return  # disabled
        x = ((0, 1), (2, 3))
        match x:
            case ((a as b, c as d) as e) as w, ((f as g, h) as i) as z:
                y = 0
        self.assertEqual(a, 0)
        self.assertEqual(b, 0)
        self.assertEqual(c, 1)
        self.assertEqual(d, 1)
        self.assertEqual(e, (0, 1))
        self.assertEqual(f, 2)
        self.assertEqual(g, 2)
        self.assertEqual(h, 3)
        self.assertEqual(i, (2, 3))
        self.assertEqual(w, (0, 1))
        self.assertEqual(x, ((0, 1), (2, 3)))
        self.assertEqual(y, 0)
        self.assertEqual(z, (2, 3))

    def test_patma_239(self):
        return  # disabled
        x = collections.UserDict({0: 1, 2: 3})
        match x:
            case {2: 3}:
                y = 0
        self.assertEqual(x, {0: 1, 2: 3})
        self.assertEqual(y, 0)

    def test_patma_240(self):
        return  # disabled
        x = collections.UserDict({0: 1, 2: 3})
        match x:
            case {2: 3, **z}:
                y = 0
        self.assertEqual(x, {0: 1, 2: 3})
        self.assertEqual(y, 0)
        self.assertEqual(z, {0: 1})

    def test_patma_241(self):
        return  # disabled
        x = [[{0: 0}]]
        match x:
            case list([({-0-0j: int(real=0+0j, imag=0-0j) | (1) as z},)]):
                y = 0
        self.assertEqual(x, [[{0: 0}]])
        self.assertEqual(y, 0)
        self.assertEqual(z, 0)

    def test_patma_242(self):
        return  # disabled
        x = range(3)
        match x:
            case [y, *_, z]:
                w = 0
        self.assertEqual(w, 0)
        self.assertEqual(x, range(3))
        self.assertEqual(y, 0)
        self.assertEqual(z, 2)

    def test_patma_243(self):
        return  # disabled
        x = range(3)
        match x:
            case [_, *_, y]:
                z = 0
        self.assertEqual(x, range(3))
        self.assertEqual(y, 2)
        self.assertEqual(z, 0)

    def test_patma_244(self):
        return  # disabled
        x = range(3)
        match x:
            case [*_, y]:
                z = 0
        self.assertEqual(x, range(3))
        self.assertEqual(y, 2)
        self.assertEqual(z, 0)

    def test_patma_245(self):
        return  # disabled
        x = {"y": 1}
        match x:
            case {"y": (0 as y) | (1 as y)}:
                z = 0
        self.assertEqual(x, {"y": 1})
        self.assertEqual(y, 1)
        self.assertEqual(z, 0)

    def test_patma_246(self):
        return  # disabled
        def f(x):
            match x:
                case ((a, b, c, d, e, f, g, h, i, 9) |
                      (h, g, i, a, b, d, e, c, f, 10) |
                      (g, b, a, c, d, -5, e, h, i, f) |
                      (-1, d, f, b, g, e, i, a, h, c)):
                    w = 0
            out = locals()
            del out["x"]
            return out
        alts = [
            dict(a=0, b=1, c=2, d=3, e=4, f=5, g=6, h=7, i=8, w=0),
            dict(h=1, g=2, i=3, a=4, b=5, d=6, e=7, c=8, f=9, w=0),
            dict(g=0, b=-1, a=-2, c=-3, d=-4, e=-6, h=-7, i=-8, f=-9, w=0),
            dict(d=-2, f=-3, b=-4, g=-5, e=-6, i=-7, a=-8, h=-9, c=-10, w=0),
            dict(),
        ]
        self.assertEqual(f(range(10)), alts[0])
        self.assertEqual(f(range(1, 11)), alts[1])
        self.assertEqual(f(range(0, -10, -1)), alts[2])
        self.assertEqual(f(range(-1, -11, -1)), alts[3])
        self.assertEqual(f(range(10, 20)), alts[4])

    def test_patma_247(self):
        return  # disabled
        def f(x):
            match x:
                case [y, (a, b, c, d, e, f, g, h, i, 9) |
                         (h, g, i, a, b, d, e, c, f, 10) |
                         (g, b, a, c, d, -5, e, h, i, f) |
                         (-1, d, f, b, g, e, i, a, h, c), z]:
                    w = 0
            out = locals()
            del out["x"]
            return out
        alts = [
            dict(a=0, b=1, c=2, d=3, e=4, f=5, g=6, h=7, i=8, w=0, y=False, z=True),
            dict(h=1, g=2, i=3, a=4, b=5, d=6, e=7, c=8, f=9, w=0, y=False, z=True),
            dict(g=0, b=-1, a=-2, c=-3, d=-4, e=-6, h=-7, i=-8, f=-9, w=0, y=False, z=True),
            dict(d=-2, f=-3, b=-4, g=-5, e=-6, i=-7, a=-8, h=-9, c=-10, w=0, y=False, z=True),
            dict(),
        ]
        self.assertEqual(f((False, range(10), True)), alts[0])
        self.assertEqual(f((False, range(1, 11), True)), alts[1])
        self.assertEqual(f((False, range(0, -10, -1), True)), alts[2])
        self.assertEqual(f((False, range(-1, -11, -1), True)), alts[3])
        self.assertEqual(f((False, range(10, 20), True)), alts[4])

    def test_patma_248(self):
        return  # disabled
        class C(dict):
            @staticmethod
            def get(key, default=None):
                return 'bar'

        x = C({'foo': 'bar'})
        match x:
            case {'foo': bar}:
                y = bar

        self.assertEqual(y, 'bar')

    def test_patma_249(self):
        return  # disabled
        class C:
            __attr = "eggs"  # mangled to _C__attr
            _Outer__attr = "bacon"
        class Outer:
            def f(self, x):
                match x:
                    # looks up __attr, not _C__attr or _Outer__attr
                    case C(__attr=y):
                        return y
        c = C()
        setattr(c, "__attr", "spam")  # setattr is needed because we're in a class scope
        self.assertEqual(Outer().f(c), "spam")


class TestSyntaxErrors(unittest.TestCase):

    def assert_syntax_error(self, code: str):
        with self.assertRaises(SyntaxError):
            compile(inspect.cleandoc(code), "<test>", "exec")

    def test_alternative_patterns_bind_different_names_0(self):
        self.assert_syntax_error("""
        match ...:
            case "a" | a:
                pass
        """)

    def test_alternative_patterns_bind_different_names_1(self):
        self.assert_syntax_error("""
        match ...:
            case [a, [b] | [c] | [d]]:
                pass
        """)


    @disable  # validation will be added when class patterns are added
    def test_attribute_name_repeated_in_class_pattern(self):
        self.assert_syntax_error("""
        match ...:
            case Class(a=_, a=_):
                pass
        """)

    def test_imaginary_number_required_in_complex_literal_0(self):
        self.assert_syntax_error("""
        match ...:
            case 0+0:
                pass
        """)

    def test_imaginary_number_required_in_complex_literal_1(self):
        self.assert_syntax_error("""
        match ...:
            case {0+0: _}:
                pass
        """)

    def test_invalid_syntax_0(self):
        self.assert_syntax_error("""
        match ...:
            case {**rest, "key": value}:
                pass
        """)

    def test_invalid_syntax_1(self):
        self.assert_syntax_error("""
        match ...:
            case {"first": first, **rest, "last": last}:
                pass
        """)

    def test_invalid_syntax_2(self):
        self.assert_syntax_error("""
        match ...:
            case {**_}:
                pass
        """)

    def test_invalid_syntax_3(self):
        self.assert_syntax_error("""
        match ...:
            case 42 as _:
                pass
        """)

    def test_mapping_pattern_keys_may_only_match_literals_and_attribute_lookups(self):
        self.assert_syntax_error("""
        match ...:
            case {f"": _}:
                pass
        """)

    def test_multiple_assignments_to_name_in_pattern_0(self):
        self.assert_syntax_error("""
        match ...:
            case a, a:
                pass
        """)

    def test_multiple_assignments_to_name_in_pattern_1(self):
        self.assert_syntax_error("""
        match ...:
            case {"k": a, "l": a}:
                pass
        """)

    def test_multiple_assignments_to_name_in_pattern_2(self):
        self.assert_syntax_error("""
        match ...:
            case MyClass(x, x):
                pass
        """)

    def test_multiple_assignments_to_name_in_pattern_3(self):
        self.assert_syntax_error("""
        match ...:
            case MyClass(x=x, y=x):
                pass
        """)

    def test_multiple_assignments_to_name_in_pattern_4(self):
        self.assert_syntax_error("""
        match ...:
            case MyClass(x, y=x):
                pass
        """)

    def test_multiple_assignments_to_name_in_pattern_5(self):
        self.assert_syntax_error("""
        match ...:
            case a as a:
                pass
        """)

    @disable  # will be implemented as part of sequence patterns
    def test_multiple_starred_names_in_sequence_pattern_0(self):
        self.assert_syntax_error("""
        match ...:
            case *a, b, *c, d, *e:
                pass
        """)

    @disable  # will be implemented as part of sequence patterns
    def test_multiple_starred_names_in_sequence_pattern_1(self):
        self.assert_syntax_error("""
        match ...:
            case a, *b, c, *d, e:
                pass
        """)

    def test_name_capture_makes_remaining_patterns_unreachable_0(self):
        self.assert_syntax_error("""
        match ...:
            case a | "a":
                pass
        """)

    def test_name_capture_makes_remaining_patterns_unreachable_1(self):
        self.assert_syntax_error("""
        match 42:
            case x:
                pass
            case y:
                pass
        """)

    def test_name_capture_makes_remaining_patterns_unreachable_2(self):
        self.assert_syntax_error("""
        match ...:
            case x | [_ as x] if x:
                pass
        """)

    def test_name_capture_makes_remaining_patterns_unreachable_3(self):
        self.assert_syntax_error("""
        match ...:
            case x:
                pass
            case [x] if x:
                pass
        """)

    def test_name_capture_makes_remaining_patterns_unreachable_4(self):
        self.assert_syntax_error("""
        match ...:
            case x:
                pass
            case _:
                pass
        """)

    def test_patterns_may_only_match_literals_and_attribute_lookups_0(self):
        self.assert_syntax_error("""
        match ...:
            case f"":
                pass
        """)

    def test_patterns_may_only_match_literals_and_attribute_lookups_1(self):
        self.assert_syntax_error("""
        match ...:
            case f"{x}":
                pass
        """)

    def test_real_number_required_in_complex_literal_0(self):
        self.assert_syntax_error("""
        match ...:
            case 0j+0:
                pass
        """)

    def test_real_number_required_in_complex_literal_1(self):
        self.assert_syntax_error("""
        match ...:
            case 0j+0j:
                pass
        """)

    def test_real_number_required_in_complex_literal_2(self):
        self.assert_syntax_error("""
        match ...:
            case {0j+0: _}:
                pass
        """)

    def test_real_number_required_in_complex_literal_3(self):
        self.assert_syntax_error("""
        match ...:
            case {0j+0j: _}:
                pass
        """)

    def test_wildcard_makes_remaining_patterns_unreachable_0(self):
        self.assert_syntax_error("""
        match ...:
            case _ | _:
                pass
        """)

    def test_wildcard_makes_remaining_patterns_unreachable_1(self):
        self.assert_syntax_error("""
        match ...:
            case (_ as x) | [x]:
                pass
        """)

    def test_wildcard_makes_remaining_patterns_unreachable_2(self):
        self.assert_syntax_error("""
        match ...:
            case _ | _ if condition():
                pass
        """)

    def test_wildcard_makes_remaining_patterns_unreachable_3(self):
        self.assert_syntax_error("""
        match ...:
            case _:
                pass
            case None:
                pass
        """)

    def test_wildcard_makes_remaining_patterns_unreachable_4(self):
        self.assert_syntax_error("""
        match ...:
            case (None | _) | _:
                pass
        """)

    def test_wildcard_makes_remaining_patterns_unreachable_5(self):
        self.assert_syntax_error("""
        match ...:
            case _ | (True | False):
                pass
        """)

    @disable  # validation will be added when class patterns are added
    def test_mapping_pattern_duplicate_key(self):
        self.assert_syntax_error("""
        match ...:
            case {"a": _, "a": _}:
                pass
        """)

    @disable  # validation will be added when class patterns are added
    def test_mapping_pattern_duplicate_key_edge_case0(self):
        self.assert_syntax_error("""
        match ...:
            case {0: _, False: _}:
                pass
        """)

    @disable  # validation will be added when class patterns are added
    def test_mapping_pattern_duplicate_key_edge_case1(self):
        self.assert_syntax_error("""
        match ...:
            case {0: _, 0.0: _}:
                pass
        """)

    @disable  # validation will be added when class patterns are added
    def test_mapping_pattern_duplicate_key_edge_case2(self):
        self.assert_syntax_error("""
        match ...:
            case {0: _, -0: _}:
                pass
        """)

    @disable  # validation will be added when class patterns are added
    def test_mapping_pattern_duplicate_key_edge_case3(self):
        self.assert_syntax_error("""
        match ...:
            case {0: _, 0j: _}:
                pass
        """)

class TestTypeErrors(unittest.TestCase):

    def test_accepts_positional_subpatterns_0(self):
        return  # disabled
        class Class:
            __match_args__ = ()
        x = Class()
        y = z = None
        with self.assertRaises(TypeError):
            match x:
                case Class(y):
                    z = 0
        self.assertIs(y, None)
        self.assertIs(z, None)

    def test_accepts_positional_subpatterns_1(self):
        return  # disabled
        x = range(10)
        y = None
        with self.assertRaises(TypeError):
            match x:
                case range(10):
                    y = 0
        self.assertEqual(x, range(10))
        self.assertIs(y, None)

    def test_got_multiple_subpatterns_for_attribute_0(self):
        return  # disabled
        class Class:
            __match_args__ = ("a", "a")
            a = None
        x = Class()
        w = y = z = None
        with self.assertRaises(TypeError):
            match x:
                case Class(y, z):
                    w = 0
        self.assertIs(w, None)
        self.assertIs(y, None)
        self.assertIs(z, None)

    def test_got_multiple_subpatterns_for_attribute_1(self):
        return  # disabled
        class Class:
            __match_args__ = ("a",)
            a = None
        x = Class()
        w = y = z = None
        with self.assertRaises(TypeError):
            match x:
                case Class(y, a=z):
                    w = 0
        self.assertIs(w, None)
        self.assertIs(y, None)
        self.assertIs(z, None)

    def test_match_args_elements_must_be_strings(self):
        return  # disabled
        class Class:
            __match_args__ = (None,)
        x = Class()
        y = z = None
        with self.assertRaises(TypeError):
            match x:
                case Class(y):
                    z = 0
        self.assertIs(y, None)
        self.assertIs(z, None)

    def test_match_args_must_be_a_tuple_0(self):
        return  # disabled
        class Class:
            __match_args__ = None
        x = Class()
        y = z = None
        with self.assertRaises(TypeError):
            match x:
                case Class(y):
                    z = 0
        self.assertIs(y, None)
        self.assertIs(z, None)

    def test_match_args_must_be_a_tuple_1(self):
        return  # disabled
        class Class:
            __match_args__ = "XYZ"
        x = Class()
        y = z = None
        with self.assertRaises(TypeError):
            match x:
                case Class(y):
                    z = 0
        self.assertIs(y, None)
        self.assertIs(z, None)

    def test_match_args_must_be_a_tuple_2(self):
        return  # disabled
        class Class:
            __match_args__ = ["spam", "eggs"]
            spam = 0
            eggs = 1
        x = Class()
        w = y = z = None
        with self.assertRaises(TypeError):
            match x:
                case Class(y, z):
                    w = 0
        self.assertIs(w, None)
        self.assertIs(y, None)
        self.assertIs(z, None)


class TestValueErrors(unittest.TestCase):

    def test_mapping_pattern_checks_duplicate_key_1(self):
        return  # disabled
        class Keys:
            KEY = "a"
        x = {"a": 0, "b": 1}
        w = y = z = None
        with self.assertRaises(ValueError):
            match x:
                case {Keys.KEY: y, "a": z}:
                    w = 0
        self.assertIs(w, None)
        self.assertIs(y, None)
        self.assertIs(z, None)


if __name__ == "__main__":
    """
    # From inside environment using this Python, with pyperf installed:
    sudo $(which pyperf) system tune && \
         $(which python) -m test.test_patma --rigorous; \
    sudo $(which pyperf) system reset
    """
    import pyperf


    class PerfPatma(TestPatma):

        def assertEqual(*_, **__):
            pass

        def assertIs(*_, **__):
            pass

        def assertRaises(*_, **__):
            assert False, "this test should be a method of a different class!"

        def run_perf(self, count):
            tests = []
            for attr in vars(TestPatma):
                if attr.startswith("test_"):
                    tests.append(getattr(self, attr))
            tests *= count
            start = pyperf.perf_counter()
            for test in tests:
                test()
            return pyperf.perf_counter() - start


    runner = pyperf.Runner()
    runner.bench_time_func("patma", PerfPatma().run_perf)<|MERGE_RESOLUTION|>--- conflicted
+++ resolved
@@ -203,10 +203,6 @@
         self.assertIs(x, True)
 
     def test_patma_001(self):
-<<<<<<< HEAD
-=======
-        return  # disabled
->>>>>>> f9825dde
         match 0:
             case 0 if False:
                 x = False
@@ -850,10 +846,6 @@
         self.assertEqual(y, 1)
 
     def test_patma_068(self):
-<<<<<<< HEAD
-=======
-        return  # disabled
->>>>>>> f9825dde
         x = 0
         match x:
             case 0 if False:
@@ -864,10 +856,6 @@
         self.assertEqual(y, 1)
 
     def test_patma_069(self):
-<<<<<<< HEAD
-=======
-        return  # disabled
->>>>>>> f9825dde
         x = 0
         y = None
         match x:
@@ -879,10 +867,6 @@
         self.assertIs(y, None)
 
     def test_patma_070(self):
-<<<<<<< HEAD
-=======
-        return  # disabled
->>>>>>> f9825dde
         x = 0
         match x:
             case 0 if True:
@@ -893,10 +877,6 @@
         self.assertEqual(y, 0)
 
     def test_patma_071(self):
-<<<<<<< HEAD
-=======
-        return  # disabled
->>>>>>> f9825dde
         x = 0
         match x:
             case 0 if 1:
@@ -907,10 +887,6 @@
         self.assertEqual(y, 0)
 
     def test_patma_072(self):
-<<<<<<< HEAD
-=======
-        return  # disabled
->>>>>>> f9825dde
         x = 0
         match x:
             case 0 if True:
@@ -922,10 +898,6 @@
         self.assertEqual(y, 2)
 
     def test_patma_073(self):
-<<<<<<< HEAD
-=======
-        return  # disabled
->>>>>>> f9825dde
         x = 0
         match x:
             case 0 if 0:
@@ -937,10 +909,6 @@
         self.assertEqual(y, 2)
 
     def test_patma_074(self):
-<<<<<<< HEAD
-=======
-        return  # disabled
->>>>>>> f9825dde
         x = 0
         y = None
         match x:
@@ -1166,10 +1134,6 @@
         self.assertIs(y, None)
 
     def test_patma_095(self):
-<<<<<<< HEAD
-=======
-        return  # disabled
->>>>>>> f9825dde
         x = 0
         match x:
             case -0:
@@ -1751,10 +1715,6 @@
         self.assertIs(v, y)
 
     def test_patma_154(self):
-<<<<<<< HEAD
-=======
-        return  # disabled
->>>>>>> f9825dde
         x = 0
         y = None
         match x:
@@ -1764,10 +1724,6 @@
         self.assertIs(y, None)
 
     def test_patma_155(self):
-<<<<<<< HEAD
-=======
-        return  # disabled
->>>>>>> f9825dde
         x = 0
         y = None
         match x:
@@ -1806,10 +1762,6 @@
         self.assertEqual(y, 1)
 
     def test_patma_159(self):
-<<<<<<< HEAD
-=======
-        return  # disabled
->>>>>>> f9825dde
         x = 0
         match x:
             case 0 if not x:
@@ -1843,10 +1795,6 @@
         self.assertEqual(y, 0)
 
     def test_patma_162(self):
-<<<<<<< HEAD
-=======
-        return  # disabled
->>>>>>> f9825dde
         x = 0
         match x:
             case 1 if x:
@@ -1857,10 +1805,6 @@
         self.assertEqual(y, 1)
 
     def test_patma_163(self):
-<<<<<<< HEAD
-=======
-        return  # disabled
->>>>>>> f9825dde
         x = 0
         y = None
         match x:
@@ -1883,10 +1827,6 @@
         self.assertIs(z, x)
 
     def test_patma_165(self):
-<<<<<<< HEAD
-=======
-        return  # disabled
->>>>>>> f9825dde
         x = 0
         match x:
             case 1 if x:
