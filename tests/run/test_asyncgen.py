# cython: language_level=3, binding=True
# mode: run
# tag: pep525, asyncfor, await

from __future__ import generator_stop

import os
import sys
#import inspect
#import types
import unittest
import contextlib

#from unittest import mock

#from test.support import import_module

#asyncio = import_module("asyncio")

ZERO = 0

try:
    if sys.version_info[:2] == (3, 4):
        # asnycio in Py3.4 does not support awaitable coroutines (requires iterators instead)
        raise ImportError
    import asyncio
except ImportError:
    try:
        from unittest import skip
    except ImportError:
        def requires_asyncio(c):
            return None
    else:
        requires_asyncio = skip("tests require asyncio")
    asyncio = None
else:
    def requires_asyncio(c):
        return c


def needs_py36_asyncio(f):
    if sys.version_info >= (3, 6) or asyncio is None:
        # Py<3.4 doesn't have asyncio at all => avoid having to special case 2.6's unittest below
        return f

    from unittest import skip
    return skip("needs Python 3.6 or later")(f)


try:
    from types import coroutine as types_coroutine
except ImportError:
    def types_coroutine(func):
        from functools import wraps
        wrapped = wraps(func)

        # copied from types.py in Py3.6
        class _GeneratorWrapper(object):
            # TODO: Implement this in C.
            def __init__(self, gen):
                self.__wrapped = gen
                self.__isgen = hasattr(gen, 'gi_running')
                self.__name__ = getattr(gen, '__name__', None)
                self.__qualname__ = getattr(gen, '__qualname__', None)

            def send(self, val):
                return self.__wrapped.send(val)

            def throw(self, tp, *rest):
                return self.__wrapped.throw(tp, *rest)

            def close(self):
                return self.__wrapped.close()

            @property
            def gi_code(self):
                return self.__wrapped.gi_code

            @property
            def gi_frame(self):
                return self.__wrapped.gi_frame

            @property
            def gi_running(self):
                return self.__wrapped.gi_running

            @property
            def gi_yieldfrom(self):
                return self.__wrapped.gi_yieldfrom

            cr_code = gi_code
            cr_frame = gi_frame
            cr_running = gi_running
            cr_await = gi_yieldfrom

            def __next__(self):
                return next(self.__wrapped)
            next = __next__

            def __iter__(self):
                if self.__isgen:
                    return self.__wrapped
                return self

            __await__ = __iter__

        @wrapped
        def call(*args, **kwargs):
            return wrapped(_GeneratorWrapper(func(*args, **kwargs)))

        return call

try:
    from inspect import isawaitable as inspect_isawaitable
except ImportError:
    def inspect_isawaitable(o):
        return hasattr(o, '__await__')


# compiled exec()
def exec(code_string, l, g):
    from Cython.Compiler.Errors import CompileError
    from Cython.Shadow import inline
    try:
        from StringIO import StringIO
    except ImportError:
        from io import StringIO

    old_stderr = sys.stderr
    try:
        sys.stderr = StringIO()
        ns = inline(code_string, locals=l, globals=g, lib_dir=os.path.dirname(__file__))
    except CompileError as exc:
        raise SyntaxError(str(exc))
    finally:
        sys.stderr = old_stderr
    g.update(ns)


class AwaitException(Exception):
    pass


@types_coroutine
def awaitable(*, throw=False):
    if throw:
        yield ('throw',)
    else:
        yield ('result',)


def run_until_complete(coro):
    exc = False
    while True:
        try:
            if exc:
                exc = False
                fut = coro.throw(AwaitException)
            else:
                fut = coro.send(None)
        except StopIteration as ex:
            return ex.args[0]

        if fut == ('throw',):
            exc = True


def to_list(gen):
    async def iterate():
        res = []
        async for i in gen:
            res.append(i)
        return res

    return run_until_complete(iterate())


class AsyncGenSyntaxTest(unittest.TestCase):

    @contextlib.contextmanager
    def assertRaisesRegex(self, exc_type, regex):
        # the error messages usually don't match, so we just ignore them
        try:
            yield
        except exc_type:
            self.assertTrue(True)
        else:
            self.assertTrue(False)

    def test_async_gen_syntax_01(self):
        code = '''async def foo():
            await abc
            yield from 123
        '''

        with self.assertRaisesRegex(SyntaxError, 'yield from.*inside async'):
            exec(code, {}, {})

    def test_async_gen_syntax_02(self):
        code = '''async def foo():
            yield from 123
        '''

        with self.assertRaisesRegex(SyntaxError, 'yield from.*inside async'):
            exec(code, {}, {})

    def test_async_gen_syntax_03(self):
        code = '''async def foo():
            await abc
            yield
            return 123
        '''

        with self.assertRaisesRegex(SyntaxError, 'return.*value.*async gen'):
            exec(code, {}, {})

    def test_async_gen_syntax_04(self):
        code = '''async def foo():
            yield
            return 123
        '''

        with self.assertRaisesRegex(SyntaxError, 'return.*value.*async gen'):
            exec(code, {}, {})

    def test_async_gen_syntax_05(self):
        code = '''async def foo():
            if 0:
                yield
            return 12
        '''

        with self.assertRaisesRegex(SyntaxError, 'return.*value.*async gen'):
            exec(code, {}, {})


class AsyncGenTest(unittest.TestCase):

    if sys.version_info < (3, 3):
        @contextlib.contextmanager
        def assertRaisesRegex(self, exc_type, regex=None):
            # the error messages usually don't match, so we just ignore them
            try:
                yield
            except exc_type:
                self.assertTrue(True)
            else:
                self.assertTrue(False)

    def compare_generators(self, sync_gen, async_gen):
        def sync_iterate(g):
            res = []
            while True:
                try:
                    res.append(next(g))
                except StopIteration:
                    res.append('STOP')
                    break
                except Exception as ex:
                    res.append(str(type(ex)))
            return res

        def async_iterate(g):
            res = []
            while True:
                an = g.__anext__()
                try:
                    while True:
                        try:
                            next(an)
                        except StopIteration as ex:
                            if ex.args:
                                res.append(ex.args[0])
                                break
                            else:
                                res.append('EMPTY StopIteration')
                                break
                        except StopAsyncIteration:
                            raise
                        except Exception as ex:
                            res.append(str(type(ex)))
                            break
                except StopAsyncIteration:
                    res.append('STOP')
                    break
            return res

        sync_gen_result = sync_iterate(sync_gen)
        async_gen_result = async_iterate(async_gen)
        self.assertEqual(sync_gen_result, async_gen_result)
        return async_gen_result

    def test_async_gen_iteration_01(self):
        async def gen():
            await awaitable()
            a = yield 123
            self.assertIs(a, None)
            await awaitable()
            yield 456
            await awaitable()
            yield 789

        self.assertEqual(to_list(gen()), [123, 456, 789])

    def test_async_gen_iteration_02(self):
        async def gen():
            await awaitable()
            yield 123
            await awaitable()

        g = gen()
        ai = g.__aiter__()

        an = ai.__anext__()
        self.assertEqual(next(an), ('result',))

        try:
            next(an)
        except StopIteration as ex:
            self.assertEqual(ex.args[0], 123)
        else:
            self.fail('StopIteration was not raised')

        an = ai.__anext__()
        self.assertEqual(next(an), ('result',))

        try:
            next(an)
        except StopAsyncIteration as ex:
            self.assertFalse(ex.args)
        else:
            self.fail('StopAsyncIteration was not raised')

    def test_async_gen_exception_03(self):
        async def gen():
            await awaitable()
            yield 123
            await awaitable(throw=True)
            yield 456

        with self.assertRaises(AwaitException):
            to_list(gen())

    def test_async_gen_exception_04(self):
        async def gen():
            await awaitable()
            yield 123
            1 / ZERO

        g = gen()
        ai = g.__aiter__()

        an = ai.__anext__()
        self.assertEqual(next(an), ('result',))

        try:
            next(an)
        except StopIteration as ex:
            self.assertEqual(ex.args[0], 123)
        else:
            self.fail('StopIteration was not raised')

        with self.assertRaises(ZeroDivisionError):
            next(ai.__anext__())

    def test_async_gen_exception_05(self):
        async def gen():
            yield 123
            raise StopAsyncIteration

        with self.assertRaisesRegex(RuntimeError,
                                    'async generator.*StopAsyncIteration'):
            to_list(gen())

    def test_async_gen_exception_06(self):
        async def gen():
            yield 123
            raise StopIteration

        with self.assertRaisesRegex(RuntimeError,
                                    'async generator.*StopIteration'):
            to_list(gen())

    def test_async_gen_exception_07(self):
        def sync_gen():
            try:
                yield 1
                1 / ZERO
            finally:
                yield 2
                yield 3

            yield 100

        async def async_gen():
            try:
                yield 1
                1 / ZERO
            finally:
                yield 2
                yield 3

            yield 100

        self.compare_generators(sync_gen(), async_gen())

    def test_async_gen_exception_08(self):
        def sync_gen():
            try:
                yield 1
            finally:
                yield 2
                1 / ZERO
                yield 3

            yield 100

        async def async_gen():
            try:
                yield 1
                await awaitable()
            finally:
                await awaitable()
                yield 2
                1 / ZERO
                yield 3

            yield 100

        self.compare_generators(sync_gen(), async_gen())

    def test_async_gen_exception_09(self):
        def sync_gen():
            try:
                yield 1
                1 / ZERO
            finally:
                yield 2
                yield 3

            yield 100

        async def async_gen():
            try:
                await awaitable()
                yield 1
                1 / ZERO
            finally:
                yield 2
                await awaitable()
                yield 3

            yield 100

        self.compare_generators(sync_gen(), async_gen())

    def test_async_gen_exception_10(self):
        async def gen():
            yield 123
        with self.assertRaisesRegex(TypeError,
                                    "non-None value .* async generator"):
            gen().__anext__().send(100)

    def test_async_gen_exception_11(self):
        def sync_gen():
            yield 10
            yield 20

        def sync_gen_wrapper():
            yield 1
            sg = sync_gen()
            sg.send(None)
            try:
                sg.throw(GeneratorExit())
            except GeneratorExit:
                yield 2
            yield 3

        async def async_gen():
            yield 10
            yield 20

        async def async_gen_wrapper():
            yield 1
            asg = async_gen()
            await asg.asend(None)
            try:
                await asg.athrow(GeneratorExit())
            except GeneratorExit:
                yield 2
            yield 3

        self.compare_generators(sync_gen_wrapper(), async_gen_wrapper())

    def test_async_gen_api_01(self):
        async def gen():
            yield 123

        g = gen()

        self.assertEqual(g.__name__, 'gen')
        g.__name__ = '123' if sys.version_info[0] >= 3 else b'123'
        self.assertEqual(g.__name__, '123')

        self.assertIn('.gen', g.__qualname__)
        g.__qualname__ = '123' if sys.version_info[0] >= 3 else b'123'
        self.assertEqual(g.__qualname__, '123')

        #self.assertIsNone(g.ag_await)
        #self.assertIsInstance(g.ag_frame, types.FrameType)
        self.assertFalse(g.ag_running)
        #self.assertIsInstance(g.ag_code, types.CodeType)

        self.assertTrue(inspect_isawaitable(g.aclose()))


@requires_asyncio
class AsyncGenAsyncioTest(unittest.TestCase):

    def setUp(self):
        self.loop = asyncio.new_event_loop()
        asyncio.set_event_loop(None)

    def tearDown(self):
        self.loop.close()
        self.loop = None

    async def to_list(self, gen):
        res = []
        async for i in gen:
            res.append(i)
        return res

    def test_async_gen_asyncio_01(self):
        async def gen():
            yield 1
            await asyncio.sleep(0.01)
            yield 2
            await asyncio.sleep(0.01)
            return
            yield 3

        res = self.loop.run_until_complete(self.to_list(gen()))
        self.assertEqual(res, [1, 2])

    def test_async_gen_asyncio_02(self):
        async def gen():
            yield 1
            await asyncio.sleep(0.01)
            yield 2
            1 / ZERO
            yield 3

        with self.assertRaises(ZeroDivisionError):
            self.loop.run_until_complete(self.to_list(gen()))

    def test_async_gen_asyncio_03(self):
        loop = self.loop

        class Gen:
            async def __aiter__(self):
                yield 1
                await asyncio.sleep(0.01)
                yield 2

        res = loop.run_until_complete(self.to_list(Gen()))
        self.assertEqual(res, [1, 2])

    def test_async_gen_asyncio_anext_04(self):
        async def foo():
            yield 1
            await asyncio.sleep(0.01)
            try:
                yield 2
                yield 3
            except ZeroDivisionError:
                yield 1000
            await asyncio.sleep(0.01)
            yield 4

        async def run1():
            it = foo().__aiter__()

            self.assertEqual(await it.__anext__(), 1)
            self.assertEqual(await it.__anext__(), 2)
            self.assertEqual(await it.__anext__(), 3)
            self.assertEqual(await it.__anext__(), 4)
            with self.assertRaises(StopAsyncIteration):
                await it.__anext__()
            with self.assertRaises(StopAsyncIteration):
                await it.__anext__()

        async def run2():
            it = foo().__aiter__()

            self.assertEqual(await it.__anext__(), 1)
            self.assertEqual(await it.__anext__(), 2)
            try:
                it.__anext__().throw(ZeroDivisionError)
            except StopIteration as ex:
                self.assertEqual(ex.args[0], 1000)
            else:
                self.fail('StopIteration was not raised')
            self.assertEqual(await it.__anext__(), 4)
            with self.assertRaises(StopAsyncIteration):
                await it.__anext__()

        self.loop.run_until_complete(run1())
        self.loop.run_until_complete(run2())

    def test_async_gen_asyncio_anext_05(self):
        async def foo():
            v = yield 1
            v = yield v
            yield v * 100

        async def run():
            it = foo().__aiter__()

            try:
                it.__anext__().send(None)
            except StopIteration as ex:
                self.assertEqual(ex.args[0], 1)
            else:
                self.fail('StopIteration was not raised')

            try:
                it.__anext__().send(10)
            except StopIteration as ex:
                self.assertEqual(ex.args[0], 10)
            else:
                self.fail('StopIteration was not raised')

            try:
                it.__anext__().send(12)
            except StopIteration as ex:
                self.assertEqual(ex.args[0], 1200)
            else:
                self.fail('StopIteration was not raised')

            with self.assertRaises(StopAsyncIteration):
                await it.__anext__()

        self.loop.run_until_complete(run())

    def test_async_gen_asyncio_anext_06(self):
        DONE = 0

        # test synchronous generators
        def foo():
            try:
                yield
            except:
                pass
        g = foo()
        g.send(None)
        with self.assertRaises(StopIteration):
            g.send(None)

        # now with asynchronous generators

        async def gen():
            nonlocal DONE
            try:
                yield
            except:
                pass
            DONE = 1

        async def run():
            nonlocal DONE
            g = gen()
            await g.asend(None)
            with self.assertRaises(StopAsyncIteration):
                await g.asend(None)
            DONE += 10

        self.loop.run_until_complete(run())
        self.assertEqual(DONE, 11)

    def test_async_gen_asyncio_anext_tuple(self):
        async def foo():
            try:
                yield (1,)
            except ZeroDivisionError:
                yield (2,)

        async def run():
            it = foo().__aiter__()

            self.assertEqual(await it.__anext__(), (1,))
            with self.assertRaises(StopIteration) as cm:
                it.__anext__().throw(ZeroDivisionError)
            self.assertEqual(cm.exception.args[0], (2,))
            with self.assertRaises(StopAsyncIteration):
                await it.__anext__()

        self.loop.run_until_complete(run())

    def test_async_gen_asyncio_anext_stopiteration(self):
        async def foo():
            try:
                yield StopIteration(1)
            except ZeroDivisionError:
                yield StopIteration(3)

        async def run():
            it = foo().__aiter__()

            v = await it.__anext__()
            self.assertIsInstance(v, StopIteration)
            self.assertEqual(v.value, 1)
            with self.assertRaises(StopIteration) as cm:
                it.__anext__().throw(ZeroDivisionError)
            v = cm.exception.args[0]
            self.assertIsInstance(v, StopIteration)
            self.assertEqual(v.value, 3)
            with self.assertRaises(StopAsyncIteration):
                await it.__anext__()

        self.loop.run_until_complete(run())

    def test_async_gen_asyncio_aclose_06(self):
        async def foo():
            try:
                yield 1
                1 / ZERO
            finally:
                await asyncio.sleep(0.01)
                yield 12

        async def run():
            gen = foo()
            it = gen.__aiter__()
            await it.__anext__()
            await gen.aclose()

        with self.assertRaisesRegex(
                RuntimeError,
                "async generator ignored GeneratorExit"):
            self.loop.run_until_complete(run())

    def test_async_gen_asyncio_aclose_07(self):
        DONE = 0

        async def foo():
            nonlocal DONE
            try:
                yield 1
                1 / ZERO
            finally:
                await asyncio.sleep(0.01)
                await asyncio.sleep(0.01)
                DONE += 1
            DONE += 1000

        async def run():
            gen = foo()
            it = gen.__aiter__()
            await it.__anext__()
            await gen.aclose()

        self.loop.run_until_complete(run())
        self.assertEqual(DONE, 1)

    def test_async_gen_asyncio_aclose_08(self):
        DONE = 0

        fut = asyncio.Future(loop=self.loop)

        async def foo():
            nonlocal DONE
            try:
                yield 1
                await fut
                DONE += 1000
                yield 2
            finally:
                await asyncio.sleep(0.01)
                await asyncio.sleep(0.01)
                DONE += 1
            DONE += 1000

        async def run():
            gen = foo()
            it = gen.__aiter__()
            self.assertEqual(await it.__anext__(), 1)
<<<<<<< HEAD
=======
            t = self.loop.create_task(it.__anext__())
            await asyncio.sleep(0.01)
>>>>>>> 5fd6f07e
            await gen.aclose()

        self.loop.run_until_complete(run())
        self.assertEqual(DONE, 1)

        # Silence ResourceWarnings
        fut.cancel()
<<<<<<< HEAD
        self.loop.run_until_complete(asyncio.sleep(0.01, loop=self.loop))
=======
        t.cancel()
        self.loop.run_until_complete(asyncio.sleep(0.01))
>>>>>>> 5fd6f07e

    @needs_py36_asyncio
    def test_async_gen_asyncio_gc_aclose_09(self):
        DONE = 0

        async def gen():
            nonlocal DONE
            try:
                while True:
                    yield 1
            finally:
                await asyncio.sleep(0.01)
                await asyncio.sleep(0.01)
                DONE = 1

        async def run():
            g = gen()
            await g.__anext__()
            await g.__anext__()
            del g

<<<<<<< HEAD
            await asyncio.sleep(0.2, loop=self.loop)
=======
            await asyncio.sleep(0.1)
>>>>>>> 5fd6f07e

        self.loop.run_until_complete(run())
        self.assertEqual(DONE, 1)

    def test_async_gen_asyncio_aclose_10(self):
        DONE = 0

        # test synchronous generators
        def foo():
            try:
                yield
            except:
                pass
        g = foo()
        g.send(None)
        g.close()

        # now with asynchronous generators

        async def gen():
            nonlocal DONE
            try:
                yield
            except:
                pass
            DONE = 1

        async def run():
            nonlocal DONE
            g = gen()
            await g.asend(None)
            await g.aclose()
            DONE += 10

        self.loop.run_until_complete(run())
        self.assertEqual(DONE, 11)

    def test_async_gen_asyncio_aclose_11(self):
        DONE = 0

        # test synchronous generators
        def foo():
            try:
                yield
            except:
                pass
            yield
        g = foo()
        g.send(None)
        with self.assertRaisesRegex(RuntimeError, 'ignored GeneratorExit'):
            g.close()

        # now with asynchronous generators

        async def gen():
            nonlocal DONE
            try:
                yield
            except:
                pass
            yield
            DONE += 1

        async def run():
            nonlocal DONE
            g = gen()
            await g.asend(None)
            with self.assertRaisesRegex(RuntimeError, 'ignored GeneratorExit'):
                await g.aclose()
            DONE += 10

        self.loop.run_until_complete(run())
        self.assertEqual(DONE, 10)

    def test_async_gen_asyncio_aclose_12(self):
        DONE = 0

        async def target():
            await asyncio.sleep(0.01)
            1 / ZERO

        async def foo():
            nonlocal DONE
            task = self.loop.create_task(target())
            try:
                yield 1
            finally:
                try:
                    await task
                except ZeroDivisionError:
                    DONE = 1

        async def run():
            gen = foo()
            it = gen.__aiter__()
            await it.__anext__()
            await gen.aclose()

        self.loop.run_until_complete(run())
        self.assertEqual(DONE, 1)

    def test_async_gen_asyncio_asend_01(self):
        DONE = 0

        # Sanity check:
        def sgen():
            v = yield 1
            yield v * 2
        sg = sgen()
        v = sg.send(None)
        self.assertEqual(v, 1)
        v = sg.send(100)
        self.assertEqual(v, 200)

        async def gen():
            nonlocal DONE
            try:
                await asyncio.sleep(0.01)
                v = yield 1
                await asyncio.sleep(0.01)
                yield v * 2
                await asyncio.sleep(0.01)
                return
            finally:
                await asyncio.sleep(0.01)
                await asyncio.sleep(0.01)
                DONE = 1

        async def run():
            g = gen()

            v = await g.asend(None)
            self.assertEqual(v, 1)

            v = await g.asend(100)
            self.assertEqual(v, 200)

            with self.assertRaises(StopAsyncIteration):
                await g.asend(None)

        self.loop.run_until_complete(run())
        self.assertEqual(DONE, 1)

    def test_async_gen_asyncio_asend_02(self):
        DONE = 0

        async def sleep_n_crash(delay):
            await asyncio.sleep(delay)
            1 / ZERO

        async def gen():
            nonlocal DONE
            try:
                await asyncio.sleep(0.01)
                v = yield 1
                await sleep_n_crash(0.01)
                DONE += 1000
                yield v * 2
            finally:
                assert sys.exc_info()[0] == ZeroDivisionError
                await asyncio.sleep(0.01)
                await asyncio.sleep(0.01)
                DONE += 1

        async def run():
            g = gen()

            v = await g.asend(None)
            self.assertEqual(v, 1)

            await g.asend(100)

        with self.assertRaises(ZeroDivisionError):
            self.loop.run_until_complete(run())
        self.assertEqual(DONE, 1)

    def test_async_gen_asyncio_asend_03(self):
        DONE = 0

        async def sleep_n_crash(delay):
            fut = asyncio.ensure_future(asyncio.sleep(delay),
                                        loop=self.loop)
            self.loop.call_later(delay / 2, lambda: fut.cancel())
            return await fut

        async def gen():
            nonlocal DONE
            try:
                await asyncio.sleep(0.01)
                v = yield 1
                await sleep_n_crash(0.01)
                DONE += 1000
                yield v * 2
            finally:
                await asyncio.sleep(0.01)
                await asyncio.sleep(0.01)
                DONE = 1

        async def run():
            g = gen()

            v = await g.asend(None)
            self.assertEqual(v, 1)

            await g.asend(100)

        with self.assertRaises(asyncio.CancelledError):
            self.loop.run_until_complete(run())
        self.assertEqual(DONE, 1)

    def test_async_gen_asyncio_athrow_01(self):
        DONE = 0

        class FooEr(Exception):
            pass

        # Sanity check:
        def sgen():
            try:
                v = yield 1
            except FooEr:
                v = 1000
            yield v * 2
        sg = sgen()
        v = sg.send(None)
        self.assertEqual(v, 1)
        v = sg.throw(FooEr)
        self.assertEqual(v, 2000)
        with self.assertRaises(StopIteration):
            sg.send(None)

        async def gen():
            nonlocal DONE
            try:
                await asyncio.sleep(0.01)
                try:
                    v = yield 1
                except FooEr:
                    v = 1000
                    await asyncio.sleep(0.01)
                yield v * 2
                await asyncio.sleep(0.01)
                # return
            finally:
                await asyncio.sleep(0.01)
                await asyncio.sleep(0.01)
                DONE = 1

        async def run():
            g = gen()

            v = await g.asend(None)
            self.assertEqual(v, 1)

            v = await g.athrow(FooEr)
            self.assertEqual(v, 2000)

            with self.assertRaises(StopAsyncIteration):
                await g.asend(None)

        self.loop.run_until_complete(run())
        self.assertEqual(DONE, 1)

    def test_async_gen_asyncio_athrow_02(self):
        DONE = 0

        class FooEr(Exception):
            pass

        async def sleep_n_crash(delay):
            fut = asyncio.ensure_future(asyncio.sleep(delay),
                                        loop=self.loop)
            self.loop.call_later(delay / 2, lambda: fut.cancel())
            return await fut

        async def gen():
            nonlocal DONE
            try:
                await asyncio.sleep(0.01)
                try:
                    v = yield 1
                except FooEr:
                    await sleep_n_crash(0.01)
                yield v * 2
                await asyncio.sleep(0.01)
                # return
            finally:
                await asyncio.sleep(0.01)
                await asyncio.sleep(0.01)
                DONE = 1

        async def run():
            g = gen()

            v = await g.asend(None)
            self.assertEqual(v, 1)

            try:
                await g.athrow(FooEr)
            except asyncio.CancelledError:
                self.assertEqual(DONE, 1)
                raise
            else:
                self.fail('CancelledError was not raised')

        with self.assertRaises(asyncio.CancelledError):
            self.loop.run_until_complete(run())
        self.assertEqual(DONE, 1)

    def test_async_gen_asyncio_athrow_03(self):
        DONE = 0

        # test synchronous generators
        def foo():
            try:
                yield
            except:
                pass
        g = foo()
        g.send(None)
        with self.assertRaises(StopIteration):
            g.throw(ValueError)

        # now with asynchronous generators

        async def gen():
            nonlocal DONE
            try:
                yield
            except:
                pass
            DONE = 1

        async def run():
            nonlocal DONE
            g = gen()
            await g.asend(None)
            with self.assertRaises(StopAsyncIteration):
                await g.athrow(ValueError)
            DONE += 10

        self.loop.run_until_complete(run())
        self.assertEqual(DONE, 11)

    def test_async_gen_asyncio_athrow_tuple(self):
        async def gen():
            try:
                yield 1
            except ZeroDivisionError:
                yield (2,)

        async def run():
            g = gen()
            v = await g.asend(None)
            self.assertEqual(v, 1)
            v = await g.athrow(ZeroDivisionError)
            self.assertEqual(v, (2,))
            with self.assertRaises(StopAsyncIteration):
                await g.asend(None)

        self.loop.run_until_complete(run())

    def test_async_gen_asyncio_athrow_stopiteration(self):
        async def gen():
            try:
                yield 1
            except ZeroDivisionError:
                yield StopIteration(2)

        async def run():
            g = gen()
            v = await g.asend(None)
            self.assertEqual(v, 1)
            v = await g.athrow(ZeroDivisionError)
            self.assertIsInstance(v, StopIteration)
            self.assertEqual(v.value, 2)
            with self.assertRaises(StopAsyncIteration):
                await g.asend(None)

        self.loop.run_until_complete(run())

    @needs_py36_asyncio
    def test_async_gen_asyncio_shutdown_01(self):
        finalized = 0

        async def waiter(timeout):
            nonlocal finalized
            try:
                await asyncio.sleep(timeout)
                yield 1
            finally:
                await asyncio.sleep(0)
                finalized += 1

        async def wait():
            async for _ in waiter(1):
                pass

        t1 = self.loop.create_task(wait())
        t2 = self.loop.create_task(wait())

        self.loop.run_until_complete(asyncio.sleep(0.1))


        # Silence warnings
        t1.cancel()
        t2.cancel()
<<<<<<< HEAD
=======
        self.loop.run_until_complete(asyncio.sleep(0.1))
>>>>>>> 5fd6f07e

        with self.assertRaises(asyncio.CancelledError):
            self.loop.run_until_complete(t1)
        with self.assertRaises(asyncio.CancelledError):
            self.loop.run_until_complete(t2)

        self.loop.run_until_complete(self.loop.shutdown_asyncgens())

<<<<<<< HEAD
        self.assertEqual(finalized, 2)
=======
        async def waiter(timeout):
            try:
                await asyncio.sleep(timeout)
                yield 1
            finally:
                1 / ZERO
>>>>>>> 5fd6f07e

    """
    def test_async_gen_expression_01(self):
        async def arange(n):
            for i in range(n):
                await asyncio.sleep(0.01)
                yield i

        def make_arange(n):
            # This syntax is legal starting with Python 3.7
            return (i * 2 async for i in arange(n))

        async def run():
            return [i async for i in make_arange(10)]

        res = self.loop.run_until_complete(run())
        self.assertEqual(res, [i * 2 for i in range(10)])

    def test_async_gen_expression_02(self):
        async def wrap(n):
            await asyncio.sleep(0.01)
            return n

        def make_arange(n):
            # This syntax is legal starting with Python 3.7
            return (i * 2 for i in range(n) if await wrap(i))

        async def run():
            return [i async for i in make_arange(10)]

        res = self.loop.run_until_complete(run())
        self.assertEqual(res, [i * 2 for i in range(1, 10)])
    """

    def test_asyncgen_nonstarted_hooks_are_cancellable(self):
        # See https://bugs.python.org/issue38013
        messages = []

        def exception_handler(loop, context):
            messages.append(context)

        async def async_iterate():
            yield 1
            yield 2

        async def main():
            # loop = asyncio.get_running_loop()
            loop = self.loop
            loop.set_exception_handler(exception_handler)

            async for i in async_iterate():
                break

        # asyncio.run(main())
        self.loop.run_until_complete(main())

        self.assertEqual([], messages)

    def test_async_gen_await_same_anext_coro_twice(self):
        async def async_iterate():
            yield 1
            yield 2

        async def run():
            it = async_iterate()
            nxt = it.__anext__()
            await nxt
            with self.assertRaisesRegex(
                    RuntimeError,
                    r"cannot reuse already awaited __anext__\(\)/asend\(\)"
            ):
                await nxt

            await it.aclose()  # prevent unfinished iterator warning

        self.loop.run_until_complete(run())

    def test_async_gen_await_same_aclose_coro_twice(self):
        async def async_iterate():
            yield 1
            yield 2

        async def run():
            it = async_iterate()
            nxt = it.aclose()
            await nxt
            with self.assertRaisesRegex(
                    RuntimeError,
                    r"cannot reuse already awaited aclose\(\)/athrow\(\)"
            ):
                await nxt

        self.loop.run_until_complete(run())

    def test_async_gen_aclose_twice_with_different_coros(self):
        # Regression test for https://bugs.python.org/issue39606
        async def async_iterate():
            yield 1
            yield 2

        async def run():
            it = async_iterate()
            await it.aclose()
            await it.aclose()

        self.loop.run_until_complete(run())

    def test_async_gen_aclose_after_exhaustion(self):
        # Regression test for https://bugs.python.org/issue39606
        async def async_iterate():
            yield 1
            yield 2

        async def run():
            it = async_iterate()
            async for _ in it:
                pass
            await it.aclose()

<<<<<<< HEAD
        self.loop.run_until_complete(run())
=======
        t = self.loop.create_task(wait())
        self.loop.run_until_complete(asyncio.sleep(0.1))
>>>>>>> 5fd6f07e

    """
    def test_async_gen_aclose_compatible_with_get_stack(self):
        async def async_generator():
            yield object()

        async def run():
            ag = async_generator()
            self.loop.create_task(ag.aclose())
            tasks = asyncio.all_tasks()
            for task in tasks:
                # No AttributeError raised
                task.get_stack()

        self.loop.run_until_complete(run())
    """

<<<<<<< HEAD
=======
        # Silence warnings
        t.cancel()
        self.loop.run_until_complete(asyncio.sleep(0.1))
>>>>>>> 5fd6f07e

if __name__ == "__main__":
    unittest.main()<|MERGE_RESOLUTION|>--- conflicted
+++ resolved
@@ -785,11 +785,6 @@
             gen = foo()
             it = gen.__aiter__()
             self.assertEqual(await it.__anext__(), 1)
-<<<<<<< HEAD
-=======
-            t = self.loop.create_task(it.__anext__())
-            await asyncio.sleep(0.01)
->>>>>>> 5fd6f07e
             await gen.aclose()
 
         self.loop.run_until_complete(run())
@@ -797,12 +792,7 @@
 
         # Silence ResourceWarnings
         fut.cancel()
-<<<<<<< HEAD
-        self.loop.run_until_complete(asyncio.sleep(0.01, loop=self.loop))
-=======
-        t.cancel()
         self.loop.run_until_complete(asyncio.sleep(0.01))
->>>>>>> 5fd6f07e
 
     @needs_py36_asyncio
     def test_async_gen_asyncio_gc_aclose_09(self):
@@ -824,11 +814,7 @@
             await g.__anext__()
             del g
 
-<<<<<<< HEAD
-            await asyncio.sleep(0.2, loop=self.loop)
-=======
-            await asyncio.sleep(0.1)
->>>>>>> 5fd6f07e
+            await asyncio.sleep(0.2)
 
         self.loop.run_until_complete(run())
         self.assertEqual(DONE, 1)
@@ -1236,10 +1222,6 @@
         # Silence warnings
         t1.cancel()
         t2.cancel()
-<<<<<<< HEAD
-=======
-        self.loop.run_until_complete(asyncio.sleep(0.1))
->>>>>>> 5fd6f07e
 
         with self.assertRaises(asyncio.CancelledError):
             self.loop.run_until_complete(t1)
@@ -1248,16 +1230,7 @@
 
         self.loop.run_until_complete(self.loop.shutdown_asyncgens())
 
-<<<<<<< HEAD
         self.assertEqual(finalized, 2)
-=======
-        async def waiter(timeout):
-            try:
-                await asyncio.sleep(timeout)
-                yield 1
-            finally:
-                1 / ZERO
->>>>>>> 5fd6f07e
 
     """
     def test_async_gen_expression_01(self):
@@ -1377,12 +1350,7 @@
                 pass
             await it.aclose()
 
-<<<<<<< HEAD
-        self.loop.run_until_complete(run())
-=======
-        t = self.loop.create_task(wait())
-        self.loop.run_until_complete(asyncio.sleep(0.1))
->>>>>>> 5fd6f07e
+        self.loop.run_until_complete(run())
 
     """
     def test_async_gen_aclose_compatible_with_get_stack(self):
@@ -1400,12 +1368,6 @@
         self.loop.run_until_complete(run())
     """
 
-<<<<<<< HEAD
-=======
-        # Silence warnings
-        t.cancel()
-        self.loop.run_until_complete(asyncio.sleep(0.1))
->>>>>>> 5fd6f07e
 
 if __name__ == "__main__":
     unittest.main()