#!/usr/bin/python

import os, sys, re, shutil, unittest, doctest

WITH_CYTHON = True

from distutils.dist import Distribution
from distutils.core import Extension
from distutils.command.build_ext import build_ext
distutils_distro = Distribution()

TEST_DIRS = ['compile', 'errors', 'run', 'pyregr']
TEST_RUN_DIRS = ['run', 'pyregr']

INCLUDE_DIRS = [ d for d in os.getenv('INCLUDE', '').split(os.pathsep) if d ]
CFLAGS = os.getenv('CFLAGS', '').split()


class ErrorWriter(object):
    match_error = re.compile('(warning:)?(?:.*:)?\s*([-0-9]+)\s*:\s*([-0-9]+)\s*:\s*(.*)').match
    def __init__(self):
        self.output = []
        self.write = self.output.append

    def _collect(self, collect_errors, collect_warnings):
        s = ''.join(self.output)
        result = []
        for line in s.split('\n'):
            match = self.match_error(line)
            if match:
                is_warning, line, column, message = match.groups()
                if (is_warning and collect_warnings) or \
                        (not is_warning and collect_errors):
                    result.append( (int(line), int(column), message.strip()) )
        result.sort()
        return [ "%d:%d: %s" % values for values in result ]

    def geterrors(self):
        return self._collect(True, False)

    def getwarnings(self):
        return self._collect(False, True)

    def getall(self):
        return self._collect(True, True)

class TestBuilder(object):
    def __init__(self, rootdir, workdir, selectors, annotate,
                 cleanup_workdir, cleanup_sharedlibs, with_pyregr, cythononly):
        self.rootdir = rootdir
        self.workdir = workdir
        self.selectors = selectors
        self.annotate = annotate
        self.cleanup_workdir = cleanup_workdir
        self.cleanup_sharedlibs = cleanup_sharedlibs
        self.with_pyregr = with_pyregr
        self.cythononly = cythononly

    def build_suite(self):
        suite = unittest.TestSuite()
        filenames = os.listdir(self.rootdir)
        filenames.sort()
        for filename in filenames:
            if not WITH_CYTHON and filename == "errors":
                # we won't get any errors without running Cython
                continue
            path = os.path.join(self.rootdir, filename)
            if os.path.isdir(path) and filename in TEST_DIRS:
                if filename == 'pyregr' and not self.with_pyregr:
                    continue
                suite.addTest(
                    self.handle_directory(path, filename))
        return suite

    def handle_directory(self, path, context):
        workdir = os.path.join(self.workdir, context)
        if not os.path.exists(workdir):
            os.makedirs(workdir)
        if workdir not in sys.path:
            sys.path.insert(0, workdir)

        expect_errors = (context == 'errors')
        suite = unittest.TestSuite()
        filenames = os.listdir(path)
        filenames.sort()
        for filename in filenames:
            if not (filename.endswith(".pyx") or filename.endswith(".py")):
                continue
            if filename.startswith('.'): continue # certain emacs backup files
            if context == 'pyregr' and not filename.startswith('test_'):
                continue
            module = os.path.splitext(filename)[0]
            fqmodule = "%s.%s" % (context, module)
            if not [ 1 for match in self.selectors
                     if match(fqmodule) ]:
                continue
            if context in TEST_RUN_DIRS:
                if module.startswith("test_"):
                    build_test = CythonUnitTestCase
                else:
                    build_test = CythonRunTestCase
                test = build_test(
                    path, workdir, module,
                    annotate=self.annotate,
                    cleanup_workdir=self.cleanup_workdir,
                    cleanup_sharedlibs=self.cleanup_sharedlibs,
                    cythononly=self.cythononly)
            else:
                test = CythonCompileTestCase(
                    path, workdir, module,
                    expect_errors=expect_errors,
                    annotate=self.annotate,
                    cleanup_workdir=self.cleanup_workdir,
                    cleanup_sharedlibs=self.cleanup_sharedlibs,
                    cythononly=self.cythononly)
            suite.addTest(test)
        return suite

class CythonCompileTestCase(unittest.TestCase):
    def __init__(self, directory, workdir, module,
                 expect_errors=False, annotate=False, cleanup_workdir=True,
                 cleanup_sharedlibs=True, cythononly=False):
        self.directory = directory
        self.workdir = workdir
        self.module = module
        self.expect_errors = expect_errors
        self.annotate = annotate
        self.cleanup_workdir = cleanup_workdir
        self.cleanup_sharedlibs = cleanup_sharedlibs
        self.cythononly = cythononly
        unittest.TestCase.__init__(self)

    def shortDescription(self):
        return "compiling " + self.module

    def tearDown(self):
        cleanup_c_files = WITH_CYTHON and self.cleanup_workdir
        cleanup_lib_files = self.cleanup_sharedlibs
        if os.path.exists(self.workdir):
            for rmfile in os.listdir(self.workdir):
                if not cleanup_c_files and rmfile[-2:] in (".c", ".h"):
                    continue
                if not cleanup_lib_files and rmfile.endswith(".so") or rmfile.endswith(".dll"):
                    continue
                if self.annotate and rmfile.endswith(".html"):
                    continue
                try:
                    rmfile = os.path.join(self.workdir, rmfile)
                    if os.path.isdir(rmfile):
                        shutil.rmtree(rmfile, ignore_errors=True)
                    else:
                        os.remove(rmfile)
                except IOError:
                    pass
        else:
            os.makedirs(self.workdir)

    def runTest(self):
        self.runCompileTest()

    def runCompileTest(self):
        self.compile(self.directory, self.module, self.workdir,
                     self.directory, self.expect_errors, self.annotate)

    def find_module_source_file(self, source_file):
        if not os.path.exists(source_file):
            source_file = source_file[:-1]
        return source_file

    def split_source_and_output(self, directory, module, workdir):
        source_file = os.path.join(directory, module) + '.pyx'
        source_and_output = open(
            self.find_module_source_file(source_file), 'rU')
        out = open(os.path.join(workdir, module + '.pyx'), 'w')
        for line in source_and_output:
            last_line = line
            if line.startswith("_ERRORS"):
                out.close()
                out = ErrorWriter()
            else:
                out.write(line)
        try:
            geterrors = out.geterrors
        except AttributeError:
            return []
        else:
            return geterrors()

    def run_cython(self, directory, module, targetdir, incdir, annotate):
        include_dirs = INCLUDE_DIRS[:]
        if incdir:
            include_dirs.append(incdir)
        source = self.find_module_source_file(
            os.path.join(directory, module + '.pyx'))
        target = os.path.join(targetdir, module + '.c')
        options = CompilationOptions(
            pyrex_default_options,
            include_path = include_dirs,
            output_file = target,
            annotate = annotate,
            use_listing_file = False, cplus = False, generate_pxi = False)
        cython_compile(source, options=options,
                       full_module_name=module)

    def run_distutils(self, module, workdir, incdir):
        cwd = os.getcwd()
        os.chdir(workdir)
        try:
            build_extension = build_ext(distutils_distro)
            build_extension.include_dirs = INCLUDE_DIRS[:]
            if incdir:
                build_extension.include_dirs.append(incdir)
            build_extension.finalize_options()

            extension = Extension(
                module,
                sources = [module + '.c'],
                extra_compile_args = CFLAGS,
                )
            build_extension.extensions = [extension]
            build_extension.build_temp = workdir
            build_extension.build_lib  = workdir
            build_extension.run()
        finally:
            os.chdir(cwd)

    def compile(self, directory, module, workdir, incdir,
                expect_errors, annotate):
        expected_errors = errors = ()
        if expect_errors:
            expected_errors = self.split_source_and_output(
                directory, module, workdir)
            directory = workdir

        if WITH_CYTHON:
            old_stderr = sys.stderr
            try:
                sys.stderr = ErrorWriter()
                self.run_cython(directory, module, workdir, incdir, annotate)
                errors = sys.stderr.geterrors()
            finally:
                sys.stderr = old_stderr

        if errors or expected_errors:
            for expected, error in zip(expected_errors, errors):
                self.assertEquals(expected, error)
            if len(errors) < len(expected_errors):
                expected_error = expected_errors[len(errors)]
                self.assertEquals(expected_error, None)
            elif len(errors) > len(expected_errors):
                unexpected_error = errors[len(expected_errors)]
                self.assertEquals(None, unexpected_error)
        else:
            if not self.cythononly:
                self.run_distutils(module, workdir, incdir)

class CythonRunTestCase(CythonCompileTestCase):
    def shortDescription(self):
        return "compiling and running " + self.module

    def run(self, result=None):
        if result is None:
            result = self.defaultTestResult()
        result.startTest(self)
        try:
            self.runCompileTest()
<<<<<<< HEAD
            if not self.cythononly:
                doctest.DocTestSuite(self.module).run(result)
=======
            sys.stderr.write('running doctests in %s ...\n' % self.module)
            doctest.DocTestSuite(self.module).run(result)
>>>>>>> 6a774aad
        except Exception:
            result.addError(self, sys.exc_info())
            result.stopTest(self)
        try:
            self.tearDown()
        except Exception:
            pass

class CythonUnitTestCase(CythonCompileTestCase):
    def shortDescription(self):
        return "compiling tests in " + self.module

    def run(self, result=None):
        if result is None:
            result = self.defaultTestResult()
        result.startTest(self)
        try:
            self.runCompileTest()
            sys.stderr.write('running tests in %s ...\n' % self.module)
            unittest.defaultTestLoader.loadTestsFromName(self.module).run(result)
        except Exception:
            result.addError(self, sys.exc_info())
            result.stopTest(self)
        try:
            self.tearDown()
        except Exception:
            pass

def collect_unittests(path, module_prefix, suite, selectors):
    def file_matches(filename):
        return filename.startswith("Test") and filename.endswith(".py")

    def package_matches(dirname):
        return dirname == "Tests"

    loader = unittest.TestLoader()

    skipped_dirs = []

    for dirpath, dirnames, filenames in os.walk(path):
        if dirpath != path and "__init__.py" not in filenames:
            skipped_dirs.append(dirpath + os.path.sep)
            continue
        skip = False
        for dir in skipped_dirs:
            if dirpath.startswith(dir):
                skip = True
        if skip:
            continue
        parentname = os.path.split(dirpath)[-1]
        if package_matches(parentname):
            for f in filenames:
                if file_matches(f):
                    filepath = os.path.join(dirpath, f)[:-len(".py")]
                    modulename = module_prefix + filepath[len(path)+1:].replace(os.path.sep, '.')
                    if not [ 1 for match in selectors if match(modulename) ]:
                        continue
                    module = __import__(modulename)
                    for x in modulename.split('.')[1:]:
                        module = getattr(module, x)
                    suite.addTests([loader.loadTestsFromModule(module)])

def collect_doctests(path, module_prefix, suite, selectors):
    def package_matches(dirname):
        return dirname not in ("Mac", "Distutils", "Plex")
    def file_matches(filename):
        return (filename.endswith(".py") and not ('~' in filename
                or '#' in filename or filename.startswith('.')))
    import doctest, types
    for dirpath, dirnames, filenames in os.walk(path):
        parentname = os.path.split(dirpath)[-1]
        if package_matches(parentname):
            for f in filenames:
                if file_matches(f):
                    if not f.endswith('.py'): continue
                    filepath = os.path.join(dirpath, f)[:-len(".py")]
                    modulename = module_prefix + filepath[len(path)+1:].replace(os.path.sep, '.')
                    if not [ 1 for match in selectors if match(modulename) ]:
                        continue
                    module = __import__(modulename)
                    for x in modulename.split('.')[1:]:
                        module = getattr(module, x)
                    if hasattr(module, "__doc__") or hasattr(module, "__test__"):
                        try:
                            suite.addTest(doctest.DocTestSuite(module))
                        except ValueError: # no tests
                            pass

if __name__ == '__main__':
    from optparse import OptionParser
    parser = OptionParser()
    parser.add_option("--no-cleanup", dest="cleanup_workdir",
                      action="store_false", default=True,
                      help="do not delete the generated C files (allows passing --no-cython on next run)")
    parser.add_option("--no-cleanup-sharedlibs", dest="cleanup_sharedlibs",
                      action="store_false", default=True,
                      help="do not delete the generated shared libary files (allows manual module experimentation)")
    parser.add_option("--no-cython", dest="with_cython",
                      action="store_false", default=True,
                      help="do not run the Cython compiler, only the C compiler")
    parser.add_option("--no-unit", dest="unittests",
                      action="store_false", default=True,
                      help="do not run the unit tests")
    parser.add_option("--no-doctest", dest="doctests",
                      action="store_false", default=True,
                      help="do not run the doctests")
    parser.add_option("--no-file", dest="filetests",
                      action="store_false", default=True,
                      help="do not run the file based tests")
    parser.add_option("--no-pyregr", dest="pyregr",
                      action="store_false", default=True,
<<<<<<< HEAD
                      help="do not run the regression tests of CPython in tests/pyregr/")    
    parser.add_option("--cython-only", dest="cythononly",
                      action="store_true", default=False,
                      help="only compile pyx to c, do not run C compiler or run the tests")
=======
                      help="do not run the regression tests of CPython in tests/pyregr/")
    parser.add_option("--sys-pyregr", dest="system_pyregr",
                      action="store_true", default=False,
                      help="run the regression tests of the CPython installation")
>>>>>>> 6a774aad
    parser.add_option("-C", "--coverage", dest="coverage",
                      action="store_true", default=False,
                      help="collect source coverage data for the Compiler")
    parser.add_option("-A", "--annotate", dest="annotate_source",
                      action="store_true", default=False,
                      help="generate annotated HTML versions of the test source files")
    parser.add_option("-v", "--verbose", dest="verbosity",
                      action="count", default=0,
                      help="display test progress, pass twice to print test names")

    options, cmd_args = parser.parse_args()

    if sys.version_info[0] >= 3:
        # make sure we do not import (or run) Cython itself
        options.doctests    = False
        options.with_cython = False
        options.unittests   = False
        options.pyregr      = False

    if options.coverage:
        import coverage
        coverage.erase()
        coverage.start()

    WITH_CYTHON = options.with_cython

    if WITH_CYTHON:
        from Cython.Compiler.Main import \
            CompilationOptions, \
            default_options as pyrex_default_options, \
            compile as cython_compile
        from Cython.Compiler import Errors
        Errors.LEVEL = 0 # show all warnings

    # RUN ALL TESTS!
    ROOTDIR = os.path.join(os.getcwd(), os.path.dirname(sys.argv[0]), 'tests')
    WORKDIR = os.path.join(os.getcwd(), 'BUILD')
    UNITTEST_MODULE = "Cython"
    UNITTEST_ROOT = os.path.join(os.getcwd(), UNITTEST_MODULE)
    if WITH_CYTHON:
        if os.path.exists(WORKDIR):
            shutil.rmtree(WORKDIR, ignore_errors=True)
    if not os.path.exists(WORKDIR):
        os.makedirs(WORKDIR)

    if WITH_CYTHON:
        from Cython.Compiler.Version import version
        sys.stderr.write("Running tests against Cython %s\n" % version)
    else:
        sys.stderr.write("Running tests without Cython.\n")
    sys.stderr.write("Python %s\n" % sys.version)
    sys.stderr.write("\n")

    import re
    selectors = [ re.compile(r, re.I|re.U).search for r in cmd_args ]
    if not selectors:
        selectors = [ lambda x:True ]

    test_suite = unittest.TestSuite()

    if options.unittests:
        collect_unittests(UNITTEST_ROOT, UNITTEST_MODULE + ".", test_suite, selectors)

    if options.doctests:
        collect_doctests(UNITTEST_ROOT, UNITTEST_MODULE + ".", test_suite, selectors)

    if options.filetests:
        filetests = TestBuilder(ROOTDIR, WORKDIR, selectors,
                                options.annotate_source, options.cleanup_workdir,
<<<<<<< HEAD
                                options.cleanup_sharedlibs, options.pyregr, options.cythononly)
        test_suite.addTests([filetests.build_suite()])
=======
                                options.cleanup_sharedlibs, options.pyregr)
        test_suite.addTest(filetests.build_suite())

    if options.system_pyregr:
        filetests = TestBuilder(ROOTDIR, WORKDIR, selectors,
                                options.annotate_source, options.cleanup_workdir,
                                options.cleanup_sharedlibs, True)
        test_suite.addTest(
            filetests.handle_directory(
                os.path.join(sys.prefix, 'lib', 'python'+sys.version[:3], 'test'),
                'pyregr'))
>>>>>>> 6a774aad

    unittest.TextTestRunner(verbosity=options.verbosity).run(test_suite)

    if options.coverage:
        coverage.stop()
        ignored_modules = ('Options', 'Version', 'DebugFlags')
        modules = [ module for name, module in sys.modules.items()
                    if module is not None and
                    name.startswith('Cython.Compiler.') and 
                    name[len('Cython.Compiler.'):] not in ignored_modules ]
        coverage.report(modules, show_missing=0)<|MERGE_RESOLUTION|>--- conflicted
+++ resolved
@@ -264,13 +264,9 @@
         result.startTest(self)
         try:
             self.runCompileTest()
-<<<<<<< HEAD
             if not self.cythononly:
+                sys.stderr.write('running doctests in %s ...\n' % self.module)
                 doctest.DocTestSuite(self.module).run(result)
-=======
-            sys.stderr.write('running doctests in %s ...\n' % self.module)
-            doctest.DocTestSuite(self.module).run(result)
->>>>>>> 6a774aad
         except Exception:
             result.addError(self, sys.exc_info())
             result.stopTest(self)
@@ -382,17 +378,13 @@
                       help="do not run the file based tests")
     parser.add_option("--no-pyregr", dest="pyregr",
                       action="store_false", default=True,
-<<<<<<< HEAD
                       help="do not run the regression tests of CPython in tests/pyregr/")    
     parser.add_option("--cython-only", dest="cythononly",
                       action="store_true", default=False,
                       help="only compile pyx to c, do not run C compiler or run the tests")
-=======
-                      help="do not run the regression tests of CPython in tests/pyregr/")
     parser.add_option("--sys-pyregr", dest="system_pyregr",
                       action="store_true", default=False,
                       help="run the regression tests of the CPython installation")
->>>>>>> 6a774aad
     parser.add_option("-C", "--coverage", dest="coverage",
                       action="store_true", default=False,
                       help="collect source coverage data for the Compiler")
@@ -462,11 +454,7 @@
     if options.filetests:
         filetests = TestBuilder(ROOTDIR, WORKDIR, selectors,
                                 options.annotate_source, options.cleanup_workdir,
-<<<<<<< HEAD
                                 options.cleanup_sharedlibs, options.pyregr, options.cythononly)
-        test_suite.addTests([filetests.build_suite()])
-=======
-                                options.cleanup_sharedlibs, options.pyregr)
         test_suite.addTest(filetests.build_suite())
 
     if options.system_pyregr:
@@ -477,7 +465,6 @@
             filetests.handle_directory(
                 os.path.join(sys.prefix, 'lib', 'python'+sys.version[:3], 'test'),
                 'pyregr'))
->>>>>>> 6a774aad
 
     unittest.TextTestRunner(verbosity=options.verbosity).run(test_suite)
 
