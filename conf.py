--- conflicted
+++ resolved
@@ -42,11 +42,7 @@
 
 # General substitutions.
 project = 'Cython'
-<<<<<<< HEAD
-copyright = '2009, Stefan Behnel, Robert Bradshaw, Grew Ewing, Gabriel Gellner, Dag Seljebotn, William Stein, et al.'
-=======
 copyright = '2010, Stefan Behnel, Robert Bradshaw, Dag Sverre Seljebotn, Greg Ewing, William Stein, Gabriel Gellner, et al.'
->>>>>>> 965c9fc7
 
 # The default replacements for |version| and |release|, also used in various
 # other places throughout the built documents.
